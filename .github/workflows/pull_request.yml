# yamllint disable rule:comments-indentation
name: PullRequestCI

env:
  # Force the stdout and stderr streams to be unbuffered
  PYTHONUNBUFFERED: 1

on:  # yamllint disable-line rule:truthy
  pull_request:
    types:
      - synchronize
      - reopened
      - opened
    branches:
      - master

# Cancel the previous wf run in PRs.
concurrency:
  group: ${{ github.workflow }}-${{ github.ref }}
  cancel-in-progress: true

jobs:
  RunConfig:
    runs-on: [self-hosted, style-checker-aarch64]
    outputs:
      data: ${{ steps.runconfig.outputs.CI_DATA }}
    steps:
      - name: DebugInfo
        uses: hmarr/debug-action@f7318c783045ac39ed9bb497e22ce835fdafbfe6
      - name: Check out repository code
        uses: ClickHouse/checkout@v1
        with:
          clear-repository: true # to ensure correct digests
          fetch-depth: 0 # to get a version
          filter: tree:0
      - name: Cancel previous Sync PR workflow
        run: |
          python3 "$GITHUB_WORKSPACE/tests/ci/ci.py" --cancel-previous-run
      - name: Set pending Sync status
        run: |
          python3 "$GITHUB_WORKSPACE/tests/ci/ci.py" --set-pending-status
      - name: Labels check
        run: |
          cd "$GITHUB_WORKSPACE/tests/ci"
          python3 run_check.py
      - name: Python unit tests
        run: |
          cd "$GITHUB_WORKSPACE/tests/ci"
          echo "Testing the main ci directory"
          python3 -m unittest discover -s . -p 'test_*.py'
          for dir in *_lambda/; do
            echo "Testing $dir"
            python3 -m unittest discover -s "$dir" -p 'test_*.py'
          done
      - name: PrepareRunConfig
        id: runconfig
        run: |
            python3 "$GITHUB_WORKSPACE/tests/ci/ci.py" --configure --outfile ${{ runner.temp }}/ci_run_data.json

            echo "::group::CI configuration"
            python3 -m json.tool ${{ runner.temp }}/ci_run_data.json
            echo "::endgroup::"

            {
              echo 'CI_DATA<<EOF'
              cat  ${{ runner.temp }}/ci_run_data.json
              echo 'EOF'
            } >> "$GITHUB_OUTPUT"
      - name: Re-create GH statuses for skipped jobs if any
        run: |
            python3 "$GITHUB_WORKSPACE/tests/ci/ci.py" --infile ${{ runner.temp }}/ci_run_data.json --update-gh-statuses
  BuildDockers:
    needs: [RunConfig]
    if: ${{ !failure() && !cancelled() && toJson(fromJson(needs.RunConfig.outputs.data).docker_data.missing_multi) != '[]' }}
    uses: ./.github/workflows/reusable_docker.yml
    with:
      data: ${{ needs.RunConfig.outputs.data }}
  StyleCheck:
    needs: [RunConfig, BuildDockers]
    if: ${{ !failure() && !cancelled() && contains(fromJson(needs.RunConfig.outputs.data).jobs_data.jobs_to_do, 'Style check')}}
    uses: ./.github/workflows/reusable_test.yml
    with:
      test_name: Style check
      runner_type: style-checker-aarch64
      run_command: |
          python3 style_check.py
      data: ${{ needs.RunConfig.outputs.data }}
    secrets:
      secret_envs: |
        ROBOT_CLICKHOUSE_SSH_KEY<<RCSK
        ${{secrets.ROBOT_CLICKHOUSE_SSH_KEY}}
        RCSK
  FastTest:
    needs: [RunConfig, BuildDockers, StyleCheck]
    if: ${{ !failure() && !cancelled() && contains(fromJson(needs.RunConfig.outputs.data).jobs_data.jobs_to_do, 'Fast test') }}
    uses: ./.github/workflows/reusable_test.yml
    with:
      test_name: Fast test
      runner_type: builder
      data: ${{ needs.RunConfig.outputs.data }}
      run_command: |
          python3 fast_test_check.py

  ################################# Main stages #################################
  # for main CI chain
  #
  Builds_1:
    needs: [RunConfig, StyleCheck, FastTest]
    if: ${{ !failure() && !cancelled() && contains(fromJson(needs.RunConfig.outputs.data).stages_data.stages_to_do, 'Builds_1') }}
    # using callable wf (reusable_stage.yml) allows grouping all nested jobs under a tab
    uses: ./.github/workflows/reusable_build_stage.yml
    with:
      stage: Builds_1
      data: ${{ needs.RunConfig.outputs.data }}
  Tests_1:
    needs: [RunConfig, Builds_1]
    if: ${{ !failure() && !cancelled() && contains(fromJson(needs.RunConfig.outputs.data).stages_data.stages_to_do, 'Tests_1') }}
    uses: ./.github/workflows/reusable_test_stage.yml
    with:
      stage: Tests_1
      data: ${{ needs.RunConfig.outputs.data }}
  Builds_2:
    needs: [RunConfig, Builds_1]
    if: ${{ !failure() && !cancelled() && contains(fromJson(needs.RunConfig.outputs.data).stages_data.stages_to_do, 'Builds_2') }}
    uses: ./.github/workflows/reusable_build_stage.yml
    with:
      stage: Builds_2
      data: ${{ needs.RunConfig.outputs.data }}
<<<<<<< HEAD

  # stages for jobs that do not prohibit merge
=======
  # stage for running non-required checks without being blocked by required checks (Test_1) if corresponding settings is selected
>>>>>>> 5eca8db5
  Tests_2:
    needs: [RunConfig, Builds_1]
    if: ${{ !failure() && !cancelled() && contains(fromJson(needs.RunConfig.outputs.data).stages_data.stages_to_do, 'Tests_2') }}
    uses: ./.github/workflows/reusable_test_stage.yml
    with:
      stage: Tests_2
      data: ${{ needs.RunConfig.outputs.data }}
  Tests_3:
    needs: [RunConfig, Builds_1, Tests_1]
    if: ${{ !failure() && !cancelled() && contains(fromJson(needs.RunConfig.outputs.data).stages_data.stages_to_do, 'Tests_3') }}
    uses: ./.github/workflows/reusable_test_stage.yml
    with:
      stage: Tests_3
      data: ${{ needs.RunConfig.outputs.data }}

  ################################# Reports #################################
  # Reports should run even if Builds_1/2 fail - run them separately (not in Tests_1/2/3)
  Builds_Report:
    # run report check for failed builds to indicate the CI error
    if: ${{ !cancelled() && needs.RunConfig.result == 'success' && contains(fromJson(needs.RunConfig.outputs.data).jobs_data.jobs_to_do, 'ClickHouse build check') }}
    needs: [RunConfig, StyleCheck, Builds_1, Builds_2]
    uses: ./.github/workflows/reusable_test.yml
    with:
      test_name: ClickHouse build check
      runner_type: style-checker-aarch64
      data: ${{ needs.RunConfig.outputs.data }}

  CheckReadyForMerge:
    if: ${{ !cancelled() && needs.StyleCheck.result == 'success' }}
    # Test_2 or Test_3 must not have jobs required for Mergeable check
    needs: [RunConfig, BuildDockers, StyleCheck, FastTest, Builds_1, Builds_2, Builds_Report, Tests_1]
    runs-on: [self-hosted, style-checker-aarch64]
    steps:
      - name: Check out repository code
        uses: ClickHouse/checkout@v1
        with:
          filter: tree:0
      - name: Check and set merge status
        run: |
          cd "$GITHUB_WORKSPACE/tests/ci"
          python3 merge_pr.py --set-ci-status --wf-status ${{ contains(needs.*.result, 'failure') && 'failure' || 'success' }}

  ################################# Stage Final #################################
  #
  FinishCheck:
    if: ${{ !cancelled() }}
    needs: [RunConfig, BuildDockers, StyleCheck, FastTest, Builds_1, Builds_2, Builds_Report, Tests_1, Tests_2, Tests_3]
    runs-on: [self-hosted, style-checker-aarch64]
    steps:
      - name: Check out repository code
        uses: ClickHouse/checkout@v1
        with:
          filter: tree:0
      - name: Finish label
        run: |
          cd "$GITHUB_WORKSPACE/tests/ci"
          python3 finish_check.py --wf-status ${{ contains(needs.*.result, 'failure') && 'failure' || 'success' }}

#############################################################################################
###################################### JEPSEN TESTS #########################################
#############################################################################################
  # This is special test NOT INCLUDED in FinishCheck
  # When it's skipped, all dependent tasks will be skipped too.
  # DO NOT add it there
  Jepsen:
    # we need concurrency as the job uses dedicated instances in the cloud
    concurrency:
      group: jepsen
    if: ${{ !failure() && !cancelled() && contains(fromJson(needs.RunConfig.outputs.data).jobs_data.jobs_to_do, 'ClickHouse Keeper Jepsen') }}
    needs: [RunConfig, Builds_1]
    uses: ./.github/workflows/reusable_test.yml
    with:
      test_name: ClickHouse Keeper Jepsen
      runner_type: style-checker-aarch64
      data: ${{ needs.RunConfig.outputs.data }}<|MERGE_RESOLUTION|>--- conflicted
+++ resolved
@@ -126,12 +126,7 @@
     with:
       stage: Builds_2
       data: ${{ needs.RunConfig.outputs.data }}
-<<<<<<< HEAD
-
-  # stages for jobs that do not prohibit merge
-=======
   # stage for running non-required checks without being blocked by required checks (Test_1) if corresponding settings is selected
->>>>>>> 5eca8db5
   Tests_2:
     needs: [RunConfig, Builds_1]
     if: ${{ !failure() && !cancelled() && contains(fromJson(needs.RunConfig.outputs.data).stages_data.stages_to_do, 'Tests_2') }}
