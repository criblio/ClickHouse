--- conflicted
+++ resolved
@@ -46,14 +46,7 @@
     void alterTable(
         const Context & context,
         const String & name,
-<<<<<<< HEAD
-        const ColumnsDescription & columns,
-        const IndicesDescription & indices,
-        const ConstraintsDescription & constraints,
-        const ASTModifier & engine_modifier) override;
-=======
         const StorageInMemoryMetadata & metadata) override;
->>>>>>> 458f596e
 
     time_t getObjectMetadataModificationTime(const String & table_name) const override;
 
