--- conflicted
+++ resolved
@@ -193,18 +193,13 @@
 }
 
 
-<<<<<<< HEAD
-std::vector<MergeTreeData::AlterDataPartTransactionPtr> StorageMergeTree::prepare_alter_transactions(
-    const ColumnsDescription& new_columns, const IndicesDescription& new_indices, const Context & context)
-=======
 std::vector<MergeTreeData::AlterDataPartTransactionPtr> StorageMergeTree::prepareAlterTransactions(
-    const ColumnsDescription & new_columns, const IndicesDescription & new_indices, const size_t thread_pool_size)
->>>>>>> 24d0315f
+    const ColumnsDescription & new_columns, const IndicesDescription & new_indices, const Context & context)
 {
     auto parts = data.getDataParts({MergeTreeDataPartState::PreCommitted, MergeTreeDataPartState::Committed, MergeTreeDataPartState::Outdated});
     std::vector<MergeTreeData::AlterDataPartTransactionPtr> transactions(parts.size());
 
-    const auto & columns_for_parts = new_columns.getAllPhysical();
+    const auto& columns_for_parts = new_columns.getAllPhysical();
 
     const Settings & settings = context.getSettingsRef();
     size_t thread_pool_size = std::min<size_t>(parts.size(), settings.max_alter_threads);
@@ -266,11 +261,7 @@
     ASTPtr new_primary_key_ast = data.primary_key_ast;
     params.apply(new_columns, new_indices, new_order_by_ast, new_primary_key_ast);
 
-<<<<<<< HEAD
-    auto transactions = prepare_alter_transactions(new_columns, new_indices, context);
-=======
-    auto transactions = prepareAlterTransactions(new_columns, new_indices, 2 * getNumberOfPhysicalCPUCores());
->>>>>>> 24d0315f
+    auto transactions = prepareAlterTransactions(new_columns, new_indices, context);
 
     auto table_hard_lock = lockStructureForAlter(context.getCurrentQueryId());
 
