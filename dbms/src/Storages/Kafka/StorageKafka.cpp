#include <Storages/Kafka/StorageKafka.h>

#include <DataStreams/IBlockInputStream.h>
#include <DataStreams/LimitBlockInputStream.h>
#include <DataStreams/UnionBlockInputStream.h>
#include <DataStreams/copyData.h>
#include <DataTypes/DataTypeDateTime.h>
#include <DataTypes/DataTypeNullable.h>
#include <DataTypes/DataTypesNumber.h>
#include <DataTypes/DataTypeString.h>
#include <Interpreters/InterpreterInsertQuery.h>
#include <Interpreters/evaluateConstantExpression.h>
#include <Parsers/ASTCreateQuery.h>
#include <Parsers/ASTExpressionList.h>
#include <Parsers/ASTInsertQuery.h>
#include <Parsers/ASTLiteral.h>
#include <Storages/Kafka/KafkaSettings.h>
#include <Storages/Kafka/KafkaBlockInputStream.h>
#include <Storages/Kafka/KafkaBlockOutputStream.h>
#include <Storages/StorageFactory.h>
#include <Storages/StorageMaterializedView.h>
#include <boost/algorithm/string/replace.hpp>
#include <boost/algorithm/string/split.hpp>
#include <boost/algorithm/string/trim.hpp>
#include <Poco/Util/AbstractConfiguration.h>
#include <Common/Exception.h>
#include <Common/Macros.h>
#include <Common/config_version.h>
#include <Common/setThreadName.h>
#include <Common/typeid_cast.h>
#include <common/logger_useful.h>


namespace DB
{

namespace ErrorCodes
{
    extern const int INCORRECT_DATA;
    extern const int UNKNOWN_EXCEPTION;
    extern const int CANNOT_READ_FROM_ISTREAM;
    extern const int INVALID_CONFIG_PARAMETER;
    extern const int LOGICAL_ERROR;
    extern const int BAD_ARGUMENTS;
    extern const int NUMBER_OF_ARGUMENTS_DOESNT_MATCH;
    extern const int UNSUPPORTED_METHOD;
}

namespace
{
    const auto RESCHEDULE_MS = 500;
    const auto CLEANUP_TIMEOUT_MS = 3000;

    /// Configuration prefix
    const String CONFIG_PREFIX = "kafka";

    void loadFromConfig(cppkafka::Configuration & conf, const Poco::Util::AbstractConfiguration & config, const std::string & path)
    {
        Poco::Util::AbstractConfiguration::Keys keys;
        std::vector<char> errstr(512);

        config.keys(path, keys);

        for (const auto & key : keys)
        {
            const String key_path = path + "." + key;
            const String key_name = boost::replace_all_copy(key, "_", ".");
            conf.set(key_name, config.getString(key_path));
        }
    }
}

StorageKafka::StorageKafka(
    const std::string & table_name_,
    const std::string & database_name_,
    Context & context_,
    const ColumnsDescription & columns_,
    const String & brokers_,
    const String & group_,
    const Names & topics_,
    const String & format_name_,
    char row_delimiter_,
    const String & schema_name_,
    size_t num_consumers_,
    UInt64 max_block_size_,
    size_t skip_broken_,
    bool intermediate_commit_)
    : IStorage(
        columns_,
        ColumnsDescription({{"_topic", std::make_shared<DataTypeString>()},
                            {"_key", std::make_shared<DataTypeString>()},
                            {"_offset", std::make_shared<DataTypeUInt64>()},
                            {"_partition", std::make_shared<DataTypeUInt64>()},
                            {"_timestamp", std::make_shared<DataTypeNullable>(std::make_shared<DataTypeDateTime>())}}, true))
    , table_name(table_name_)
    , database_name(database_name_)
    , global_context(context_)
    , topics(global_context.getMacros()->expand(topics_))
    , brokers(global_context.getMacros()->expand(brokers_))
    , group(global_context.getMacros()->expand(group_))
    , format_name(global_context.getMacros()->expand(format_name_))
    , row_delimiter(row_delimiter_)
    , schema_name(global_context.getMacros()->expand(schema_name_))
    , num_consumers(num_consumers_)
    , max_block_size(max_block_size_)
    , log(&Logger::get("StorageKafka (" + table_name_ + ")"))
    , semaphore(0, num_consumers_)
    , skip_broken(skip_broken_)
    , intermediate_commit(intermediate_commit_)
{
    task = global_context.getSchedulePool().createTask(log->name(), [this]{ threadFunc(); });
    task->deactivate();
}


BlockInputStreams StorageKafka::read(
    const Names & column_names,
    const SelectQueryInfo & /* query_info */,
    const Context & context,
    QueryProcessingStage::Enum /* processed_stage */,
    size_t /* max_block_size */,
    unsigned /* num_streams */)
{
    if (num_created_consumers == 0)
        return BlockInputStreams();

    /// Always use all consumers at once, otherwise SELECT may not read messages from all partitions.
    BlockInputStreams streams;
    streams.reserve(num_created_consumers);

    // Claim as many consumers as requested, but don't block
    for (size_t i = 0; i < num_created_consumers; ++i)
    {
        /// Use block size of 1, otherwise LIMIT won't work properly as it will buffer excess messages in the last block
        /// TODO: probably that leads to awful performance.
        /// FIXME: seems that doesn't help with extra reading and committing unprocessed messages.
        streams.emplace_back(std::make_shared<KafkaBlockInputStream>(*this, context, column_names, 1));
    }

    LOG_DEBUG(log, "Starting reading " << streams.size() << " streams");
    return streams;
}


BlockOutputStreamPtr StorageKafka::write(const ASTPtr &, const Context & context)
{
    if (topics.size() > 1)
        throw Exception("Can't write to Kafka table with multiple topics!", ErrorCodes::NOT_IMPLEMENTED);
    return std::make_shared<KafkaBlockOutputStream>(*this, context);
}


void StorageKafka::startup()
{
    for (size_t i = 0; i < num_consumers; ++i)
    {
        try
        {
            pushReadBuffer(createReadBuffer());
            ++num_created_consumers;
        }
        catch (const cppkafka::Exception &)
        {
            tryLogCurrentException(log);
        }
    }

    // Start the reader thread
    task->activateAndSchedule();
}


void StorageKafka::shutdown()
{
    // Interrupt streaming thread
    stream_cancelled = true;

    // Close all consumers
    for (size_t i = 0; i < num_created_consumers; ++i)
    {
        auto buffer = popReadBuffer();
        // FIXME: not sure if we really close consumers here, and if we really need to close them here.
    }

    LOG_TRACE(log, "Waiting for cleanup");
    rd_kafka_wait_destroyed(CLEANUP_TIMEOUT_MS);

    task->deactivate();
}


void StorageKafka::rename(const String & /* new_path_to_db */, const String & new_database_name, const String & new_table_name)
{
    table_name = new_table_name;
    database_name = new_database_name;
}


void StorageKafka::updateDependencies()
{
    task->activateAndSchedule();
}


void StorageKafka::pushReadBuffer(ConsumerBufferPtr buffer)
{
<<<<<<< HEAD
    // Create a consumer and subscribe to topics
    auto consumer = std::make_shared<cppkafka::Consumer>(createConsumerConfiguration());

    // Limit the number of batched messages to allow early cancellations
    const Settings & settings = global_context.getSettingsRef();
    size_t batch_size = max_block_size;
    if (!batch_size)
        batch_size = settings.max_block_size;
    size_t poll_timeout = settings.stream_poll_timeout_ms.totalMilliseconds();

    return std::make_shared<DelimitedReadBuffer>(
        std::make_unique<ReadBufferFromKafkaConsumer>(consumer, log, batch_size, poll_timeout, intermediate_commit), row_delimiter);
=======
    std::lock_guard lock(mutex);
    buffers.push_back(buffer);
    semaphore.set();
>>>>>>> e89e23c0
}


ConsumerBufferPtr StorageKafka::popReadBuffer()
{
    return popReadBuffer(std::chrono::milliseconds::zero());
}


ConsumerBufferPtr StorageKafka::popReadBuffer(std::chrono::milliseconds timeout)
{
    // Wait for the first free buffer
    if (timeout == std::chrono::milliseconds::zero())
        semaphore.wait();
    else
    {
        if (!semaphore.tryWait(timeout.count()))
            return nullptr;
    }

    // Take the first available buffer from the list
    std::lock_guard lock(mutex);
    auto buffer = buffers.back();
    buffers.pop_back();
    return buffer;
}


ProducerBufferPtr StorageKafka::createWriteBuffer()
{
    cppkafka::Configuration conf;
    conf.set("metadata.broker.list", brokers);
    conf.set("group.id", group);
    conf.set("client.id", VERSION_FULL);
    // TODO: fill required settings
    updateConfiguration(conf);

    auto producer = std::make_shared<cppkafka::Producer>(conf);
    const Settings & settings = global_context.getSettingsRef();
    size_t poll_timeout = settings.stream_poll_timeout_ms.totalMilliseconds();

    return std::make_shared<WriteBufferToKafkaProducer>(
        producer, topics[0], row_delimiter ? std::optional<char>{row_delimiter} : std::optional<char>(), 1, 1024, std::chrono::milliseconds(poll_timeout));
}


ConsumerBufferPtr StorageKafka::createReadBuffer()
{
    cppkafka::Configuration conf;
    conf.set("metadata.broker.list", brokers);
    conf.set("group.id", group);
    conf.set("client.id", VERSION_FULL);
    conf.set("auto.offset.reset", "smallest"); // If no offset stored for this group, read all messages from the start
    conf.set("enable.auto.commit", "false"); // We manually commit offsets after a stream successfully finished
    conf.set("enable.partition.eof", "false"); // Ignore EOF messages
    updateConfiguration(conf);

    // Create a consumer and subscribe to topics
    auto consumer = std::make_shared<cppkafka::Consumer>(conf);

    // Limit the number of batched messages to allow early cancellations
    const Settings & settings = global_context.getSettingsRef();
    size_t batch_size = max_block_size;
    if (!batch_size)
        batch_size = settings.max_block_size.value;
    size_t poll_timeout = settings.stream_poll_timeout_ms.totalMilliseconds();

    return std::make_shared<DelimitedReadBuffer>(
        std::make_unique<ReadBufferFromKafkaConsumer>(consumer, log, batch_size, poll_timeout, intermediate_commit), row_delimiter);
}


void StorageKafka::updateConfiguration(cppkafka::Configuration & conf)
{
    // Update consumer configuration from the configuration
    const auto & config = global_context.getConfigRef();
    if (config.has(CONFIG_PREFIX))
        loadFromConfig(conf, config, CONFIG_PREFIX);

    // Update consumer topic-specific configuration
    for (const auto & topic : topics)
    {
        const auto topic_config_key = CONFIG_PREFIX + "_" + topic;
        if (config.has(topic_config_key))
            loadFromConfig(conf, config, topic_config_key);
    }
}

bool StorageKafka::checkDependencies(const String & current_database_name, const String & current_table_name)
{
    // Check if all dependencies are attached
    auto dependencies = global_context.getDependencies(current_database_name, current_table_name);
    if (dependencies.size() == 0)
        return true;

    // Check the dependencies are ready?
    for (const auto & db_tab : dependencies)
    {
        auto table = global_context.tryGetTable(db_tab.first, db_tab.second);
        if (!table)
            return false;

        // If it materialized view, check it's target table
        auto * materialized_view = dynamic_cast<StorageMaterializedView *>(table.get());
        if (materialized_view && !materialized_view->tryGetTargetTable())
            return false;

        // Check all its dependencies
        if (!checkDependencies(db_tab.first, db_tab.second))
            return false;
    }

    return true;
}

void StorageKafka::threadFunc()
{
    try
    {
        // Check if at least one direct dependency is attached
        auto dependencies = global_context.getDependencies(database_name, table_name);

        // Keep streaming as long as there are attached views and streaming is not cancelled
        while (!stream_cancelled && num_created_consumers > 0 && dependencies.size() > 0)
        {
            if (!checkDependencies(database_name, table_name))
                break;

            LOG_DEBUG(log, "Started streaming to " << dependencies.size() << " attached views");

            // Reschedule if not limited
            if (!streamToViews())
                break;
        }
    }
    catch (...)
    {
        tryLogCurrentException(__PRETTY_FUNCTION__);
    }

    // Wait for attached views
    if (!stream_cancelled)
        task->scheduleAfter(RESCHEDULE_MS);
}


bool StorageKafka::streamToViews()
{
    auto table = global_context.getTable(database_name, table_name);
    if (!table)
        throw Exception("Engine table " + database_name + "." + table_name + " doesn't exist.", ErrorCodes::LOGICAL_ERROR);

    // Create an INSERT query for streaming data
    auto insert = std::make_shared<ASTInsertQuery>();
    insert->database = database_name;
    insert->table = table_name;
    insert->no_destination = true; // Only insert into dependent views and expect that input blocks contain virtual columns

    const Settings & settings = global_context.getSettingsRef();
    size_t block_size = max_block_size;
    if (block_size == 0)
        block_size = settings.max_block_size;

    // Create a stream for each consumer and join them in a union stream
    InterpreterInsertQuery interpreter{insert, global_context};
    auto block_io = interpreter.execute();

    // Create a stream for each consumer and join them in a union stream
    BlockInputStreams streams;
    streams.reserve(num_created_consumers);
    for (size_t i = 0; i < num_created_consumers; ++i)
    {
        auto stream = std::make_shared<KafkaBlockInputStream>(*this, global_context, block_io.out->getHeader().getNames(), block_size);
        streams.emplace_back(stream);

        // Limit read batch to maximum block size to allow DDL
        IBlockInputStream::LocalLimits limits;
        limits.max_execution_time = settings.stream_flush_interval_ms;
        limits.timeout_overflow_mode = OverflowMode::BREAK;
        stream->setLimits(limits);
    }

    // Join multiple streams if necessary
    BlockInputStreamPtr in;
    if (streams.size() > 1)
        in = std::make_shared<UnionBlockInputStream>(streams, nullptr, streams.size());
    else
        in = streams[0];

    copyData(*in, *block_io.out, &stream_cancelled);

    // Check whether the limits were applied during query execution
    bool limits_applied = false;
    const BlockStreamProfileInfo & info = in->getProfileInfo();
    limits_applied = info.hasAppliedLimit();

    return limits_applied;
}


bool StorageKafka::hasSetting(const String & setting_name) const
{
    return KafkaSettings::findIndex(setting_name) != KafkaSettings::npos;
}

void StorageKafka::alterSettings(
    const SettingsChanges & /* new_changes */,
    const String & /* current_database_name */,
    const String & /* current_table_name */,
    const Context & /* context */,
    TableStructureWriteLockHolder & /* table_lock_holder */)
{
    throw Exception("Storage '" + getName() + "' doesn't support settings alter", ErrorCodes::UNSUPPORTED_METHOD);
}


void registerStorageKafka(StorageFactory & factory)
{
    factory.registerStorage("Kafka", [](const StorageFactory::Arguments & args)
    {
        ASTs & engine_args = args.engine_args;
        size_t args_count = engine_args.size();
        bool has_settings = args.storage_def->settings;

        KafkaSettings kafka_settings;
        if (has_settings)
        {
            kafka_settings.loadFromQuery(*args.storage_def);
        }

        /** Arguments of engine is following:
          * - Kafka broker list
          * - List of topics
          * - Group ID (may be a constaint expression with a string result)
          * - Message format (string)
          * - Row delimiter
          * - Schema (optional, if the format supports it)
          * - Number of consumers
          * - Max block size for background consumption
          * - Skip (at least) unreadable messages number
          * - Do intermediate commits when the batch consumed and handled
          */

        // Check arguments and settings
        #define CHECK_KAFKA_STORAGE_ARGUMENT(ARG_NUM, PAR_NAME)            \
            /* One of the four required arguments is not specified */      \
            if (args_count < ARG_NUM && ARG_NUM <= 4 &&                    \
                !kafka_settings.PAR_NAME.changed)                          \
            {                                                              \
                throw Exception(                                           \
                    "Required parameter '" #PAR_NAME "' "                  \
                    "for storage Kafka not specified",                     \
                    ErrorCodes::NUMBER_OF_ARGUMENTS_DOESNT_MATCH);         \
            }                                                              \
            /* The same argument is given in two places */                 \
            if (has_settings &&                                            \
                kafka_settings.PAR_NAME.changed &&                         \
                args_count >= ARG_NUM)                                     \
            {                                                              \
                throw Exception(                                           \
                    "The argument №" #ARG_NUM " of storage Kafka "         \
                    "and the parameter '" #PAR_NAME "' "                   \
                    "in SETTINGS cannot be specified at the same time",    \
                    ErrorCodes::BAD_ARGUMENTS);                            \
            }

        CHECK_KAFKA_STORAGE_ARGUMENT(1, kafka_broker_list)
        CHECK_KAFKA_STORAGE_ARGUMENT(2, kafka_topic_list)
        CHECK_KAFKA_STORAGE_ARGUMENT(3, kafka_group_name)
        CHECK_KAFKA_STORAGE_ARGUMENT(4, kafka_format)
        CHECK_KAFKA_STORAGE_ARGUMENT(5, kafka_row_delimiter)
        CHECK_KAFKA_STORAGE_ARGUMENT(6, kafka_schema)
        CHECK_KAFKA_STORAGE_ARGUMENT(7, kafka_num_consumers)
        CHECK_KAFKA_STORAGE_ARGUMENT(8, kafka_max_block_size)
        CHECK_KAFKA_STORAGE_ARGUMENT(9, kafka_skip_broken_messages)
        CHECK_KAFKA_STORAGE_ARGUMENT(10, kafka_commit_every_batch)

        #undef CHECK_KAFKA_STORAGE_ARGUMENT

        // Get and check broker list
        String brokers = kafka_settings.kafka_broker_list;
        if (args_count >= 1)
        {
            const auto * ast = engine_args[0]->as<ASTLiteral>();
            if (ast && ast->value.getType() == Field::Types::String)
            {
                brokers = safeGet<String>(ast->value);
            }
            else
            {
                throw Exception(String("Kafka broker list must be a string"), ErrorCodes::BAD_ARGUMENTS);
            }
        }

        // Get and check topic list
        String topic_list = kafka_settings.kafka_topic_list.value;
        if (args_count >= 2)
        {
            engine_args[1] = evaluateConstantExpressionAsLiteral(engine_args[1], args.local_context);
            topic_list = engine_args[1]->as<ASTLiteral &>().value.safeGet<String>();
        }

        Names topics;
        boost::split(topics, topic_list , [](char c){ return c == ','; });
        for (String & topic : topics)
        {
            boost::trim(topic);
        }

        // Get and check group name
        String group = kafka_settings.kafka_group_name.value;
        if (args_count >= 3)
        {
            engine_args[2] = evaluateConstantExpressionOrIdentifierAsLiteral(engine_args[2], args.local_context);
            group = engine_args[2]->as<ASTLiteral &>().value.safeGet<String>();
        }

        // Get and check message format name
        String format = kafka_settings.kafka_format.value;
        if (args_count >= 4)
        {
            engine_args[3] = evaluateConstantExpressionOrIdentifierAsLiteral(engine_args[3], args.local_context);

            const auto * ast = engine_args[3]->as<ASTLiteral>();
            if (ast && ast->value.getType() == Field::Types::String)
            {
                format = safeGet<String>(ast->value);
            }
            else
            {
                throw Exception("Format must be a string", ErrorCodes::BAD_ARGUMENTS);
            }
        }

        // Parse row delimiter (optional)
        char row_delimiter = kafka_settings.kafka_row_delimiter;
        if (args_count >= 5)
        {
            engine_args[4] = evaluateConstantExpressionOrIdentifierAsLiteral(engine_args[4], args.local_context);

            const auto * ast = engine_args[4]->as<ASTLiteral>();
            String arg;
            if (ast && ast->value.getType() == Field::Types::String)
            {
                arg = safeGet<String>(ast->value);
            }
            else
            {
                throw Exception("Row delimiter must be a char", ErrorCodes::BAD_ARGUMENTS);
            }
            if (arg.size() > 1)
            {
                throw Exception("Row delimiter must be a char", ErrorCodes::BAD_ARGUMENTS);
            }
            else if (arg.size() == 0)
            {
                row_delimiter = '\0';
            }
            else
            {
                row_delimiter = arg[0];
            }
        }

        // Parse format schema if supported (optional)
        String schema = kafka_settings.kafka_schema.value;
        if (args_count >= 6)
        {
            engine_args[5] = evaluateConstantExpressionOrIdentifierAsLiteral(engine_args[5], args.local_context);

            const auto * ast = engine_args[5]->as<ASTLiteral>();
            if (ast && ast->value.getType() == Field::Types::String)
            {
                schema = safeGet<String>(ast->value);
            }
            else
            {
                throw Exception("Format schema must be a string", ErrorCodes::BAD_ARGUMENTS);
            }
        }

        // Parse number of consumers (optional)
        UInt64 num_consumers = kafka_settings.kafka_num_consumers;
        if (args_count >= 7)
        {
            const auto * ast = engine_args[6]->as<ASTLiteral>();
            if (ast && ast->value.getType() == Field::Types::UInt64)
            {
                num_consumers = safeGet<UInt64>(ast->value);
            }
            else
            {
                throw Exception("Number of consumers must be a positive integer", ErrorCodes::BAD_ARGUMENTS);
            }
        }

        // Parse max block size (optional)
        UInt64 max_block_size = static_cast<size_t>(kafka_settings.kafka_max_block_size);
        if (args_count >= 8)
        {
            const auto * ast = engine_args[7]->as<ASTLiteral>();
            if (ast && ast->value.getType() == Field::Types::UInt64)
            {
                max_block_size = static_cast<size_t>(safeGet<UInt64>(ast->value));
            }
            else
            {
                // TODO: no check if the integer is really positive
                throw Exception("Maximum block size must be a positive integer", ErrorCodes::BAD_ARGUMENTS);
            }
        }

        size_t skip_broken = static_cast<size_t>(kafka_settings.kafka_skip_broken_messages);
        if (args_count >= 9)
        {
            const auto * ast = engine_args[8]->as<ASTLiteral>();
            if (ast && ast->value.getType() == Field::Types::UInt64)
            {
                skip_broken = static_cast<size_t>(safeGet<UInt64>(ast->value));
            }
            else
            {
                throw Exception("Number of broken messages to skip must be a non-negative integer", ErrorCodes::BAD_ARGUMENTS);
            }
        }

        bool intermediate_commit = static_cast<bool>(kafka_settings.kafka_commit_every_batch);
        if (args_count >= 10)
        {
            const auto * ast = engine_args[9]->as<ASTLiteral>();
            if (ast && ast->value.getType() == Field::Types::UInt64)
            {
                intermediate_commit = static_cast<bool>(safeGet<UInt64>(ast->value));
            }
            else
            {
                throw Exception("Flag for committing every batch must be 0 or 1", ErrorCodes::BAD_ARGUMENTS);
            }
        }

        return StorageKafka::create(
            args.table_name, args.database_name, args.context, args.columns,
            brokers, group, topics, format, row_delimiter, schema, num_consumers, max_block_size, skip_broken, intermediate_commit);
    });
}


}<|MERGE_RESOLUTION|>--- conflicted
+++ resolved
@@ -204,24 +204,9 @@
 
 void StorageKafka::pushReadBuffer(ConsumerBufferPtr buffer)
 {
-<<<<<<< HEAD
-    // Create a consumer and subscribe to topics
-    auto consumer = std::make_shared<cppkafka::Consumer>(createConsumerConfiguration());
-
-    // Limit the number of batched messages to allow early cancellations
-    const Settings & settings = global_context.getSettingsRef();
-    size_t batch_size = max_block_size;
-    if (!batch_size)
-        batch_size = settings.max_block_size;
-    size_t poll_timeout = settings.stream_poll_timeout_ms.totalMilliseconds();
-
-    return std::make_shared<DelimitedReadBuffer>(
-        std::make_unique<ReadBufferFromKafkaConsumer>(consumer, log, batch_size, poll_timeout, intermediate_commit), row_delimiter);
-=======
     std::lock_guard lock(mutex);
     buffers.push_back(buffer);
     semaphore.set();
->>>>>>> e89e23c0
 }
 
 
