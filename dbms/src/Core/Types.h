#pragma once

#include <string>
#include <vector>
#include <cstdint>


namespace DB
{

/// Data types for representing elementary values from a database in RAM.

struct Null {};

using UInt8 = uint8_t;
using UInt16 = uint16_t;
using UInt32 = uint32_t;
using UInt64 = uint64_t;

using Int8 = int8_t;
using Int16 = int16_t;
using Int32 = int32_t;
using Int64 = int64_t;

using Float32 = float;
using Float64 = double;

using String = std::string;


/** Note that for types not used in DB, IsNumber is false.
  */
template <typename T> constexpr bool IsNumber = false;

template <> constexpr bool IsNumber<UInt8> = true;
template <> constexpr bool IsNumber<UInt16> = true;
template <> constexpr bool IsNumber<UInt32> = true;
template <> constexpr bool IsNumber<UInt64> = true;
template <> constexpr bool IsNumber<Int8> = true;
template <> constexpr bool IsNumber<Int16> = true;
template <> constexpr bool IsNumber<Int32> = true;
template <> constexpr bool IsNumber<Int64> = true;
template <> constexpr bool IsNumber<Float32> = true;
template <> constexpr bool IsNumber<Float64> = true;

template <typename T> struct TypeName;

template <> struct TypeName<UInt8>   { static const char * get() { return "UInt8";   } };
template <> struct TypeName<UInt16>  { static const char * get() { return "UInt16";  } };
template <> struct TypeName<UInt32>  { static const char * get() { return "UInt32";  } };
template <> struct TypeName<UInt64>  { static const char * get() { return "UInt64";  } };
template <> struct TypeName<Int8>    { static const char * get() { return "Int8";    } };
template <> struct TypeName<Int16>   { static const char * get() { return "Int16";   } };
template <> struct TypeName<Int32>   { static const char * get() { return "Int32";   } };
template <> struct TypeName<Int64>   { static const char * get() { return "Int64";   } };
template <> struct TypeName<Float32> { static const char * get() { return "Float32"; } };
template <> struct TypeName<Float64> { static const char * get() { return "Float64"; } };
template <> struct TypeName<String>  { static const char * get() { return "String";  } };

template <typename T> struct TypeId;

/// 0 reserved for types without number
template <> struct TypeId<UInt8>    { static constexpr const size_t value = 1;  };
template <> struct TypeId<UInt16>   { static constexpr const size_t value = 2;  };
template <> struct TypeId<UInt32>   { static constexpr const size_t value = 3;  };
template <> struct TypeId<UInt64>   { static constexpr const size_t value = 4;  };
/// 5 reserved for TypeId<UInt128>
template <> struct TypeId<Float32>  { static constexpr const size_t value = 7;  };
template <> struct TypeId<Float64>  { static constexpr const size_t value = 8;  };
template <> struct TypeId<Int8>     { static constexpr const size_t value = 9;  };
template <> struct TypeId<Int16>    { static constexpr const size_t value = 10; };
template <> struct TypeId<Int32>    { static constexpr const size_t value = 11; };
template <> struct TypeId<Int64>    { static constexpr const size_t value = 12; };
/// 13 reserved for TypeId<Int128>

/// Not a data type in database, defined just for convenience.
using Strings = std::vector<String>;

}

#if 1 /// __int128
namespace DB
{

using Int128 = __int128;
template <> constexpr bool IsNumber<Int128> = true;
template <> struct TypeName<Int128>  { static const char * get() { return "Int128";  } };
template <> struct TypeId<Int128>   { static constexpr const size_t value = 13; };

}

namespace std
{

template <> struct is_signed<__int128>
{
    static constexpr bool value = true;
};

template <> struct is_unsigned<__int128>
{
    static constexpr bool value = false;
};

template <> struct is_integral<__int128>
{
    static constexpr bool value = true;
};

template <> struct is_arithmetic<__int128>
{
    static constexpr bool value = true;
};

}
#endif


namespace DB
{
    /// Own FieldType for Decimal.
    /// It is only a "storage" for decimal. To perform operations, you also have to provide a scale (number of digits after point).
    template <typename T>
    struct Decimal
    {
        using NativeType = T;

        Decimal() = default;
        Decimal(Decimal<T> &&) = default;
        Decimal(const Decimal<T> &) = default;

        Decimal(const T & value_)
        :   value(value_)
        {}

        template <typename U>
        Decimal(const Decimal<U> & x)
        :   value(x)
        {}

        constexpr Decimal<T> & operator = (Decimal<T> &&) = default;
        constexpr Decimal<T> & operator = (const Decimal<T> &) = default;

        operator T () const { return value; }

        const Decimal<T> & operator += (const T & x) { value += x; return *this; }
        const Decimal<T> & operator -= (const T & x) { value -= x; return *this; }
        const Decimal<T> & operator *= (const T & x) { value *= x; return *this; }
        const Decimal<T> & operator /= (const T & x) { value /= x; return *this; }
        const Decimal<T> & operator %= (const T & x) { value %= x; return *this; }

        T value;
    };

    using Decimal32 = Decimal<Int32>;
    using Decimal64 = Decimal<Int64>;
    using Decimal128 = Decimal<Int128>;

    template <> struct TypeName<Decimal32>   { static const char * get() { return "Decimal32";   } };
    template <> struct TypeName<Decimal64>   { static const char * get() { return "Decimal64";   } };
    template <> struct TypeName<Decimal128>  { static const char * get() { return "Decimal128";  } };

<<<<<<< HEAD
    template <> struct TypeId<Dec32>    { static constexpr const size_t value = 16; };
    template <> struct TypeId<Dec64>    { static constexpr const size_t value = 17; };
    template <> struct TypeId<Dec128>   { static constexpr const size_t value = 18; };
=======
    template <> struct TypeId<Decimal32>    { static constexpr const size_t value = 16; };
    template <> struct TypeId<Decimal64>    { static constexpr const size_t value = 17; };
    template <> struct TypeId<Decimal128>   { static constexpr const size_t value = 18; };
>>>>>>> 969225b3

    template <typename T>
    constexpr bool IsDecimalNumber = false;
    template <> constexpr bool IsDecimalNumber<Decimal32> = true;
    template <> constexpr bool IsDecimalNumber<Decimal64> = true;
    template <> constexpr bool IsDecimalNumber<Decimal128> = true;
}<|MERGE_RESOLUTION|>--- conflicted
+++ resolved
@@ -160,15 +160,9 @@
     template <> struct TypeName<Decimal64>   { static const char * get() { return "Decimal64";   } };
     template <> struct TypeName<Decimal128>  { static const char * get() { return "Decimal128";  } };
 
-<<<<<<< HEAD
-    template <> struct TypeId<Dec32>    { static constexpr const size_t value = 16; };
-    template <> struct TypeId<Dec64>    { static constexpr const size_t value = 17; };
-    template <> struct TypeId<Dec128>   { static constexpr const size_t value = 18; };
-=======
     template <> struct TypeId<Decimal32>    { static constexpr const size_t value = 16; };
     template <> struct TypeId<Decimal64>    { static constexpr const size_t value = 17; };
     template <> struct TypeId<Decimal128>   { static constexpr const size_t value = 18; };
->>>>>>> 969225b3
 
     template <typename T>
     constexpr bool IsDecimalNumber = false;
