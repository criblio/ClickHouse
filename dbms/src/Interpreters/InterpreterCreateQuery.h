#pragma once

#include <Interpreters/IInterpreter.h>
#include <Storages/ColumnsDescription.h>
#include <Storages/IStorage_fwd.h>
#include <Storages/IndicesDescription.h>
#include <Storages/ConstraintsDescription.h>
#include <Common/ThreadPool.h>


namespace DB
{

class Context;
class ASTCreateQuery;
class ASTExpressionList;
class ASTConstraintDeclaration;


/** Allows to create new table or database,
  *  or create an object for existing table or database.
  */
class InterpreterCreateQuery : public IInterpreter
{
public:
    InterpreterCreateQuery(const ASTPtr & query_ptr_, Context & context_);

    BlockIO execute() override;

    /// List of columns and their types in AST.
    static ASTPtr formatColumns(const NamesAndTypesList & columns);
    static ASTPtr formatColumns(const ColumnsDescription & columns);

    static ASTPtr formatIndices(const IndicesDescription & indices);
    static ASTPtr formatConstraints(const ConstraintsDescription & constraints);

    void setForceRestoreData(bool has_force_restore_data_flag_)
    {
        has_force_restore_data_flag = has_force_restore_data_flag_;
    }

    void setInternal(bool internal_)
    {
        internal = internal_;
    }

    /// Obtain information about columns, their types, default values and column comments, for case when columns in CREATE query is specified explicitly.
    static ColumnsDescription getColumnsDescription(const ASTExpressionList & columns, const Context & context);
    static ConstraintsDescription getConstraintsDescription(const ASTExpressionList * constraints);

private:
    struct TableProperties
    {
        ColumnsDescription columns;
        IndicesDescription indices;
        ConstraintsDescription constraints;
    };

    BlockIO createDatabase(ASTCreateQuery & create);
    BlockIO createTable(ASTCreateQuery & create);
    BlockIO createDictionary(ASTCreateQuery & create);

    /// Calculate list of columns, constraints, indices, etc... of table. Rewrite query in canonical way.
    TableProperties setProperties(ASTCreateQuery & create) const;
    void validateTableStructure(const ASTCreateQuery & create, const TableProperties & properties) const;
    void setEngine(ASTCreateQuery & create) const;
    void checkAccess(const ASTCreateQuery & create);

    /// Create IStorage and add it to database. If table already exists and IF NOT EXISTS specified, do nothing and return false.
<<<<<<< HEAD
    bool doCreateTable(/*const*/ ASTCreateQuery & create, const TableProperties & properties);
    /// Inserts data in created table if it's CREATE ... SELECT
    BlockIO fillTableIfNeeded(const ASTCreateQuery & create, const String & database_name);
=======
    bool doCreateTable(const ASTCreateQuery & create, const TableProperties & properties);
    /// Inserts data in created table if it's CREATE ... SELECT
    BlockIO fillTableIfNeeded(const ASTCreateQuery & create);
>>>>>>> f2d98731

    ASTPtr query_ptr;
    Context & context;

    /// Skip safety threshold when loading tables.
    bool has_force_restore_data_flag = false;
    /// Is this an internal query - not from the user.
    bool internal = false;
};
}<|MERGE_RESOLUTION|>--- conflicted
+++ resolved
@@ -67,15 +67,9 @@
     void checkAccess(const ASTCreateQuery & create);
 
     /// Create IStorage and add it to database. If table already exists and IF NOT EXISTS specified, do nothing and return false.
-<<<<<<< HEAD
     bool doCreateTable(/*const*/ ASTCreateQuery & create, const TableProperties & properties);
     /// Inserts data in created table if it's CREATE ... SELECT
-    BlockIO fillTableIfNeeded(const ASTCreateQuery & create, const String & database_name);
-=======
-    bool doCreateTable(const ASTCreateQuery & create, const TableProperties & properties);
-    /// Inserts data in created table if it's CREATE ... SELECT
     BlockIO fillTableIfNeeded(const ASTCreateQuery & create);
->>>>>>> f2d98731
 
     ASTPtr query_ptr;
     Context & context;
