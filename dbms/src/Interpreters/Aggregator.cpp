#include <iomanip>
#include <thread>
#include <future>

#include <cxxabi.h>

#include <DB/Common/Stopwatch.h>
#include <DB/Common/setThreadName.h>

#include <DB/DataTypes/DataTypeAggregateFunction.h>
#include <DB/Columns/ColumnsNumber.h>
#include <DB/Columns/ColumnArray.h>
#include <DB/Columns/ColumnTuple.h>
#include <DB/AggregateFunctions/AggregateFunctionCount.h>
#include <DB/DataStreams/IProfilingBlockInputStream.h>
#include <DB/DataStreams/NativeBlockOutputStream.h>
#include <DB/DataStreams/NullBlockInputStream.h>
#include <DB/IO/WriteBufferFromFile.h>
#include <DB/IO/CompressedWriteBuffer.h>

#include <DB/Interpreters/Aggregator.h>
#include <common/ClickHouseRevision.h>


namespace DB
{

namespace ErrorCodes
{
	extern const int CANNOT_COMPILE_CODE;
	extern const int TOO_MUCH_ROWS;
	extern const int EMPTY_DATA_PASSED;
	extern const int CANNOT_MERGE_DIFFERENT_AGGREGATED_DATA_VARIANTS;
}


AggregatedDataVariants::~AggregatedDataVariants()
{
	if (aggregator && !aggregator->all_aggregates_has_trivial_destructor)
	{
		try
		{
			aggregator->destroyAllAggregateStates(*this);
		}
		catch (...)
		{
			tryLogCurrentException(__PRETTY_FUNCTION__);
		}
	}
}


void AggregatedDataVariants::convertToTwoLevel()
{
	if (aggregator)
		LOG_TRACE(aggregator->log, "Converting aggregation data to two-level.");

	switch (type)
	{
	#define M(NAME) \
		case Type::NAME: \
			NAME ## _two_level = std::make_unique<decltype(NAME ## _two_level)::element_type>(*NAME); \
			NAME.reset(); \
			type = Type::NAME ## _two_level; \
			break;

		APPLY_FOR_VARIANTS_CONVERTIBLE_TO_TWO_LEVEL(M)

	#undef M

		default:
			throw Exception("Wrong data variant passed.", ErrorCodes::LOGICAL_ERROR);
	}
}


void Aggregator::Params::calculateColumnNumbers(const Block & block)
{
	if (keys.empty() && !key_names.empty())
		for (Names::const_iterator it = key_names.begin(); it != key_names.end(); ++it)
			keys.push_back(block.getPositionByName(*it));

	for (AggregateDescriptions::iterator it = aggregates.begin(); it != aggregates.end(); ++it)
		if (it->arguments.empty() && !it->argument_names.empty())
			for (Names::const_iterator jt = it->argument_names.begin(); jt != it->argument_names.end(); ++jt)
				it->arguments.push_back(block.getPositionByName(*jt));
}


void Aggregator::initialize(const Block & block)
{
	if (isCancelled())
		return;

	std::lock_guard<std::mutex> lock(mutex);

	if (initialized)
		return;

	initialized = true;

	if (current_memory_tracker)
		memory_usage_before_aggregation = current_memory_tracker->get();

	aggregate_functions.resize(params.aggregates_size);
	for (size_t i = 0; i < params.aggregates_size; ++i)
		aggregate_functions[i] = params.aggregates[i].function.get();

	/// Initialize sizes of aggregation states and its offsets.
	offsets_of_aggregate_states.resize(params.aggregates_size);
	total_size_of_aggregate_states = 0;
	all_aggregates_has_trivial_destructor = true;

	for (size_t i = 0; i < params.aggregates_size; ++i)
	{
		offsets_of_aggregate_states[i] = total_size_of_aggregate_states;
		total_size_of_aggregate_states += params.aggregates[i].function->sizeOfData();

		if (!params.aggregates[i].function->hasTrivialDestructor())
			all_aggregates_has_trivial_destructor = false;
	}

	if (isCancelled())
		return;

	/** All below, if non-empty block passed.
	  * (it doesn't needed in methods that merging blocks with aggregation states).
	  */
	if (!block)
		return;

	/// Transform names of columns to numbers.
	params.calculateColumnNumbers(block);

	if (isCancelled())
		return;

	/// Create "header" block, describing result.
	if (!sample)
	{
		for (size_t i = 0; i < params.keys_size; ++i)
		{
			sample.insert(block.getByPosition(params.keys[i]).cloneEmpty());
			if (auto converted = sample.getByPosition(i).column->convertToFullColumnIfConst())
				sample.getByPosition(i).column = converted;
		}

		for (size_t i = 0; i < params.aggregates_size; ++i)
		{
			ColumnWithTypeAndName col;
			col.name = params.aggregates[i].column_name;

			size_t arguments_size = params.aggregates[i].arguments.size();
			DataTypes argument_types(arguments_size);
			for (size_t j = 0; j < arguments_size; ++j)
				argument_types[j] = block.getByPosition(params.aggregates[i].arguments[j]).type;

			col.type = std::make_shared<DataTypeAggregateFunction>(params.aggregates[i].function, argument_types, params.aggregates[i].parameters);
			col.column = col.type->createColumn();

			sample.insert(std::move(col));
		}
	}
}


void Aggregator::setSampleBlock(const Block & block)
{
	std::lock_guard<std::mutex> lock(mutex);

	if (!sample)
		sample = block.cloneEmpty();
}


void Aggregator::compileIfPossible(AggregatedDataVariants::Type type)
{
	std::lock_guard<std::mutex> lock(mutex);

	if (compiled_if_possible)
		return;

	compiled_if_possible = true;

	std::string method_typename;
	std::string method_typename_two_level;

	if (false) {}
#define M(NAME) \
	else if (type == AggregatedDataVariants::Type::NAME) \
	{ \
		method_typename = "decltype(AggregatedDataVariants::" #NAME ")::element_type"; \
		method_typename_two_level = "decltype(AggregatedDataVariants::" #NAME "_two_level)::element_type"; \
	}

	APPLY_FOR_VARIANTS_CONVERTIBLE_TO_TWO_LEVEL(M)
#undef M

#define M(NAME) \
	else if (type == AggregatedDataVariants::Type::NAME) \
		method_typename = "decltype(AggregatedDataVariants::" #NAME ")::element_type";

	APPLY_FOR_VARIANTS_NOT_CONVERTIBLE_TO_TWO_LEVEL(M)
#undef M
	else if (type == AggregatedDataVariants::Type::without_key) {}
	else
		throw Exception("Unknown aggregated data variant.", ErrorCodes::UNKNOWN_AGGREGATED_DATA_VARIANT);

	/// Список типов агрегатных функций.
	std::stringstream aggregate_functions_typenames_str;
	for (size_t i = 0; i < params.aggregates_size; ++i)
	{
		IAggregateFunction & func = *aggregate_functions[i];

		int status = 0;
		char * type_name_ptr = abi::__cxa_demangle(typeid(func).name(), 0, 0, &status);
		std::string type_name = type_name_ptr;
		free(type_name_ptr);

		if (status)
			throw Exception("Cannot compile code: cannot demangle name " + String(typeid(func).name())
				+ ", status: " + toString(status), ErrorCodes::CANNOT_COMPILE_CODE);

		aggregate_functions_typenames_str << ((i != 0) ? ", " : "") << type_name;
	}

	std::string aggregate_functions_typenames = aggregate_functions_typenames_str.str();

	std::stringstream key_str;
	key_str << "Aggregate: ";
	if (!method_typename.empty())
		key_str << method_typename + ", ";
	key_str << aggregate_functions_typenames;
	std::string key = key_str.str();

	auto get_code = [method_typename, method_typename_two_level, aggregate_functions_typenames]
	{
		/// Короткий кусок кода, представляющий собой явное инстанцирование шаблона.
		std::stringstream code;
		code <<		/// Нет явного включения заголовочного файла. Он подключается с помощью опции компилятора -include.
			"namespace DB\n"
			"{\n"
			"\n";

		/// Может быть до двух инстанцирований шаблона - для обычного и two_level вариантов.
		auto append_code_for_specialization =
			[&code, &aggregate_functions_typenames] (const std::string & method_typename, const std::string & suffix)
		{
			code <<
				"template void Aggregator::executeSpecialized<\n"
					"\t" << method_typename << ", TypeList<" << aggregate_functions_typenames << ">>(\n"
					"\t" << method_typename << " &, Arena *, size_t, ConstColumnPlainPtrs &,\n"
					"\tAggregateColumns &, const Sizes &, StringRefs &, bool, AggregateDataPtr) const;\n"
				"\n"
				"static void wrapper" << suffix << "(\n"
					"\tconst Aggregator & aggregator,\n"
					"\t" << method_typename << " & method,\n"
					"\tArena * arena,\n"
					"\tsize_t rows,\n"
					"\tConstColumnPlainPtrs & key_columns,\n"
					"\tAggregator::AggregateColumns & aggregate_columns,\n"
					"\tconst Sizes & key_sizes,\n"
					"\tStringRefs & keys,\n"
					"\tbool no_more_keys,\n"
					"\tAggregateDataPtr overflow_row)\n"
				"{\n"
					"\taggregator.executeSpecialized<\n"
						"\t\t" << method_typename << ", TypeList<" << aggregate_functions_typenames << ">>(\n"
						"\t\tmethod, arena, rows, key_columns, aggregate_columns, key_sizes, keys, no_more_keys, overflow_row);\n"
				"}\n"
				"\n"
				"void * getPtr" << suffix << "() __attribute__((__visibility__(\"default\")));\n"
				"void * getPtr" << suffix << "()\n"	/// Без этой обёртки непонятно, как достать нужный символ из скомпилированной библиотеки.
				"{\n"
					"\treturn reinterpret_cast<void *>(&wrapper" << suffix << ");\n"
				"}\n";
		};

		if (!method_typename.empty())
			append_code_for_specialization(method_typename, "");
		else
		{
			/// Для метода without_key.
			code <<
				"template void Aggregator::executeSpecializedWithoutKey<\n"
					"\t" << "TypeList<" << aggregate_functions_typenames << ">>(\n"
					"\tAggregatedDataWithoutKey &, size_t, AggregateColumns &, Arena *) const;\n"
				"\n"
				"static void wrapper(\n"
					"\tconst Aggregator & aggregator,\n"
					"\tAggregatedDataWithoutKey & method,\n"
					"\tsize_t rows,\n"
					"\tAggregator::AggregateColumns & aggregate_columns,\n"
					"\tArena * arena)\n"
				"{\n"
					"\taggregator.executeSpecializedWithoutKey<\n"
						"\t\tTypeList<" << aggregate_functions_typenames << ">>(\n"
						"\t\tmethod, rows, aggregate_columns, arena);\n"
				"}\n"
				"\n"
				"void * getPtr() __attribute__((__visibility__(\"default\")));\n"
				"void * getPtr()\n"
				"{\n"
					"\treturn reinterpret_cast<void *>(&wrapper);\n"
				"}\n";
		}

		if (!method_typename_two_level.empty())
			append_code_for_specialization(method_typename_two_level, "TwoLevel");
		else
		{
			/// Заглушка.
			code <<
				"void * getPtrTwoLevel() __attribute__((__visibility__(\"default\")));\n"
				"void * getPtrTwoLevel()\n"
				"{\n"
					"\treturn nullptr;\n"
				"}\n";
		}

		code <<
			"}\n";

		return code.str();
	};

	auto compiled_data_owned_by_callback = compiled_data;
	auto on_ready = [compiled_data_owned_by_callback] (SharedLibraryPtr & lib)
	{
		if (compiled_data_owned_by_callback.unique())	/// Aggregator уже уничтожен.
			return;

		compiled_data_owned_by_callback->compiled_aggregator = lib;
		compiled_data_owned_by_callback->compiled_method_ptr = lib->get<void * (*) ()>("_ZN2DB6getPtrEv")();
		compiled_data_owned_by_callback->compiled_two_level_method_ptr = lib->get<void * (*) ()>("_ZN2DB14getPtrTwoLevelEv")();
	};

	/** Если библиотека уже была скомпилирована, то возвращается ненулевой SharedLibraryPtr.
	  * Если библиотека не была скомпилирована, то увеличивается счётчик, и возвращается nullptr.
	  * Если счётчик достигнул значения min_count_to_compile, то асинхронно (в отдельном потоке) запускается компиляция,
	  *  по окончании которой вызывается колбэк on_ready.
	  */
	SharedLibraryPtr lib = params.compiler->getOrCount(key, params.min_count_to_compile,
		"-include /usr/share/clickhouse/headers/dbms/include/DB/Interpreters/SpecializedAggregator.h",
		get_code, on_ready);

	/// Если результат уже готов.
	if (lib)
		on_ready(lib);
}


AggregatedDataVariants::Type Aggregator::chooseAggregationMethod(const ConstColumnPlainPtrs & key_columns, Sizes & key_sizes) const
{
<<<<<<< HEAD
	/// Check if at least one of the specified keys is nullable.
	/// Create a set of nested key columns from the corresponding key columns.
	/// Here "nested" means that, if a key column is nullable, we take its nested
	/// column; otherwise we take the key column as is.
	ConstColumnPlainPtrs nested_key_columns;
	nested_key_columns.reserve(key_columns.size());
	bool has_nullable_key = false;

	for (const auto & col : key_columns)
	{
		if (col->isNullable())
		{
			const ColumnNullable & nullable_col = static_cast<const ColumnNullable &>(*col);
			nested_key_columns.push_back(nullable_col.getNestedColumn().get());
			has_nullable_key = true;
		}
		else
			nested_key_columns.push_back(col);
	}

	/** Возвращает обычные (не two-level) методы, так как обработка начинается с них.
	  * Затем, в процессе работы, данные могут быть переконвертированы в two-level структуру, если их становится много.
=======
	/** Returns ordinary (not two-level) methods, because we start from them.
	  * Later, during aggregation process, data may be converted (partitioned) to two-level structure, if cardinality is high.
>>>>>>> cd33a9db
	  */

	bool all_fixed = true;
	size_t keys_bytes = 0;

	size_t num_array_keys = 0;
	bool has_arrays_of_non_fixed_elems = false;
	bool all_non_array_keys_are_fixed = true;
	bool has_tuples = false;

	key_sizes.resize(params.keys_size);
	for (size_t j = 0; j < params.keys_size; ++j)
	{
		if (nested_key_columns[j]->isFixed())
		{
			key_sizes[j] = nested_key_columns[j]->sizeOfField();
			keys_bytes += key_sizes[j];
		}
		else
		{
			all_fixed = false;

			if (const ColumnArray * arr = typeid_cast<const ColumnArray *>(nested_key_columns[j]))
			{
				++num_array_keys;

				if (!arr->getData().isFixed())
					has_arrays_of_non_fixed_elems = true;
			}
			else
			{
				all_non_array_keys_are_fixed = false;

				if (typeid_cast<const ColumnTuple *>(key_columns[j]))
					has_tuples = true;
			}
		}
	}

	/// If no keys. All aggregating to single row.
	if (params.keys_size == 0)
		return AggregatedDataVariants::Type::without_key;

<<<<<<< HEAD
	if (has_nullable_key)
	{
		/// At least one key is nullable. Therefore we choose an aggregation method
		/// that takes into account this fact.
		if ((params.keys_size == 1) && (nested_key_columns[0]->isNumeric()))
		{
			/// We have exactly one key and it is nullable. We shall add it a tag
			/// which specifies whether its value is null or not.
			size_t size_of_field = nested_key_columns[0]->sizeOfField();
			if ((size_of_field == 1) || (size_of_field == 2) || (size_of_field == 4) || (size_of_field == 8))
				return AggregatedDataVariants::Type::nullable_keys128;
			else
				throw Exception{"Logical error: numeric column has sizeOfField not in 1, 2, 4, 8.",
					ErrorCodes::LOGICAL_ERROR};
		}

		/// Pack if possible all the keys along with information about which key values are nulls
		/// into a fixed 16- or 32-byte blob.
		if (keys_bytes > (std::numeric_limits<size_t>::max() - std::tuple_size<KeysNullMap<UInt128>>::value))
			throw Exception{"Aggregator: keys sizes overflow", ErrorCodes::LOGICAL_ERROR};
		if (all_fixed && ((std::tuple_size<KeysNullMap<UInt128>>::value + keys_bytes) <= 16))
			return AggregatedDataVariants::Type::nullable_keys128;
		if (all_fixed && ((std::tuple_size<KeysNullMap<UInt256>>::value + keys_bytes) <= 32))
			return AggregatedDataVariants::Type::nullable_keys256;

		/// Case when at least one key is an array. See comments below for the non-nullable
		/// variant, since it is similar.
		if ((num_array_keys > 1) || has_arrays_of_non_fixed_elems || ((num_array_keys == 1) && !all_non_array_keys_are_fixed))
			return AggregatedDataVariants::Type::serialized;

		/// Fallback case: we concatenate the keys along with information on which key values
		/// are nulls.
		return AggregatedDataVariants::Type::nullable_concat;
	}

	/// No key has been found to be nullable.

	/// Если есть один числовой ключ, который помещается в 64 бита
	if (params.keys_size == 1 && nested_key_columns[0]->isNumericNotNullable())
=======
	/// Single numeric key.
	if (params.keys_size == 1 && key_columns[0]->isNumeric())
>>>>>>> cd33a9db
	{
		size_t size_of_field = nested_key_columns[0]->sizeOfField();
		if (size_of_field == 1)
			return AggregatedDataVariants::Type::key8;
		if (size_of_field == 2)
			return AggregatedDataVariants::Type::key16;
		if (size_of_field == 4)
			return AggregatedDataVariants::Type::key32;
		if (size_of_field == 8)
			return AggregatedDataVariants::Type::key64;
		throw Exception("Logical error: numeric column has sizeOfField not in 1, 2, 4, 8.", ErrorCodes::LOGICAL_ERROR);
	}

	/// If all keys fits in N bits, will use hash table with all keys packed (placed contiguously) to single N-bit key.
	if (all_fixed && keys_bytes <= 16)
		return AggregatedDataVariants::Type::keys128;
	if (all_fixed && keys_bytes <= 32)
		return AggregatedDataVariants::Type::keys256;

<<<<<<< HEAD
	/// Если есть один строковый ключ, то используем хэш-таблицу с ним
	if (params.keys_size == 1 && typeid_cast<const ColumnString *>(nested_key_columns[0]))
=======
	/// If single string key - will use hash table with references to it. Strings itself are stored separately in Arena.
	if (params.keys_size == 1 && typeid_cast<const ColumnString *>(key_columns[0]))
>>>>>>> cd33a9db
		return AggregatedDataVariants::Type::key_string;

	if (params.keys_size == 1 && typeid_cast<const ColumnFixedString *>(nested_key_columns[0]))
		return AggregatedDataVariants::Type::key_fixed_string;

	/** If some keys are arrays.
	  * If there is no more than one key that is array, and it is array of fixed-size elements, and all other keys are fixed-size,
	  *  then it is possible to use 'concat' method (due to one-to-one correspondense). Otherwise the method will be 'serialized'.
	  */
	if (num_array_keys == 1 && !has_arrays_of_non_fixed_elems && all_non_array_keys_are_fixed)
		return AggregatedDataVariants::Type::concat;

	/** For case with multiple strings, we use 'concat' method despite the fact, that correspondense is not one-to-one.
	  * Concat will concatenate strings including its zero terminators.
	  * But if strings contains zero bytes in between, different keys may clash.
	  * For example, keys ('a\0b', 'c') and ('a', 'b\0c') will be aggregated as one key.
	  * This is documented behaviour. It may be avoided by just switching to 'serialized' method, which is less efficient.
	  *
	  * Some of aggregation keys may be tuples. In most cases, tuples are flattened in expression analyzer and not passed here.
	  * But in rare cases, they are not flattened. Will fallback to 'serialized' method for simplicity.
	  */
	if (num_array_keys == 0 && !has_tuples)
		return AggregatedDataVariants::Type::concat;

	return AggregatedDataVariants::Type::serialized;

	/// NOTE AggregatedDataVariants::Type::hashed is not used. It's proven to be less efficient than 'serialized' in most cases.
}


void Aggregator::createAggregateStates(AggregateDataPtr & aggregate_data) const
{
	for (size_t j = 0; j < params.aggregates_size; ++j)
	{
		try
		{
			/** Может возникнуть исключение при нехватке памяти.
			  * Для того, чтобы потом всё правильно уничтожилось, "откатываем" часть созданных состояний.
			  * Код не очень удобный.
			  */
			aggregate_functions[j]->create(aggregate_data + offsets_of_aggregate_states[j]);
		}
		catch (...)
		{
			for (size_t rollback_j = 0; rollback_j < j; ++rollback_j)
				aggregate_functions[rollback_j]->destroy(aggregate_data + offsets_of_aggregate_states[rollback_j]);

			throw;
		}
	}
}


/** Интересно - если убрать noinline, то gcc зачем-то инлайнит эту функцию, и производительность уменьшается (~10%).
  * (Возможно из-за того, что после инлайна этой функции, перестают инлайниться более внутренние функции.)
  * Инлайнить не имеет смысла, так как внутренний цикл находится целиком внутри этой функции.
  */
template <typename Method>
void NO_INLINE Aggregator::executeImpl(
	Method & method,
	Arena * aggregates_pool,
	size_t rows,
	ConstColumnPlainPtrs & key_columns,
	AggregateFunctionInstruction * aggregate_instructions,
	const Sizes & key_sizes,
	StringRefs & keys,
	bool no_more_keys,
	AggregateDataPtr overflow_row) const
{
	typename Method::State state;
	state.init(key_columns);

	if (!no_more_keys)
		executeImplCase<false>(method, state, aggregates_pool, rows, key_columns, aggregate_instructions, key_sizes, keys, overflow_row);
	else
		executeImplCase<true>(method, state, aggregates_pool, rows, key_columns, aggregate_instructions, key_sizes, keys, overflow_row);
}

#ifndef __clang__
#pragma GCC diagnostic push
#pragma GCC diagnostic ignored "-Wmaybe-uninitialized"
#endif

template <bool no_more_keys, typename Method>
void NO_INLINE Aggregator::executeImplCase(
	Method & method,
	typename Method::State & state,
	Arena * aggregates_pool,
	size_t rows,
	ConstColumnPlainPtrs & key_columns,
	AggregateFunctionInstruction * aggregate_instructions,
	const Sizes & key_sizes,
	StringRefs & keys,
	AggregateDataPtr overflow_row) const
{
	/// NOTE При редактировании этого кода, обратите также внимание на SpecializedAggregator.h.

	/// Для всех строчек.
	typename Method::iterator it;
	typename Method::Key prev_key;
	for (size_t i = 0; i < rows; ++i)
	{
		bool inserted;			/// Вставили новый ключ, или такой ключ уже был?
		bool overflow = false;	/// Новый ключ не поместился в хэш-таблицу из-за no_more_keys.

		/// Получаем ключ для вставки в хэш-таблицу.
		typename Method::Key key = state.getKey(key_columns, params.keys_size, i, key_sizes, keys, *aggregates_pool);

		if (!no_more_keys)	/// Вставляем.
		{
			/// Оптимизация для часто повторяющихся ключей.
			if (!Method::no_consecutive_keys_optimization)
			{
				if (i != 0 && key == prev_key)
				{
					/// Добавляем значения в агрегатные функции.
					AggregateDataPtr value = Method::getAggregateData(it->second);
					for (AggregateFunctionInstruction * inst = aggregate_instructions; inst->that; ++inst)
						(*inst->func)(inst->that, value + inst->state_offset, inst->arguments, i, aggregates_pool);

					method.onExistingKey(key, keys, *aggregates_pool);
					continue;
				}
				else
					prev_key = key;
			}

			method.data.emplace(key, it, inserted);
		}
		else
		{
			/// Будем добавлять только если ключ уже есть.
			inserted = false;
			it = method.data.find(key);
			if (method.data.end() == it)
				overflow = true;
		}

		/// Если ключ не поместился, и данные не надо агрегировать в отдельную строку, то делать нечего.
		if (no_more_keys && overflow && !overflow_row)
		{
			method.onExistingKey(key, keys, *aggregates_pool);
			continue;
		}

		/// Если вставили новый ключ - инициализируем состояния агрегатных функций, и возможно, что-нибудь связанное с ключом.
		if (inserted)
		{
			AggregateDataPtr & aggregate_data = Method::getAggregateData(it->second);

			/// exception-safety - если не удалось выделить память или создать состояния, то не будут вызываться деструкторы.
			aggregate_data = nullptr;

			method.onNewKey(*it, params.keys_size, i, keys, *aggregates_pool);

			AggregateDataPtr place = aggregates_pool->alloc(total_size_of_aggregate_states);
			createAggregateStates(place);
			aggregate_data = place;
		}
		else
			method.onExistingKey(key, keys, *aggregates_pool);

		AggregateDataPtr value = (!no_more_keys || !overflow) ? Method::getAggregateData(it->second) : overflow_row;

		/// Добавляем значения в агрегатные функции.
		for (AggregateFunctionInstruction * inst = aggregate_instructions; inst->that; ++inst)
			(*inst->func)(inst->that, value + inst->state_offset, inst->arguments, i, aggregates_pool);
	}
}

#ifndef __clang__
#pragma GCC diagnostic pop
#endif

void NO_INLINE Aggregator::executeWithoutKeyImpl(
	AggregatedDataWithoutKey & res,
	size_t rows,
	AggregateFunctionInstruction * aggregate_instructions,
	Arena * arena) const
{
	/// Оптимизация в случае единственной агрегатной функции count.
	AggregateFunctionCount * agg_count = params.aggregates_size == 1
		? typeid_cast<AggregateFunctionCount *>(aggregate_functions[0])
		: NULL;

	if (agg_count)
		agg_count->addDelta(res, rows);
	else
	{
		for (size_t i = 0; i < rows; ++i)
		{
			/// Добавляем значения
			for (AggregateFunctionInstruction * inst = aggregate_instructions; inst->that; ++inst)
				(*inst->func)(inst->that, res + inst->state_offset, inst->arguments, i, arena);
		}
	}
}


bool Aggregator::executeOnBlock(Block & block, AggregatedDataVariants & result,
	ConstColumnPlainPtrs & key_columns, AggregateColumns & aggregate_columns,
	Sizes & key_sizes, StringRefs & key,
	bool & no_more_keys)
{
	initialize(block);

	if (isCancelled())
		return true;

	/// result будет уничтожать состояния агрегатных функций в деструкторе
	result.aggregator = this;

	for (size_t i = 0; i < params.aggregates_size; ++i)
		aggregate_columns[i].resize(params.aggregates[i].arguments.size());

	/** Константные столбцы не поддерживаются напрямую при агрегации.
	  * Чтобы они всё-равно работали, материализуем их.
	  */
	Columns materialized_columns;

	/// Запоминаем столбцы, с которыми будем работать
	for (size_t i = 0; i < params.keys_size; ++i)
	{
		key_columns[i] = block.getByPosition(params.keys[i]).column.get();

		if (auto converted = key_columns[i]->convertToFullColumnIfConst())
		{
			materialized_columns.push_back(converted);
			key_columns[i] = materialized_columns.back().get();
		}
	}

	AggregateFunctionInstructions aggregate_functions_instructions(params.aggregates_size + 1);
	aggregate_functions_instructions[params.aggregates_size].that = nullptr;

	for (size_t i = 0; i < params.aggregates_size; ++i)
	{
		for (size_t j = 0; j < aggregate_columns[i].size(); ++j)
		{
			aggregate_columns[i][j] = block.getByPosition(params.aggregates[i].arguments[j]).column.get();

			if (auto converted = aggregate_columns[i][j]->convertToFullColumnIfConst())
			{
				materialized_columns.push_back(converted);
				aggregate_columns[i][j] = materialized_columns.back().get();
			}
		}

		aggregate_functions_instructions[i].that = aggregate_functions[i];
		aggregate_functions_instructions[i].func = aggregate_functions[i]->getAddressOfAddFunction();
		aggregate_functions_instructions[i].state_offset = offsets_of_aggregate_states[i];
		aggregate_functions_instructions[i].arguments = aggregate_columns[i].data();
	}

	if (isCancelled())
		return true;

	size_t rows = block.rows();

	/// Каким способом выполнять агрегацию?
	if (result.empty())
	{
		result.init(chooseAggregationMethod(key_columns, key_sizes));
		result.keys_size = params.keys_size;
		result.key_sizes = key_sizes;
		LOG_TRACE(log, "Aggregation method: " << result.getMethodName());

		if (params.compiler)
			compileIfPossible(result.type);
	}

	if (isCancelled())
		return true;

	if ((params.overflow_row || result.type == AggregatedDataVariants::Type::without_key) && !result.without_key)
	{
		AggregateDataPtr place = result.aggregates_pool->alloc(total_size_of_aggregate_states);
		createAggregateStates(place);
		result.without_key = place;
	}

	/// Выбираем один из методов агрегации и вызываем его.

	/// Для случая, когда нет ключей (всё агегировать в одну строку).
	if (result.type == AggregatedDataVariants::Type::without_key)
	{
		/// Если есть динамически скомпилированный код.
		if (compiled_data->compiled_method_ptr)
		{
			reinterpret_cast<
				void (*)(const Aggregator &, AggregatedDataWithoutKey &, size_t, AggregateColumns &, Arena *)>
					(compiled_data->compiled_method_ptr)(*this, result.without_key, rows, aggregate_columns, result.aggregates_pool);
		}
		else
			executeWithoutKeyImpl(result.without_key, rows, &aggregate_functions_instructions[0], result.aggregates_pool);
	}
	else
	{
		/// Сюда пишутся данные, не поместившиеся в max_rows_to_group_by при group_by_overflow_mode = any.
		AggregateDataPtr overflow_row_ptr = params.overflow_row ? result.without_key : nullptr;

		bool is_two_level = result.isTwoLevel();

		/// Скомпилированный код, для обычной структуры.
		if (!is_two_level && compiled_data->compiled_method_ptr)
		{
		#define M(NAME, IS_TWO_LEVEL) \
			else if (result.type == AggregatedDataVariants::Type::NAME) \
				reinterpret_cast<void (*)( \
					const Aggregator &, decltype(result.NAME)::element_type &, \
					Arena *, size_t, ConstColumnPlainPtrs &, AggregateColumns &, \
					const Sizes &, StringRefs &, bool, AggregateDataPtr)>(compiled_data->compiled_method_ptr) \
				(*this, *result.NAME, result.aggregates_pool, rows, key_columns, aggregate_columns, \
					result.key_sizes, key, no_more_keys, overflow_row_ptr);

			if (false) {}
			APPLY_FOR_AGGREGATED_VARIANTS(M)
		#undef M
		}
		/// Скомпилированный код, для two-level структуры.
		else if (is_two_level && compiled_data->compiled_two_level_method_ptr)
		{
		#define M(NAME) \
			else if (result.type == AggregatedDataVariants::Type::NAME) \
				reinterpret_cast<void (*)( \
					const Aggregator &, decltype(result.NAME)::element_type &, \
					Arena *, size_t, ConstColumnPlainPtrs &, AggregateColumns &, \
					const Sizes &, StringRefs &, bool, AggregateDataPtr)>(compiled_data->compiled_two_level_method_ptr) \
				(*this, *result.NAME, result.aggregates_pool, rows, key_columns, aggregate_columns, \
					result.key_sizes, key, no_more_keys, overflow_row_ptr);

			if (false) {}
			APPLY_FOR_VARIANTS_TWO_LEVEL(M)
		#undef M
		}
		/// Когда нет динамически скомпилированного кода.
		else
		{
		#define M(NAME, IS_TWO_LEVEL) \
			else if (result.type == AggregatedDataVariants::Type::NAME) \
				executeImpl(*result.NAME, result.aggregates_pool, rows, key_columns, &aggregate_functions_instructions[0], \
					result.key_sizes, key, no_more_keys, overflow_row_ptr);

			if (false) {}
			APPLY_FOR_AGGREGATED_VARIANTS(M)
		#undef M
		}
	}

	size_t result_size = result.sizeWithoutOverflowRow();
	Int64 current_memory_usage = 0;
	if (current_memory_tracker)
		current_memory_usage = current_memory_tracker->get();

	auto result_size_bytes = current_memory_usage - memory_usage_before_aggregation;	/// Здесь учитываются все результаты в сумме, из разных потоков.

	bool worth_convert_to_two_level
		= (params.group_by_two_level_threshold && result_size >= params.group_by_two_level_threshold)
		|| (params.group_by_two_level_threshold_bytes && result_size_bytes >= static_cast<Int64>(params.group_by_two_level_threshold_bytes));

	/** Преобразование в двухуровневую структуру данных.
	  * Она позволяет делать, в последующем, эффективный мердж - либо экономный по памяти, либо распараллеленный.
	  */
	if (result.isConvertibleToTwoLevel() && worth_convert_to_two_level)
		result.convertToTwoLevel();

	/// Проверка ограничений.
	if (!checkLimits(result_size, no_more_keys))
		return false;

	/** Сброс данных на диск, если потребляется слишком много оперативки.
	  * Данные можно сбросить на диск только если используется двухуровневая структура агрегации.
	  */
	if (params.max_bytes_before_external_group_by
		&& result.isTwoLevel()
		&& current_memory_usage > static_cast<Int64>(params.max_bytes_before_external_group_by)
		&& worth_convert_to_two_level)
	{
		writeToTemporaryFile(result, result_size);
	}

	return true;
}


void Aggregator::writeToTemporaryFile(AggregatedDataVariants & data_variants, size_t rows)
{
	Stopwatch watch;

	auto file = std::make_unique<Poco::TemporaryFile>(params.tmp_path);
	const std::string & path = file->path();
	WriteBufferFromFile file_buf(path);
	CompressedWriteBuffer compressed_buf(file_buf);
	NativeBlockOutputStream block_out(compressed_buf, ClickHouseRevision::get());

	LOG_DEBUG(log, "Writing part of aggregation data into temporary file " << path << ".");
	ProfileEvents::increment(ProfileEvents::ExternalAggregationWritePart);

	/// Сбрасываем только двухуровневые данные.

#define M(NAME) \
	else if (data_variants.type == AggregatedDataVariants::Type::NAME) \
		writeToTemporaryFileImpl(data_variants, *data_variants.NAME, block_out, path);

	if (false) {}
	APPLY_FOR_VARIANTS_TWO_LEVEL(M)
#undef M
	else
		throw Exception("Unknown aggregated data variant.", ErrorCodes::UNKNOWN_AGGREGATED_DATA_VARIANT);

	/// NOTE Вместо освобождения памяти и создания новых хэш-таблиц и арены, можно переиспользовать старые.
	data_variants.init(data_variants.type);
	data_variants.aggregates_pools = Arenas(1, std::make_shared<Arena>());
	data_variants.aggregates_pool = data_variants.aggregates_pools.back().get();

	block_out.flush();
	compressed_buf.next();
	file_buf.next();

	double elapsed_seconds = watch.elapsedSeconds();
	double compressed_bytes = file_buf.count();
	double uncompressed_bytes = compressed_buf.count();

	{
		std::lock_guard<std::mutex> lock(temporary_files.mutex);
		temporary_files.files.emplace_back(std::move(file));
		temporary_files.sum_size_uncompressed += uncompressed_bytes;
		temporary_files.sum_size_compressed += compressed_bytes;
	}

	ProfileEvents::increment(ProfileEvents::ExternalAggregationCompressedBytes, compressed_bytes);
	ProfileEvents::increment(ProfileEvents::ExternalAggregationUncompressedBytes, uncompressed_bytes);

	LOG_TRACE(log, std::fixed << std::setprecision(3)
		<< "Written part in " << elapsed_seconds << " sec., "
		<< rows << " rows, "
		<< (uncompressed_bytes / 1048576.0) << " MiB uncompressed, "
		<< (compressed_bytes / 1048576.0) << " MiB compressed, "
		<< (uncompressed_bytes / rows) << " uncompressed bytes per row, "
		<< (compressed_bytes / rows) << " compressed bytes per row, "
		<< "compression rate: " << (uncompressed_bytes / compressed_bytes)
		<< " (" << (rows / elapsed_seconds) << " rows/sec., "
		<< (uncompressed_bytes / elapsed_seconds / 1048576.0) << " MiB/sec. uncompressed, "
		<< (compressed_bytes / elapsed_seconds / 1048576.0) << " MiB/sec. compressed)");
}


template <typename Method>
Block Aggregator::convertOneBucketToBlock(
	AggregatedDataVariants & data_variants,
	Method & method,
	bool final,
	size_t bucket) const
{
	Block block = prepareBlockAndFill(data_variants, final, method.data.impls[bucket].size(),
		[bucket, &method, this] (
			ColumnPlainPtrs & key_columns,
			AggregateColumnsData & aggregate_columns,
			ColumnPlainPtrs & final_aggregate_columns,
			const Sizes & key_sizes,
			bool final)
		{
			convertToBlockImpl(method, method.data.impls[bucket],
				key_columns, aggregate_columns, final_aggregate_columns, key_sizes, final);
		});

	block.info.bucket_num = bucket;
	return block;
}


template <typename Method>
void Aggregator::writeToTemporaryFileImpl(
	AggregatedDataVariants & data_variants,
	Method & method,
	IBlockOutputStream & out,
	const String & path)
{
	size_t max_temporary_block_size_rows = 0;
	size_t max_temporary_block_size_bytes = 0;

	for (size_t bucket = 0; bucket < Method::Data::NUM_BUCKETS; ++bucket)
	{
		Block block = convertOneBucketToBlock(data_variants, method, false, bucket);
		out.write(block);

		size_t block_size_rows = block.rowsInFirstColumn();
		size_t block_size_bytes = block.bytes();

		if (block_size_rows > max_temporary_block_size_rows)
			max_temporary_block_size_rows = block.rowsInFirstColumn();
		if (block_size_bytes > max_temporary_block_size_bytes)
			max_temporary_block_size_bytes = block_size_bytes;
	}

	/// data_variants не будет уничтожать состояния агрегатных функций в деструкторе. Теперь состояниями владеют ColumnAggregateFunction.
	data_variants.aggregator = nullptr;

	LOG_TRACE(log, std::fixed << std::setprecision(3)
		<< "Max size of temporary block: " << max_temporary_block_size_rows << " rows, "
		<< (max_temporary_block_size_bytes / 1048576.0) << " MiB.");
}


bool Aggregator::checkLimits(size_t result_size, bool & no_more_keys) const
{
	if (!no_more_keys && params.max_rows_to_group_by && result_size > params.max_rows_to_group_by)
	{
		if (params.group_by_overflow_mode == OverflowMode::THROW)
			throw Exception("Limit for rows to GROUP BY exceeded: has " + toString(result_size)
				+ " rows, maximum: " + toString(params.max_rows_to_group_by),
				ErrorCodes::TOO_MUCH_ROWS);
		else if (params.group_by_overflow_mode == OverflowMode::BREAK)
			return false;
		else if (params.group_by_overflow_mode == OverflowMode::ANY)
			no_more_keys = true;
		else
			throw Exception("Logical error: unknown overflow mode", ErrorCodes::LOGICAL_ERROR);
	}

	return true;
}


void Aggregator::execute(BlockInputStreamPtr stream, AggregatedDataVariants & result)
{
	if (isCancelled())
		return;

	StringRefs key(params.keys_size);
	ConstColumnPlainPtrs key_columns(params.keys_size);
	AggregateColumns aggregate_columns(params.aggregates_size);
	Sizes key_sizes;

	/** Используется, если есть ограничение на максимальное количество строк при агрегации,
	  *  и если group_by_overflow_mode == ANY.
	  * В этом случае, новые ключи не добавляются в набор, а производится агрегация только по
	  *  ключам, которые уже успели попасть в набор.
	  */
	bool no_more_keys = false;

	LOG_TRACE(log, "Aggregating");

	Stopwatch watch;

	size_t src_rows = 0;
	size_t src_bytes = 0;

	/// Читаем все данные
	while (Block block = stream->read())
	{
		if (isCancelled())
			return;

		src_rows += block.rows();
		src_bytes += block.bytes();

		if (!executeOnBlock(block, result,
			key_columns, aggregate_columns, key_sizes, key,
			no_more_keys))
			break;
	}

	double elapsed_seconds = watch.elapsedSeconds();
	size_t rows = result.size();
	LOG_TRACE(log, std::fixed << std::setprecision(3)
		<< "Aggregated. " << src_rows << " to " << rows << " rows (from " << src_bytes / 1048576.0 << " MiB)"
		<< " in " << elapsed_seconds << " sec."
		<< " (" << src_rows / elapsed_seconds << " rows/sec., " << src_bytes / elapsed_seconds / 1048576.0 << " MiB/sec.)");
}


template <typename Method, typename Table>
void Aggregator::convertToBlockImpl(
	Method & method,
	Table & data,
	ColumnPlainPtrs & key_columns,
	AggregateColumnsData & aggregate_columns,
	ColumnPlainPtrs & final_aggregate_columns,
	const Sizes & key_sizes,
	bool final) const
{
	if (data.empty())
		return;

	if (final)
		convertToBlockImplFinal(method, data, key_columns, final_aggregate_columns, key_sizes);
	else
		convertToBlockImplNotFinal(method, data, key_columns, aggregate_columns, key_sizes);

	/// Для того, чтобы пораньше освободить память.
	data.clearAndShrink();
}


template <typename Method, typename Table>
void NO_INLINE Aggregator::convertToBlockImplFinal(
	Method & method,
	Table & data,
	ColumnPlainPtrs & key_columns,
	ColumnPlainPtrs & final_aggregate_columns,
	const Sizes & key_sizes) const
{
	for (const auto & value : data)
	{
		method.insertKeyIntoColumns(value, key_columns, params.keys_size, key_sizes);

		for (size_t i = 0; i < params.aggregates_size; ++i)
			aggregate_functions[i]->insertResultInto(
				Method::getAggregateData(value.second) + offsets_of_aggregate_states[i],
				*final_aggregate_columns[i]);
	}

	destroyImpl(method, data);		/// NOTE Можно сделать лучше.
}

template <typename Method, typename Table>
void NO_INLINE Aggregator::convertToBlockImplNotFinal(
	Method & method,
	Table & data,
	ColumnPlainPtrs & key_columns,
	AggregateColumnsData & aggregate_columns,
	const Sizes & key_sizes) const
{

	for (auto & value : data)
	{
		method.insertKeyIntoColumns(value, key_columns, params.keys_size, key_sizes);

		/// reserved, поэтому push_back не кидает исключений
		for (size_t i = 0; i < params.aggregates_size; ++i)
			aggregate_columns[i]->push_back(Method::getAggregateData(value.second) + offsets_of_aggregate_states[i]);

		Method::getAggregateData(value.second) = nullptr;
	}
}


template <typename Filler>
Block Aggregator::prepareBlockAndFill(
	AggregatedDataVariants & data_variants,
	bool final,
	size_t rows,
	Filler && filler) const
{
	Block res = sample.cloneEmpty();

	ColumnPlainPtrs key_columns(params.keys_size);
	AggregateColumnsData aggregate_columns(params.aggregates_size);
	ColumnPlainPtrs final_aggregate_columns(params.aggregates_size);

	for (size_t i = 0; i < params.keys_size; ++i)
	{
		key_columns[i] = res.getByPosition(i).column.get();
		key_columns[i]->reserve(rows);
	}

	for (size_t i = 0; i < params.aggregates_size; ++i)
	{
		if (!final)
		{
			/// Столбец ColumnAggregateFunction захватывает разделяемое владение ареной с состояниями агрегатных функций.
			ColumnAggregateFunction & column_aggregate_func = static_cast<ColumnAggregateFunction &>(
				*res.getByPosition(i + params.keys_size).column);

			for (size_t j = 0; j < data_variants.aggregates_pools.size(); ++j)
				column_aggregate_func.addArena(data_variants.aggregates_pools[j]);

			aggregate_columns[i] = &column_aggregate_func.getData();
			aggregate_columns[i]->reserve(rows);
		}
		else
		{
			ColumnWithTypeAndName & column = res.getByPosition(i + params.keys_size);
			column.type = aggregate_functions[i]->getReturnType();
			column.column = column.type->createColumn();
			column.column->reserve(rows);

			if (aggregate_functions[i]->isState())
			{
				/// Столбец ColumnAggregateFunction захватывает разделяемое владение ареной с состояниями агрегатных функций.
				ColumnAggregateFunction & column_aggregate_func = static_cast<ColumnAggregateFunction &>(*column.column);

				for (size_t j = 0; j < data_variants.aggregates_pools.size(); ++j)
					column_aggregate_func.addArena(data_variants.aggregates_pools[j]);
			}

			final_aggregate_columns[i] = column.column.get();
		}
	}

	filler(key_columns, aggregate_columns, final_aggregate_columns, data_variants.key_sizes, final);

	/// Изменяем размер столбцов-констант в блоке.
	size_t columns = res.columns();
	for (size_t i = 0; i < columns; ++i)
		if (res.getByPosition(i).column->isConst())
			res.getByPosition(i).column = res.getByPosition(i).column->cut(0, rows);

	return res;
}


BlocksList Aggregator::prepareBlocksAndFillWithoutKey(AggregatedDataVariants & data_variants, bool final, bool is_overflows) const
{
	size_t rows = 1;

	auto filler = [&data_variants, this](
		ColumnPlainPtrs & key_columns,
		AggregateColumnsData & aggregate_columns,
		ColumnPlainPtrs & final_aggregate_columns,
		const Sizes & key_sizes,
		bool final)
	{
		if (data_variants.type == AggregatedDataVariants::Type::without_key || params.overflow_row)
		{
			AggregatedDataWithoutKey & data = data_variants.without_key;

			for (size_t i = 0; i < params.aggregates_size; ++i)
			{
				if (!final)
					aggregate_columns[i]->push_back(data + offsets_of_aggregate_states[i]);
				else
					aggregate_functions[i]->insertResultInto(data + offsets_of_aggregate_states[i], *final_aggregate_columns[i]);
			}

			if (!final)
				data = nullptr;

			if (params.overflow_row)
				for (size_t i = 0; i < params.keys_size; ++i)
					key_columns[i]->insertDefault();
		}
	};

	Block block = prepareBlockAndFill(data_variants, final, rows, filler);

	if (is_overflows)
		block.info.is_overflows = true;

	if (final)
		destroyWithoutKey(data_variants);

	BlocksList blocks;
	blocks.emplace_back(std::move(block));
	return blocks;
}

BlocksList Aggregator::prepareBlocksAndFillSingleLevel(AggregatedDataVariants & data_variants, bool final) const
{
	size_t rows = data_variants.sizeWithoutOverflowRow();

	auto filler = [&data_variants, this](
		ColumnPlainPtrs & key_columns,
		AggregateColumnsData & aggregate_columns,
		ColumnPlainPtrs & final_aggregate_columns,
		const Sizes & key_sizes,
		bool final)
	{
	#define M(NAME) \
		else if (data_variants.type == AggregatedDataVariants::Type::NAME) \
			convertToBlockImpl(*data_variants.NAME, data_variants.NAME->data, \
				key_columns, aggregate_columns, final_aggregate_columns, data_variants.key_sizes, final);

		if (false) {}
		APPLY_FOR_VARIANTS_SINGLE_LEVEL(M)
	#undef M
		else
			throw Exception("Unknown aggregated data variant.", ErrorCodes::UNKNOWN_AGGREGATED_DATA_VARIANT);
	};

	BlocksList blocks;
	blocks.emplace_back(prepareBlockAndFill(data_variants, final, rows, filler));
	return blocks;
}


BlocksList Aggregator::prepareBlocksAndFillTwoLevel(AggregatedDataVariants & data_variants, bool final, ThreadPool * thread_pool) const
{
#define M(NAME) \
	else if (data_variants.type == AggregatedDataVariants::Type::NAME) \
		return prepareBlocksAndFillTwoLevelImpl(data_variants, *data_variants.NAME, final, thread_pool);

	if (false) {}
	APPLY_FOR_VARIANTS_TWO_LEVEL(M)
#undef M
	else
		throw Exception("Unknown aggregated data variant.", ErrorCodes::UNKNOWN_AGGREGATED_DATA_VARIANT);
}


template <typename Method>
BlocksList Aggregator::prepareBlocksAndFillTwoLevelImpl(
	AggregatedDataVariants & data_variants,
	Method & method,
	bool final,
	ThreadPool * thread_pool) const
{
	auto converter = [&](size_t bucket, MemoryTracker * memory_tracker)
	{
		current_memory_tracker = memory_tracker;
		return convertOneBucketToBlock(data_variants, method, final, bucket);
	};

	/// packaged_task используются, чтобы исключения автоматически прокидывались в основной поток.

	std::vector<std::packaged_task<Block()>> tasks(Method::Data::NUM_BUCKETS);

	try
	{
		for (size_t bucket = 0; bucket < Method::Data::NUM_BUCKETS; ++bucket)
		{
			if (method.data.impls[bucket].empty())
				continue;

			tasks[bucket] = std::packaged_task<Block()>(std::bind(converter, bucket, current_memory_tracker));

			if (thread_pool)
				thread_pool->schedule([bucket, &tasks] { tasks[bucket](); });
			else
				tasks[bucket]();
		}
	}
	catch (...)
	{
		/// Если этого не делать, то в случае исключения, tasks уничтожится раньше завершения потоков, и будет плохо.
		if (thread_pool)
			thread_pool->wait();

		throw;
	}

	if (thread_pool)
		thread_pool->wait();

	BlocksList blocks;

	for (auto & task : tasks)
	{
		if (!task.valid())
			continue;

		blocks.emplace_back(task.get_future().get());
	}

	return blocks;
}


BlocksList Aggregator::convertToBlocks(AggregatedDataVariants & data_variants, bool final, size_t max_threads) const
{
	if (isCancelled())
		return BlocksList();

	LOG_TRACE(log, "Converting aggregated data to blocks");

	Stopwatch watch;

	BlocksList blocks;

	/// В какой структуре данных агрегированы данные?
	if (data_variants.empty())
		return blocks;

	std::unique_ptr<ThreadPool> thread_pool;
	if (max_threads > 1 && data_variants.sizeWithoutOverflowRow() > 100000	/// TODO Сделать настраиваемый порог.
		&& data_variants.isTwoLevel())						/// TODO Использовать общий тред-пул с функцией merge.
		thread_pool = std::make_unique<ThreadPool>(max_threads);

	if (isCancelled())
		return BlocksList();

	if (data_variants.type == AggregatedDataVariants::Type::without_key || params.overflow_row)
		blocks.splice(blocks.end(), prepareBlocksAndFillWithoutKey(
			data_variants, final, data_variants.type != AggregatedDataVariants::Type::without_key));

	if (isCancelled())
		return BlocksList();

	if (data_variants.type != AggregatedDataVariants::Type::without_key)
	{
		if (!data_variants.isTwoLevel())
			blocks.splice(blocks.end(), prepareBlocksAndFillSingleLevel(data_variants, final));
		else
			blocks.splice(blocks.end(), prepareBlocksAndFillTwoLevel(data_variants, final, thread_pool.get()));
	}

	if (!final)
	{
		/// data_variants не будет уничтожать состояния агрегатных функций в деструкторе.
		/// Теперь состояниями владеют ColumnAggregateFunction.
		data_variants.aggregator = nullptr;
	}

	if (isCancelled())
		return BlocksList();

	size_t rows = 0;
	size_t bytes = 0;

	for (const auto & block : blocks)
	{
		rows += block.rowsInFirstColumn();
		bytes += block.bytes();
	}

	double elapsed_seconds = watch.elapsedSeconds();
	LOG_TRACE(log, std::fixed << std::setprecision(3)
		<< "Converted aggregated data to blocks. "
		<< rows << " rows, " << bytes / 1048576.0 << " MiB"
		<< " in " << elapsed_seconds << " sec."
		<< " (" << rows / elapsed_seconds << " rows/sec., " << bytes / elapsed_seconds / 1048576.0 << " MiB/sec.)");

	return blocks;
}


template <typename Method, typename Table>
void NO_INLINE Aggregator::mergeDataImpl(
	Table & table_dst,
	Table & table_src,
	Arena * arena) const
{
	for (auto it = table_src.begin(); it != table_src.end(); ++it)
	{
		decltype(it) res_it;
		bool inserted;
		table_dst.emplace(it->first, res_it, inserted, it.getHash());

		if (!inserted)
		{
			for (size_t i = 0; i < params.aggregates_size; ++i)
				aggregate_functions[i]->merge(
					Method::getAggregateData(res_it->second) + offsets_of_aggregate_states[i],
					Method::getAggregateData(it->second) + offsets_of_aggregate_states[i],
					arena);

			for (size_t i = 0; i < params.aggregates_size; ++i)
				aggregate_functions[i]->destroy(
					Method::getAggregateData(it->second) + offsets_of_aggregate_states[i]);
		}
		else
		{
			res_it->second = it->second;
		}

		Method::getAggregateData(it->second) = nullptr;
	}

	table_src.clearAndShrink();
}


template <typename Method, typename Table>
void NO_INLINE Aggregator::mergeDataNoMoreKeysImpl(
	Table & table_dst,
	AggregatedDataWithoutKey & overflows,
	Table & table_src,
	Arena * arena) const
{
	for (auto it = table_src.begin(); it != table_src.end(); ++it)
	{
		decltype(it) res_it = table_dst.find(it->first, it.getHash());

		AggregateDataPtr res_data = table_dst.end() == res_it
			? overflows
			: Method::getAggregateData(res_it->second);

		for (size_t i = 0; i < params.aggregates_size; ++i)
			aggregate_functions[i]->merge(
				res_data + offsets_of_aggregate_states[i],
				Method::getAggregateData(it->second) + offsets_of_aggregate_states[i],
				arena);

		for (size_t i = 0; i < params.aggregates_size; ++i)
			aggregate_functions[i]->destroy(
				Method::getAggregateData(it->second) + offsets_of_aggregate_states[i]);

		Method::getAggregateData(it->second) = nullptr;
	}

	table_src.clearAndShrink();
}

template <typename Method, typename Table>
void NO_INLINE Aggregator::mergeDataOnlyExistingKeysImpl(
	Table & table_dst,
	Table & table_src,
	Arena * arena) const
{
	for (auto it = table_src.begin(); it != table_src.end(); ++it)
	{
		decltype(it) res_it = table_dst.find(it->first, it.getHash());

		if (table_dst.end() == res_it)
			continue;

		AggregateDataPtr res_data = Method::getAggregateData(res_it->second);

		for (size_t i = 0; i < params.aggregates_size; ++i)
			aggregate_functions[i]->merge(
				res_data + offsets_of_aggregate_states[i],
				Method::getAggregateData(it->second) + offsets_of_aggregate_states[i],
				arena);

		for (size_t i = 0; i < params.aggregates_size; ++i)
			aggregate_functions[i]->destroy(
				Method::getAggregateData(it->second) + offsets_of_aggregate_states[i]);

		Method::getAggregateData(it->second) = nullptr;
	}

	table_src.clearAndShrink();
}


void NO_INLINE Aggregator::mergeWithoutKeyDataImpl(
	ManyAggregatedDataVariants & non_empty_data) const
{
	AggregatedDataVariantsPtr & res = non_empty_data[0];

	/// Все результаты агрегации соединяем с первым.
	for (size_t i = 1, size = non_empty_data.size(); i < size; ++i)
	{
		AggregatedDataWithoutKey & res_data = res->without_key;
		AggregatedDataWithoutKey & current_data = non_empty_data[i]->without_key;

		for (size_t i = 0; i < params.aggregates_size; ++i)
			aggregate_functions[i]->merge(res_data + offsets_of_aggregate_states[i], current_data + offsets_of_aggregate_states[i], res->aggregates_pool);

		for (size_t i = 0; i < params.aggregates_size; ++i)
			aggregate_functions[i]->destroy(current_data + offsets_of_aggregate_states[i]);

		current_data = nullptr;
	}
}


template <typename Method>
void NO_INLINE Aggregator::mergeSingleLevelDataImpl(
	ManyAggregatedDataVariants & non_empty_data) const
{
	AggregatedDataVariantsPtr & res = non_empty_data[0];
	bool no_more_keys = false;

	/// Все результаты агрегации соединяем с первым.
	for (size_t i = 1, size = non_empty_data.size(); i < size; ++i)
	{
		if (!checkLimits(res->sizeWithoutOverflowRow(), no_more_keys))
			break;

		AggregatedDataVariants & current = *non_empty_data[i];

		if (!no_more_keys)
			mergeDataImpl<Method>(
				getDataVariant<Method>(*res).data,
				getDataVariant<Method>(current).data,
				res->aggregates_pool);
		else if (res->without_key)
			mergeDataNoMoreKeysImpl<Method>(
				getDataVariant<Method>(*res).data,
				res->without_key,
				getDataVariant<Method>(current).data,
				res->aggregates_pool);
		else
			mergeDataOnlyExistingKeysImpl<Method>(
				getDataVariant<Method>(*res).data,
				getDataVariant<Method>(current).data,
				res->aggregates_pool);

		/// current не будет уничтожать состояния агрегатных функций в деструкторе
		current.aggregator = nullptr;
	}
}


template <typename Method>
void NO_INLINE Aggregator::mergeBucketImpl(
	ManyAggregatedDataVariants & data, Int32 bucket, Arena * arena) const
{
	/// Все результаты агрегации соединяем с первым.
	AggregatedDataVariantsPtr & res = data[0];
	for (size_t i = 1, size = data.size(); i < size; ++i)
	{
		AggregatedDataVariants & current = *data[i];

		mergeDataImpl<Method>(
			getDataVariant<Method>(*res).data.impls[bucket],
			getDataVariant<Method>(current).data.impls[bucket],
			arena);
	}
}


/** Объединят вместе состояния агрегации, превращает их в блоки и выдаёт потоково.
  * Если состояния агрегации двухуровневые, то выдаёт блоки строго по порядку bucket_num.
  * (Это важно при распределённой обработке.)
  * При этом, может обрабатывать разные bucket-ы параллельно, используя до threads потоков.
  */
class MergingAndConvertingBlockInputStream : public IProfilingBlockInputStream
{
public:
	/** На вход подаётся набор непустых множеств частично агрегированных данных,
	  *  которые все либо являются одноуровневыми, либо являются двухуровневыми.
	  */
	MergingAndConvertingBlockInputStream(const Aggregator & aggregator_, ManyAggregatedDataVariants & data_, bool final_, size_t threads_)
		: aggregator(aggregator_), data(data_), final(final_), threads(threads_)
	{
		/// At least we need one arena in first data item per thread
		if (!data.empty() && threads > data[0]->aggregates_pools.size())
		{
			Arenas & first_pool = data[0]->aggregates_pools;
			for (size_t j = first_pool.size(); j < threads; j++)
				first_pool.emplace_back(std::make_shared<Arena>());
		}
	}

	String getName() const override { return "MergingAndConverting"; }

	String getID() const override
	{
		std::stringstream res;
		res << this;
		return res.str();
	}

protected:
	Block readImpl() override
	{
		if (data.empty())
			return {};

		if (current_bucket_num >= NUM_BUCKETS)
			return {};

		AggregatedDataVariantsPtr & first = data[0];

		if (current_bucket_num == -1)
		{
			++current_bucket_num;

			if (first->type == AggregatedDataVariants::Type::without_key || aggregator.params.overflow_row)
			{
				aggregator.mergeWithoutKeyDataImpl(data);
				return aggregator.prepareBlocksAndFillWithoutKey(
					*first, final, first->type != AggregatedDataVariants::Type::without_key).front();
			}
		}

		if (!first->isTwoLevel())
		{
			if (current_bucket_num > 0)
				return {};

			if (first->type == AggregatedDataVariants::Type::without_key)
				return {};

			++current_bucket_num;

		#define M(NAME) \
			else if (first->type == AggregatedDataVariants::Type::NAME) \
				aggregator.mergeSingleLevelDataImpl<decltype(first->NAME)::element_type>(data);
			if (false) {}
			APPLY_FOR_VARIANTS_SINGLE_LEVEL(M)
		#undef M
			else
				throw Exception("Unknown aggregated data variant.", ErrorCodes::UNKNOWN_AGGREGATED_DATA_VARIANT);

			return aggregator.prepareBlocksAndFillSingleLevel(*first, final).front();
		}
		else
		{
			if (!parallel_merge_data)
			{
				parallel_merge_data = std::make_unique<ParallelMergeData>(threads);
				for (size_t i = 0; i < threads; ++i)
					scheduleThreadForNextBucket();
			}

			Block res;

			while (true)
			{
				std::unique_lock<std::mutex> lock(parallel_merge_data->mutex);

				if (parallel_merge_data->exception)
					std::rethrow_exception(parallel_merge_data->exception);

				auto it = parallel_merge_data->ready_blocks.find(current_bucket_num);
				if (it != parallel_merge_data->ready_blocks.end())
				{
					++current_bucket_num;
					scheduleThreadForNextBucket();

					if (it->second)
					{
						res.swap(it->second);
						break;
					}
					else if (current_bucket_num >= NUM_BUCKETS)
						break;
				}

				parallel_merge_data->condvar.wait(lock);
			}

			return res;
		}
	}

private:
	const Aggregator & aggregator;
	ManyAggregatedDataVariants data;
	bool final;
	size_t threads;

	Int32 current_bucket_num = -1;
	Int32 max_scheduled_bucket_num = -1;
	static constexpr Int32 NUM_BUCKETS = 256;

	struct ParallelMergeData
	{
		ThreadPool pool;
		std::map<Int32, Block> ready_blocks;
		std::exception_ptr exception;
		std::mutex mutex;
		std::condition_variable condvar;

		ParallelMergeData(size_t threads) : pool(threads) {}

		~ParallelMergeData()
		{
			LOG_TRACE(&Logger::get(__PRETTY_FUNCTION__), "Waiting for threads to finish");
			pool.wait();
		}
	};

	std::unique_ptr<ParallelMergeData> parallel_merge_data;

	void scheduleThreadForNextBucket()
	{
		++max_scheduled_bucket_num;
		if (max_scheduled_bucket_num >= NUM_BUCKETS)
			return;

		parallel_merge_data->pool.schedule(std::bind(&MergingAndConvertingBlockInputStream::thread, this,
			max_scheduled_bucket_num, current_memory_tracker));
	}

	void thread(Int32 bucket_num, MemoryTracker * memory_tracker)
	{
		current_memory_tracker = memory_tracker;
		setThreadName("MergingAggregtd");
		CurrentMetrics::Increment metric_increment{CurrentMetrics::QueryThread};

		try
		{
			/// TODO: add no_more_keys support maybe

			auto & merged_data = *data[0];
			auto method = merged_data.type;
			Block block;

			/// Select Arena to avoid race conditions
			size_t thread_number = static_cast<size_t>(bucket_num) % threads;
			Arena * arena = merged_data.aggregates_pools.at(thread_number).get();

			if (false) {}
		#define M(NAME) \
			else if (method == AggregatedDataVariants::Type::NAME) \
			{ \
				aggregator.mergeBucketImpl<decltype(merged_data.NAME)::element_type>(data, bucket_num, arena); \
				block = aggregator.convertOneBucketToBlock(merged_data, *merged_data.NAME, final, bucket_num); \
			}

			APPLY_FOR_VARIANTS_TWO_LEVEL(M)
		#undef M

			std::lock_guard<std::mutex> lock(parallel_merge_data->mutex);
			parallel_merge_data->ready_blocks[bucket_num] = std::move(block);
		}
		catch (...)
		{
			std::lock_guard<std::mutex> lock(parallel_merge_data->mutex);
			if (!parallel_merge_data->exception)
				parallel_merge_data->exception = std::current_exception();
		}

		parallel_merge_data->condvar.notify_all();
	}
};


std::unique_ptr<IBlockInputStream> Aggregator::mergeAndConvertToBlocks(
	ManyAggregatedDataVariants & data_variants, bool final, size_t max_threads) const
{
	if (data_variants.empty())
		throw Exception("Empty data passed to Aggregator::mergeAndConvertToBlocks.", ErrorCodes::EMPTY_DATA_PASSED);

	LOG_TRACE(log, "Merging aggregated data");

	ManyAggregatedDataVariants non_empty_data;
	non_empty_data.reserve(data_variants.size());
	for (auto & data : data_variants)
		if (!data->empty())
			non_empty_data.push_back(data);

	if (non_empty_data.empty())
		return std::make_unique<NullBlockInputStream>();

	if (non_empty_data.size() > 1)
	{
		/// Отсортируем состояния по убыванию размера, чтобы мердж был более эффективным (так как все состояния мерджатся в первое).
		std::sort(non_empty_data.begin(), non_empty_data.end(),
			[](const AggregatedDataVariantsPtr & lhs, const AggregatedDataVariantsPtr & rhs)
			{
				return lhs->sizeWithoutOverflowRow() > rhs->sizeWithoutOverflowRow();
			});
	}

	/// Если хотя бы один из вариантов двухуровневый, то переконвертируем все варианты в двухуровневые, если есть не такие.
	/// Замечание - возможно, было бы более оптимально не конвертировать одноуровневые варианты перед мерджем, а мерджить их отдельно, в конце.

	bool has_at_least_one_two_level = false;
	for (const auto & variant : non_empty_data)
	{
		if (variant->isTwoLevel())
		{
			has_at_least_one_two_level = true;
			break;
		}
	}

	if (has_at_least_one_two_level)
		for (auto & variant : non_empty_data)
			if (!variant->isTwoLevel())
				variant->convertToTwoLevel();

	AggregatedDataVariantsPtr & first = non_empty_data[0];

	for (size_t i = 1, size = non_empty_data.size(); i < size; ++i)
	{
		if (first->type != non_empty_data[i]->type)
			throw Exception("Cannot merge different aggregated data variants.", ErrorCodes::CANNOT_MERGE_DIFFERENT_AGGREGATED_DATA_VARIANTS);

		/** В первое множество данных могут быть перемещены элементы из остальных множеств.
		  * Поэтому, оно должно владеть всеми аренами всех остальных множеств.
		  */
		first->aggregates_pools.insert(first->aggregates_pools.end(),
			non_empty_data[i]->aggregates_pools.begin(), non_empty_data[i]->aggregates_pools.end());
	}

	return std::make_unique<MergingAndConvertingBlockInputStream>(*this, non_empty_data, final, max_threads);
}


template <bool no_more_keys, typename Method, typename Table>
void NO_INLINE Aggregator::mergeStreamsImplCase(
	Block & block,
	const Sizes & key_sizes,
	Arena * aggregates_pool,
	Method & method,
	Table & data,
	AggregateDataPtr overflow_row) const
{
	ConstColumnPlainPtrs key_columns(params.keys_size);
	AggregateColumnsData aggregate_columns(params.aggregates_size);

	/// Запоминаем столбцы, с которыми будем работать
	for (size_t i = 0; i < params.keys_size; ++i)
		key_columns[i] = block.getByPosition(i).column.get();

	for (size_t i = 0; i < params.aggregates_size; ++i)
		aggregate_columns[i] = &typeid_cast<ColumnAggregateFunction &>(*block.getByPosition(params.keys_size + i).column).getData();

	typename Method::State state;
	state.init(key_columns);

	/// Для всех строчек.
	StringRefs keys(params.keys_size);
	size_t rows = block.rowsInFirstColumn();
	for (size_t i = 0; i < rows; ++i)
	{
		typename Table::iterator it;

		bool inserted;			/// Вставили новый ключ, или такой ключ уже был?
		bool overflow = false;	/// Новый ключ не поместился в хэш-таблицу из-за no_more_keys.

		/// Получаем ключ для вставки в хэш-таблицу.
		auto key = state.getKey(key_columns, params.keys_size, i, key_sizes, keys, *aggregates_pool);

		if (!no_more_keys)
		{
			data.emplace(key, it, inserted);
		}
		else
		{
			inserted = false;
			it = data.find(key);
			if (data.end() == it)
				overflow = true;
		}

		/// Если ключ не поместился, и данные не надо агрегировать в отдельную строку, то делать нечего.
		if (no_more_keys && overflow && !overflow_row)
		{
			method.onExistingKey(key, keys, *aggregates_pool);
			continue;
		}

		/// Если вставили новый ключ - инициализируем состояния агрегатных функций, и возможно, что-нибудь связанное с ключом.
		if (inserted)
		{
			AggregateDataPtr & aggregate_data = Method::getAggregateData(it->second);
			aggregate_data = nullptr;

			method.onNewKey(*it, params.keys_size, i, keys, *aggregates_pool);

			AggregateDataPtr place = aggregates_pool->alloc(total_size_of_aggregate_states);
			createAggregateStates(place);
			aggregate_data = place;
		}
		else
			method.onExistingKey(key, keys, *aggregates_pool);

		AggregateDataPtr value = (!no_more_keys || !overflow) ? Method::getAggregateData(it->second) : overflow_row;

		/// Мерджим состояния агрегатных функций.
		for (size_t j = 0; j < params.aggregates_size; ++j)
			aggregate_functions[j]->merge(
				value + offsets_of_aggregate_states[j],
				(*aggregate_columns[j])[i],
				aggregates_pool);
	}

	/// Пораньше освобождаем память.
	block.clear();
}

template <typename Method, typename Table>
void NO_INLINE Aggregator::mergeStreamsImpl(
	Block & block,
	const Sizes & key_sizes,
	Arena * aggregates_pool,
	Method & method,
	Table & data,
	AggregateDataPtr overflow_row,
	bool no_more_keys) const
{
	if (!no_more_keys)
		mergeStreamsImplCase<false>(block, key_sizes, aggregates_pool, method, data, overflow_row);
	else
		mergeStreamsImplCase<true>(block, key_sizes, aggregates_pool, method, data, overflow_row);
}


void NO_INLINE Aggregator::mergeWithoutKeyStreamsImpl(
	Block & block,
	AggregatedDataVariants & result) const
{
	AggregateColumnsData aggregate_columns(params.aggregates_size);

	/// Запоминаем столбцы, с которыми будем работать
	for (size_t i = 0; i < params.aggregates_size; ++i)
		aggregate_columns[i] = &typeid_cast<ColumnAggregateFunction &>(*block.getByPosition(params.keys_size + i).column).getData();

	AggregatedDataWithoutKey & res = result.without_key;
	if (!res)
	{
		AggregateDataPtr place = result.aggregates_pool->alloc(total_size_of_aggregate_states);
		createAggregateStates(place);
		res = place;
	}

	/// Добавляем значения
	for (size_t i = 0; i < params.aggregates_size; ++i)
		aggregate_functions[i]->merge(res + offsets_of_aggregate_states[i], (*aggregate_columns[i])[0], result.aggregates_pool);

	/// Пораньше освобождаем память.
	block.clear();
}


void Aggregator::mergeStream(BlockInputStreamPtr stream, AggregatedDataVariants & result, size_t max_threads)
{
	if (isCancelled())
		return;

	StringRefs key(params.keys_size);
	ConstColumnPlainPtrs key_columns(params.keys_size);

	AggregateColumnsData aggregate_columns(params.aggregates_size);

	initialize({});

	if (isCancelled())
		return;

	/** Если на удалённых серверах использовался двухуровневый метод агрегации,
	  *  то в блоках будет расположена информация о номере корзины.
	  * Тогда вычисления можно будет распараллелить по корзинам.
	  * Разложим блоки по указанным в них номерам корзин.
	  */
	using BucketToBlocks = std::map<Int32, BlocksList>;
	BucketToBlocks bucket_to_blocks;

	/// Читаем все данные.
	LOG_TRACE(log, "Reading blocks of partially aggregated data.");

	size_t total_input_rows = 0;
	size_t total_input_blocks = 0;
	while (Block block = stream->read())
	{
		if (isCancelled())
			return;

		total_input_rows += block.rowsInFirstColumn();
		++total_input_blocks;
		bucket_to_blocks[block.info.bucket_num].emplace_back(std::move(block));
	}

	LOG_TRACE(log, "Read " << total_input_blocks << " blocks of partially aggregated data, total " << total_input_rows << " rows.");

	if (bucket_to_blocks.empty())
		return;

	setSampleBlock(bucket_to_blocks.begin()->second.front());

	/// Каким способом выполнять агрегацию?
	for (size_t i = 0; i < params.keys_size; ++i)
		key_columns[i] = sample.getByPosition(i).column.get();

	Sizes key_sizes;
	AggregatedDataVariants::Type method = chooseAggregationMethod(key_columns, key_sizes);

	/** Минус единицей обозначается отсутствие информации о корзине
	  * - в случае одноуровневой агрегации, а также для блоков с "переполнившимися" значениями.
	  * Если есть хотя бы один блок с номером корзины больше нуля, значит была двухуровневая агрегация.
	  */
	auto max_bucket = bucket_to_blocks.rbegin()->first;
	size_t has_two_level = max_bucket > 0;

	if (has_two_level)
	{
	#define M(NAME) \
		if (method == AggregatedDataVariants::Type::NAME) \
			method = AggregatedDataVariants::Type::NAME ## _two_level;

		APPLY_FOR_VARIANTS_CONVERTIBLE_TO_TWO_LEVEL(M)

	#undef M
	}

	if (isCancelled())
		return;

	/// result будет уничтожать состояния агрегатных функций в деструкторе
	result.aggregator = this;

	result.init(method);
	result.keys_size = params.keys_size;
	result.key_sizes = key_sizes;

	bool has_blocks_with_unknown_bucket = bucket_to_blocks.count(-1);

	/// Сначала параллельно мерджим для отдельных bucket-ов. Затем домердживаем данные, не распределённые по bucket-ам.
	if (has_two_level)
	{
		/** В этом случае, no_more_keys не поддерживается в связи с тем, что
		  *  из разных потоков трудно обновлять общее состояние для "остальных" ключей (overflows).
		  * То есть, ключей в итоге может оказаться существенно больше, чем max_rows_to_group_by.
		  */

		LOG_TRACE(log, "Merging partially aggregated two-level data.");

		auto merge_bucket = [&bucket_to_blocks, &result, &key_sizes, this](Int32 bucket, Arena * aggregates_pool, MemoryTracker * memory_tracker)
		{
			current_memory_tracker = memory_tracker;

			for (Block & block : bucket_to_blocks[bucket])
			{
				if (isCancelled())
					return;

			#define M(NAME) \
				else if (result.type == AggregatedDataVariants::Type::NAME) \
					mergeStreamsImpl(block, key_sizes, aggregates_pool, *result.NAME, result.NAME->data.impls[bucket], nullptr, false);

				if (false) {}
					APPLY_FOR_VARIANTS_TWO_LEVEL(M)
			#undef M
				else
					throw Exception("Unknown aggregated data variant.", ErrorCodes::UNKNOWN_AGGREGATED_DATA_VARIANT);
			}
		};

		std::unique_ptr<ThreadPool> thread_pool;
		if (max_threads > 1 && total_input_rows > 100000	/// TODO Сделать настраиваемый порог.
			&& has_two_level)
			thread_pool = std::make_unique<ThreadPool>(max_threads);

		for (const auto & bucket_blocks : bucket_to_blocks)
		{
			const auto bucket = bucket_blocks.first;

			if (bucket == -1)
				continue;

			result.aggregates_pools.push_back(std::make_shared<Arena>());
			Arena * aggregates_pool = result.aggregates_pools.back().get();

			auto task = std::bind(merge_bucket, bucket, aggregates_pool, current_memory_tracker);

			if (thread_pool)
				thread_pool->schedule(task);
			else
				task();
		}

		if (thread_pool)
			thread_pool->wait();

		LOG_TRACE(log, "Merged partially aggregated two-level data.");
	}

	if (isCancelled())
	{
		result.invalidate();
		return;
	}

	if (has_blocks_with_unknown_bucket)
	{
		LOG_TRACE(log, "Merging partially aggregated single-level data.");

		bool no_more_keys = false;

		BlocksList & blocks = bucket_to_blocks[-1];
		for (Block & block : blocks)
		{
			if (isCancelled())
			{
				result.invalidate();
				return;
			}

			if (!checkLimits(result.sizeWithoutOverflowRow(), no_more_keys))
				break;

			if (result.type == AggregatedDataVariants::Type::without_key || block.info.is_overflows)
				mergeWithoutKeyStreamsImpl(block, result);

		#define M(NAME, IS_TWO_LEVEL) \
			else if (result.type == AggregatedDataVariants::Type::NAME) \
				mergeStreamsImpl(block, key_sizes, result.aggregates_pool, *result.NAME, result.NAME->data, result.without_key, no_more_keys);

			APPLY_FOR_AGGREGATED_VARIANTS(M)
		#undef M
			else if (result.type != AggregatedDataVariants::Type::without_key)
				throw Exception("Unknown aggregated data variant.", ErrorCodes::UNKNOWN_AGGREGATED_DATA_VARIANT);
		}

		LOG_TRACE(log, "Merged partially aggregated single-level data.");
	}
}


Block Aggregator::mergeBlocks(BlocksList & blocks, bool final)
{
	if (blocks.empty())
		return {};

	StringRefs key(params.keys_size);
	ConstColumnPlainPtrs key_columns(params.keys_size);

	AggregateColumnsData aggregate_columns(params.aggregates_size);

	initialize({});
	setSampleBlock(blocks.front());

	/// Каким способом выполнять агрегацию?
	for (size_t i = 0; i < params.keys_size; ++i)
		key_columns[i] = sample.getByPosition(i).column.get();

	Sizes key_sizes;
	AggregatedDataVariants::Type method = chooseAggregationMethod(key_columns, key_sizes);

	/** If possible, change 'method' to some_hash64. Otherwise, leave as is.
	  * Better hash function is needed because during external aggregation,
	  *  we may merge partitions of data with total number of keys far greater than 4 billion.
	  */

#define APPLY_FOR_VARIANTS_THAT_MAY_USE_BETTER_HASH_FUNCTION(M) \
		M(key64) 			\
		M(key_string) 		\
		M(key_fixed_string) \
		M(keys128) 			\
		M(keys256) 			\
		M(concat) 			\
		M(serialized)		\

#define M(NAME) \
	if (method == AggregatedDataVariants::Type::NAME) \
		method = AggregatedDataVariants::Type::NAME ## _hash64; \

	APPLY_FOR_VARIANTS_THAT_MAY_USE_BETTER_HASH_FUNCTION(M)
#undef M

#undef APPLY_FOR_VARIANTS_THAT_MAY_USE_BETTER_HASH_FUNCTION

	/// Временные данные для агрегации.
	AggregatedDataVariants result;

	/// result будет уничтожать состояния агрегатных функций в деструкторе
	result.aggregator = this;

	result.init(method);
	result.keys_size = params.keys_size;
	result.key_sizes = key_sizes;

	auto bucket_num = blocks.front().info.bucket_num;
	LOG_TRACE(log, "Merging partially aggregated blocks (bucket = " << bucket_num << ").");

	for (Block & block : blocks)
	{
		if (result.type == AggregatedDataVariants::Type::without_key || block.info.is_overflows)
			mergeWithoutKeyStreamsImpl(block, result);

	#define M(NAME, IS_TWO_LEVEL) \
		else if (result.type == AggregatedDataVariants::Type::NAME) \
			mergeStreamsImpl(block, key_sizes, result.aggregates_pool, *result.NAME, result.NAME->data, nullptr, false);

		APPLY_FOR_AGGREGATED_VARIANTS(M)
	#undef M
		else if (result.type != AggregatedDataVariants::Type::without_key)
			throw Exception("Unknown aggregated data variant.", ErrorCodes::UNKNOWN_AGGREGATED_DATA_VARIANT);
	}

	BlocksList merged_blocks = convertToBlocks(result, final, 1);

	if (merged_blocks.size() > 1)
	{
		/** Может быть два блока. Один с is_overflows, другой - нет.
		  * Если есть непустой блок не is_overflows, то удаляем блок с is_overflows.
		  * Если есть пустой блок не is_overflows и блок с is_overflows, то удаляем пустой блок.
		  *
		  * Это делаем, потому что исходим из допущения, что в функцию передаются
		  *  либо все блоки не is_overflows, либо все блоки is_overflows.
		  */

		bool has_nonempty_nonoverflows = false;
		bool has_overflows = false;

		for (const auto & block : merged_blocks)
		{
			if (block && block.rowsInFirstColumn() && !block.info.is_overflows)
				has_nonempty_nonoverflows = true;
			else if (block.info.is_overflows)
				has_overflows = true;
		}

		if (has_nonempty_nonoverflows)
		{
			for (auto it = merged_blocks.begin(); it != merged_blocks.end(); ++it)
			{
				if (it->info.is_overflows)
				{
					merged_blocks.erase(it);
					break;
				}
			}
		}
		else if (has_overflows)
		{
			for (auto it = merged_blocks.begin(); it != merged_blocks.end(); ++it)
			{
				if (!*it || it->rowsInFirstColumn() == 0)
				{
					merged_blocks.erase(it);
					break;
				}
			}
		}

		if (merged_blocks.size() > 1)
			throw Exception("Logical error: temporary result is not single-level", ErrorCodes::LOGICAL_ERROR);
	}

	LOG_TRACE(log, "Merged partially aggregated blocks.");

	if (merged_blocks.empty())
		return {};

	auto res = std::move(merged_blocks.front());
	res.info.bucket_num = bucket_num;
	return res;
}


template <typename Method>
void NO_INLINE Aggregator::convertBlockToTwoLevelImpl(
	Method & method,
	Arena * pool,
	ConstColumnPlainPtrs & key_columns,
	const Sizes & key_sizes,
	StringRefs & keys,
	const Block & source,
	std::vector<Block> & destinations) const
{
	typename Method::State state;
	state.init(key_columns);

	size_t rows = source.rowsInFirstColumn();
	size_t columns = source.columns();

	/// Для каждого номера корзины создадим фильтр, где будут отмечены строки, относящиеся к этой корзине.
	std::vector<IColumn::Filter> filters(destinations.size());

	/// Для всех строчек.
	for (size_t i = 0; i < rows; ++i)
	{
		/// Получаем ключ. Вычисляем на его основе номер корзины.
		typename Method::Key key = state.getKey(key_columns, params.keys_size, i, key_sizes, keys, *pool);

		auto hash = method.data.hash(key);
		auto bucket = method.data.getBucketFromHash(hash);

		/// Этот ключ нам больше не нужен.
		method.onExistingKey(key, keys, *pool);

		auto & filter = filters[bucket];

		if (unlikely(filter.empty()))
			filter.resize_fill(rows);

		filter[i] = 1;
	}

	ssize_t size_hint = ((source.rowsInFirstColumn() + method.data.NUM_BUCKETS - 1)
		/ method.data.NUM_BUCKETS) * 1.1;	/// Число 1.1 выбрано наугад.

	for (size_t bucket = 0, size = destinations.size(); bucket < size; ++bucket)
	{
		const auto & filter = filters[bucket];

		if (filter.empty())
			continue;

		Block & dst = destinations[bucket];
		dst.info.bucket_num = bucket;

		for (size_t j = 0; j < columns; ++j)
		{
			const ColumnWithTypeAndName & src_col = source.unsafeGetByPosition(j);
			dst.insert({src_col.column->filter(filter, size_hint), src_col.type, src_col.name});

			/** Вставленные в блок столбцы типа ColumnAggregateFunction будут владеть состояниями агрегатных функций
			  *  путём удержания shared_ptr-а на исходный столбец. См. ColumnAggregateFunction.h
			  */
		}
	}
}


std::vector<Block> Aggregator::convertBlockToTwoLevel(const Block & block)
{
	if (!block)
		return {};

	initialize({});
	setSampleBlock(block);

	AggregatedDataVariants data;

	StringRefs key(params.keys_size);
	ConstColumnPlainPtrs key_columns(params.keys_size);
	Sizes key_sizes;

	/// Запоминаем столбцы, с которыми будем работать
	for (size_t i = 0; i < params.keys_size; ++i)
		key_columns[i] = block.getByPosition(i).column.get();

	AggregatedDataVariants::Type type = chooseAggregationMethod(key_columns, key_sizes);
	data.keys_size = params.keys_size;
	data.key_sizes = key_sizes;

#define M(NAME) \
	else if (type == AggregatedDataVariants::Type::NAME) \
		type = AggregatedDataVariants::Type::NAME ## _two_level;

	if (false) {}
	APPLY_FOR_VARIANTS_CONVERTIBLE_TO_TWO_LEVEL(M)
#undef M
	else
		throw Exception("Unknown aggregated data variant.", ErrorCodes::UNKNOWN_AGGREGATED_DATA_VARIANT);

	data.init(type);

	size_t num_buckets = 0;

#define M(NAME) \
	else if (data.type == AggregatedDataVariants::Type::NAME) \
		num_buckets = data.NAME->data.NUM_BUCKETS;

	if (false) {}
	APPLY_FOR_VARIANTS_TWO_LEVEL(M)
#undef M
	else
		throw Exception("Unknown aggregated data variant.", ErrorCodes::UNKNOWN_AGGREGATED_DATA_VARIANT);

	std::vector<Block> splitted_blocks(num_buckets);

#define M(NAME) \
	else if (data.type == AggregatedDataVariants::Type::NAME) \
		convertBlockToTwoLevelImpl(*data.NAME, data.aggregates_pool, \
			key_columns, data.key_sizes, key, block, splitted_blocks);

	if (false) {}
	APPLY_FOR_VARIANTS_TWO_LEVEL(M)
#undef M
	else
		throw Exception("Unknown aggregated data variant.", ErrorCodes::UNKNOWN_AGGREGATED_DATA_VARIANT);

	return splitted_blocks;
}


template <typename Method, typename Table>
void NO_INLINE Aggregator::destroyImpl(
	Method & method,
	Table & table) const
{
	for (auto elem : table)
	{
		AggregateDataPtr & data = Method::getAggregateData(elem.second);

		/** Если исключение (обычно нехватка памяти, кидается MemoryTracker-ом) возникло
		  *  после вставки ключа в хэш-таблицу, но до создания всех состояний агрегатных функций,
		  *  то data будет равен nullptr-у.
		  */
		if (nullptr == data)
			continue;

		for (size_t i = 0; i < params.aggregates_size; ++i)
			if (!aggregate_functions[i]->isState())
				aggregate_functions[i]->destroy(data + offsets_of_aggregate_states[i]);

		data = nullptr;
	}
}


void Aggregator::destroyWithoutKey(AggregatedDataVariants & result) const
{
	AggregatedDataWithoutKey & res_data = result.without_key;

	if (nullptr != res_data)
	{
		for (size_t i = 0; i < params.aggregates_size; ++i)
			if (!aggregate_functions[i]->isState())
				aggregate_functions[i]->destroy(res_data + offsets_of_aggregate_states[i]);

		res_data = nullptr;
	}
}


void Aggregator::destroyAllAggregateStates(AggregatedDataVariants & result)
{
	if (result.size() == 0)
		return;

	LOG_TRACE(log, "Destroying aggregate states");

	/// В какой структуре данных агрегированы данные?
	if (result.type == AggregatedDataVariants::Type::without_key || params.overflow_row)
		destroyWithoutKey(result);

#define M(NAME, IS_TWO_LEVEL) \
	else if (result.type == AggregatedDataVariants::Type::NAME) \
		destroyImpl(*result.NAME, result.NAME->data);

	if (false) {}
	APPLY_FOR_AGGREGATED_VARIANTS(M)
#undef M
	else if (result.type != AggregatedDataVariants::Type::without_key)
		throw Exception("Unknown aggregated data variant.", ErrorCodes::UNKNOWN_AGGREGATED_DATA_VARIANT);
}


String Aggregator::getID() const
{
	std::stringstream res;

	if (params.keys.empty())
	{
		res << "key_names";
		for (size_t i = 0; i < params.key_names.size(); ++i)
			res << ", " << params.key_names[i];
	}
	else
	{
		res << "keys";
		for (size_t i = 0; i < params.keys.size(); ++i)
			res << ", " << params.keys[i];
	}

	res << ", aggregates";
	for (size_t i = 0; i < params.aggregates_size; ++i)
		res << ", " << params.aggregates[i].column_name;

	return res.str();
}

void Aggregator::setCancellationHook(const CancellationHook cancellation_hook)
{
	isCancelled = cancellation_hook;
}


}<|MERGE_RESOLUTION|>--- conflicted
+++ resolved
@@ -352,7 +352,6 @@
 
 AggregatedDataVariants::Type Aggregator::chooseAggregationMethod(const ConstColumnPlainPtrs & key_columns, Sizes & key_sizes) const
 {
-<<<<<<< HEAD
 	/// Check if at least one of the specified keys is nullable.
 	/// Create a set of nested key columns from the corresponding key columns.
 	/// Here "nested" means that, if a key column is nullable, we take its nested
@@ -373,12 +372,8 @@
 			nested_key_columns.push_back(col);
 	}
 
-	/** Возвращает обычные (не two-level) методы, так как обработка начинается с них.
-	  * Затем, в процессе работы, данные могут быть переконвертированы в two-level структуру, если их становится много.
-=======
 	/** Returns ordinary (not two-level) methods, because we start from them.
 	  * Later, during aggregation process, data may be converted (partitioned) to two-level structure, if cardinality is high.
->>>>>>> cd33a9db
 	  */
 
 	bool all_fixed = true;
@@ -412,7 +407,7 @@
 			{
 				all_non_array_keys_are_fixed = false;
 
-				if (typeid_cast<const ColumnTuple *>(key_columns[j]))
+				if (typeid_cast<const ColumnTuple *>(nested_key_columns[j]))
 					has_tuples = true;
 			}
 		}
@@ -422,7 +417,6 @@
 	if (params.keys_size == 0)
 		return AggregatedDataVariants::Type::without_key;
 
-<<<<<<< HEAD
 	if (has_nullable_key)
 	{
 		/// At least one key is nullable. Therefore we choose an aggregation method
@@ -448,24 +442,21 @@
 		if (all_fixed && ((std::tuple_size<KeysNullMap<UInt256>>::value + keys_bytes) <= 32))
 			return AggregatedDataVariants::Type::nullable_keys256;
 
-		/// Case when at least one key is an array. See comments below for the non-nullable
-		/// variant, since it is similar.
-		if ((num_array_keys > 1) || has_arrays_of_non_fixed_elems || ((num_array_keys == 1) && !all_non_array_keys_are_fixed))
-			return AggregatedDataVariants::Type::serialized;
-
-		/// Fallback case: we concatenate the keys along with information on which key values
-		/// are nulls.
-		return AggregatedDataVariants::Type::nullable_concat;
+		/// For the following two cases, see the comments below on the non-nullable variant,
+		/// since it is similar.
+		if (num_array_keys == 1 && !has_arrays_of_non_fixed_elems && all_non_array_keys_are_fixed)
+			return AggregatedDataVariants::Type::nullable_concat;
+		if (num_array_keys == 0 && !has_tuples)
+			return AggregatedDataVariants::Type::nullable_concat;
+
+		/// Fallback case.
+		return AggregatedDataVariants::Type::serialized;
 	}
 
 	/// No key has been found to be nullable.
 
-	/// Если есть один числовой ключ, который помещается в 64 бита
-	if (params.keys_size == 1 && nested_key_columns[0]->isNumericNotNullable())
-=======
 	/// Single numeric key.
-	if (params.keys_size == 1 && key_columns[0]->isNumeric())
->>>>>>> cd33a9db
+	if ((params.keys_size == 1) && nested_key_columns[0]->isNumericNotNullable())
 	{
 		size_t size_of_field = nested_key_columns[0]->sizeOfField();
 		if (size_of_field == 1)
@@ -485,13 +476,8 @@
 	if (all_fixed && keys_bytes <= 32)
 		return AggregatedDataVariants::Type::keys256;
 
-<<<<<<< HEAD
-	/// Если есть один строковый ключ, то используем хэш-таблицу с ним
+	/// If single string key - will use hash table with references to it. Strings itself are stored separately in Arena.
 	if (params.keys_size == 1 && typeid_cast<const ColumnString *>(nested_key_columns[0]))
-=======
-	/// If single string key - will use hash table with references to it. Strings itself are stored separately in Arena.
-	if (params.keys_size == 1 && typeid_cast<const ColumnString *>(key_columns[0]))
->>>>>>> cd33a9db
 		return AggregatedDataVariants::Type::key_string;
 
 	if (params.keys_size == 1 && typeid_cast<const ColumnFixedString *>(nested_key_columns[0]))
