--- conflicted
+++ resolved
@@ -163,6 +163,29 @@
             image="clickhouse/clickhouse-server",
             tag="24.5",
             stay_alive=True,
+            user_configs=[
+                "configs/users.xml",
+            ],
+            with_installed_binary=True,
+        )
+        cluster.add_instance(
+            "instance2_24.5",
+            with_zookeeper=True,
+            keeper_required_feature_flags=["create_if_not_exists"],
+            image="clickhouse/clickhouse-server",
+            tag="24.5",
+            stay_alive=True,
+            user_configs=[
+                "configs/users.xml",
+            ],
+            with_installed_binary=True,
+        )
+        cluster.add_instance(
+            "instance3_24.5",
+            with_zookeeper=True,
+            image="clickhouse/clickhouse-server",
+            tag="24.5",
+            stay_alive=True,
             main_configs=[
                 "configs/remote_servers_245.xml",
             ],
@@ -172,7 +195,7 @@
             with_installed_binary=True,
         )
         cluster.add_instance(
-            "instance2_24.5",
+            "instance4_24.5",
             with_zookeeper=True,
             keeper_required_feature_flags=["create_if_not_exists"],
             image="clickhouse/clickhouse-server",
@@ -185,20 +208,6 @@
                 "configs/users.xml",
             ],
             with_installed_binary=True,
-<<<<<<< HEAD
-=======
-        )
-        cluster.add_instance(
-            "instance2_24.5",
-            with_zookeeper=True,
-            image="clickhouse/clickhouse-server",
-            tag="24.5",
-            stay_alive=True,
-            user_configs=[
-                "configs/users.xml",
-            ],
-            with_installed_binary=True,
->>>>>>> 199890a6
         )
         cluster.add_instance(
             "node_cloud_mode",
@@ -2659,8 +2668,8 @@
 
 
 def test_migration(started_cluster):
-    node1 = started_cluster.instances["instance_24.5"]
-    node2 = started_cluster.instances["instance2_24.5"]
+    node1 = started_cluster.instances["instance3_24.5"]
+    node2 = started_cluster.instances["instance4_24.5"]
 
     for node in [node1, node2]:
         if "24.5" not in node.query("select version()").strip():
