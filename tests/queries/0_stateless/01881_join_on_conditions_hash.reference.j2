{%- macro jnull(join_use_nulls, value='') -%}
{#- default value or null if join_use_nulls is enabled -#}
{% if join_use_nulls == 1 %}\N{% else %}{{ value }}{% endif %}
{%- endmacro -%}
{% for jn in [0, 1] -%}
-- hash_join --
--
222	2
222	222
333	333
--
222	222
333	333
--
222
333
--
1
1
1
1
1
1
1
1
1
--
2
2
3
2
3
2
3
2
3
2
3
2
3
2
3
2
3
--
222	2
333	3
222	2
333	3
--
{{ jnull(jn, 0) }}	{{ jnull(jn) }}	{{ jnull(jn) }}	2	AAA	a
{{ jnull(jn, 0) }}	{{ jnull(jn) }}	{{ jnull(jn) }}	4	CCC	CCC
1	111	111	{{ jnull(jn, 0) }}	{{ jnull(jn) }}	{{ jnull(jn) }}
2	222	2	{{ jnull(jn, 0) }}	{{ jnull(jn) }}	{{ jnull(jn) }}
2	222	222	2	AAA	AAA
3	333	333	3	BBB	BBB
{{ jnull(jn, 0) }}	{{ jnull(jn) }}	{{ jnull(jn) }}	4	101	CCC	CCC
1	111	111	2	1	AAA	AAA
2	222	2	{{ jnull(jn, 0) }}	{{ jnull(jn, 0) }}	{{ jnull(jn) }}	{{ jnull(jn) }}
2	222	222	2	1	AAA	AAA
3	333	333	2	3	AAA	a
3	333	333	3	100	BBB	BBB
2	222	2	2	AAA	AAA
2	222	222	2	AAA	AAA
3	333	333	3	BBB	BBB
2	222	2	2	AAA	AAA
2	222	222	2	AAA	AAA
<<<<<<< HEAD
=======
2	222	2	2	AAA	AAA
2	222	222	2	AAA	AAA
3	333	333	3	BBB	BBB
2	222	2	2	AAA	AAA
2	222	2	2	AAA	a
2	222	222	2	AAA	AAA
2	222	222	2	AAA	a
>>>>>>> d65dd866
3	333	333	3	BBB	BBB
--
2	222	2	2	AAA	a
2	222	222	2	AAA	AAA
t22	1	111	111	2	1	AAA	AAA
t22	1	111	111	2	1	AAA	AAA
t22	1	111	111	2	1	AAA	AAA
t22	1	111	111	2	1	AAA	AAA
t22	1	111	111	2	1	AAA	AAA
t22	1	111	111	2	1	AAA	AAA
t22	1	111	111	2	1	AAA	AAA
t22	1	111	111	2	1	AAA	AAA
t22	1	111	111	2	1	AAA	AAA
{% endfor -%}<|MERGE_RESOLUTION|>--- conflicted
+++ resolved
@@ -65,8 +65,6 @@
 3	333	333	3	BBB	BBB
 2	222	2	2	AAA	AAA
 2	222	222	2	AAA	AAA
-<<<<<<< HEAD
-=======
 2	222	2	2	AAA	AAA
 2	222	222	2	AAA	AAA
 3	333	333	3	BBB	BBB
@@ -74,7 +72,6 @@
 2	222	2	2	AAA	a
 2	222	222	2	AAA	AAA
 2	222	222	2	AAA	a
->>>>>>> d65dd866
 3	333	333	3	BBB	BBB
 --
 2	222	2	2	AAA	a
