--- conflicted
+++ resolved
@@ -4,10 +4,7 @@
 Содержит информацию об обычных и агрегатных функциях.
 
 Столбцы:
-<<<<<<< HEAD
-=======
 
->>>>>>> 4cd9df27
 .. code-block:: text
 
   name String           - имя функции
