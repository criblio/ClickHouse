---
description: 'Settings for MergeTree which are in `system.merge_tree_settings`'
slug: /operations/settings/merge-tree-settings
title: 'MergeTree tables settings'
---

import ExperimentalBadge from '@theme/badges/ExperimentalBadge';
import BetaBadge from '@theme/badges/BetaBadge';

System table `system.merge_tree_settings` shows the globally set MergeTree settings.

MergeTree settings can be set in the `merge_tree` section of the server config file, or specified for each `MergeTree` table individually in
the `SETTINGS` clause of the `CREATE TABLE` statement.

Example for customizing setting `max_suspicious_broken_parts`:

Configure the default for all `MergeTree` tables in the server configuration file:

```text
<merge_tree>
    <max_suspicious_broken_parts>5</max_suspicious_broken_parts>
</merge_tree>
```

Set for a particular table:

```sql
CREATE TABLE tab
(
    `A` Int64
)
ENGINE = MergeTree
ORDER BY tuple()
SETTINGS max_suspicious_broken_parts = 500;
```

Change the settings for a particular table using `ALTER TABLE ... MODIFY SETTING`:

```sql
ALTER TABLE tab MODIFY SETTING max_suspicious_broken_parts = 100;

-- reset to global default (value from system.merge_tree_settings)
ALTER TABLE tab RESET SETTING max_suspicious_broken_parts;
```

<<<<<<< HEAD
## index_granularity

Maximum number of data rows between the marks of an index.

Default value: 8192.

## index_granularity_bytes

Maximum size of data granules in bytes.

Default value: 10Mb.

To restrict the granule size only by number of rows, set to 0 (not recommended).

## min_index_granularity_bytes

Min allowed size of data granules in bytes.

Default value: 1024b.

To provide a safeguard against accidentally creating tables with very low index_granularity_bytes.

## enable_mixed_granularity_parts

Enables or disables transitioning to control the granule size with the `index_granularity_bytes` setting. Before version 19.11, there was only the `index_granularity` setting for restricting granule size. The `index_granularity_bytes` setting improves ClickHouse performance when selecting data from tables with big rows (tens and hundreds of megabytes). If you have tables with big rows, you can enable this setting for the tables to improve the efficiency of `SELECT` queries.

## use_minimalistic_part_header_in_zookeeper

Storage method of the data parts headers in ZooKeeper. If enabled, ZooKeeper stores less data. For details, see [here](../server-configuration-parameters/settings.md/#server-settings-use_minimalistic_part_header_in_zookeeper).

## min_merge_bytes_to_use_direct_io

The minimum data volume for merge operation that is required for using direct I/O access to the storage disk.
When merging data parts, ClickHouse calculates the total storage volume of all the data to be merged.
If the volume exceeds `min_merge_bytes_to_use_direct_io` bytes, ClickHouse reads and writes the data to the storage disk using the direct I/O interface (`O_DIRECT` option).
If `min_merge_bytes_to_use_direct_io = 0`, then direct I/O is disabled.

Default value: `10 * 1024 * 1024 * 1024` bytes.

## merge_with_ttl_timeout

Minimum delay in seconds before repeating a merge with delete TTL.

Default value: `14400` seconds (4 hours).

## merge_with_recompression_ttl_timeout

Minimum delay in seconds before repeating a merge with recompression TTL.

Default value: `14400` seconds (4 hours).

## write_final_mark

Enables or disables writing the final index mark at the end of data part (after the last byte).

Default value: 1.

Don’t change or bad things will happen.

## storage_policy

Storage policy.

## min_bytes_for_wide_part

Minimum number of bytes/rows in a data part that can be stored in `Wide` format.
You can set one, both or none of these settings.

## max_compress_block_size

Maximum size of blocks of uncompressed data before compressing for writing to a table.
You can also specify this setting in the global settings (see [max_compress_block_size](/docs/en/operations/settings/settings.md/#max-compress-block-size) setting).
The value specified when table is created overrides the global value for this setting.

## min_compress_block_size

Minimum size of blocks of uncompressed data required for compression when writing the next mark.
You can also specify this setting in the global settings (see [min_compress_block_size](/docs/en/operations/settings/settings.md/#min-compress-block-size) setting).
The value specified when table is created overrides the global value for this setting.

## max_partitions_to_read

Limits the maximum number of partitions that can be accessed in one query.
You can also specify setting [max_partitions_to_read](/docs/en/operations/settings/merge-tree-settings.md/#max-partitions-to-read) in the global setting.

## max_suspicious_broken_parts

If the number of broken parts in a single partition exceeds the `max_suspicious_broken_parts` value, automatic deletion is denied.

Possible values:

- Any positive integer.

Default value: 100.

## parts_to_throw_insert {#parts-to-throw-insert}

If the number of active parts in a single partition exceeds the `parts_to_throw_insert` value, `INSERT` is interrupted with the `Too many parts (N). Merges are processing significantly slower than inserts` exception.

Possible values:

- Any positive integer.

Default value: 3000.

To achieve maximum performance of `SELECT` queries, it is necessary to minimize the number of parts processed, see [Merge Tree](../../development/architecture.md#merge-tree).

Prior to 23.6 this setting was set to 300. You can set a higher different value, it will reduce the probability of the `Too many parts` error, but at the same time `SELECT` performance might degrade. Also in case of a merge issue (for example, due to insufficient disk space) you will notice it later than it could be with the original 300.


## parts_to_delay_insert {#parts-to-delay-insert}

If the number of active parts in a single partition exceeds the `parts_to_delay_insert` value, an `INSERT` artificially slows down.

Possible values:

- Any positive integer.

Default value: 1000.

ClickHouse artificially executes `INSERT` longer (adds ‘sleep’) so that the background merge process can merge parts faster than they are added.

## inactive_parts_to_throw_insert {#inactive-parts-to-throw-insert}

If the number of inactive parts in a single partition more than the `inactive_parts_to_throw_insert` value, `INSERT` is interrupted with the "Too many inactive parts (N). Parts cleaning are processing significantly slower than inserts" exception.

Possible values:

- Any positive integer.

Default value: 0 (unlimited).

## inactive_parts_to_delay_insert {#inactive-parts-to-delay-insert}

If the number of inactive parts in a single partition in the table at least that many the `inactive_parts_to_delay_insert` value, an `INSERT` artificially slows down. It is useful when a server fails to clean up parts quickly enough.

Possible values:

- Any positive integer.

Default value: 0 (unlimited).

## max_delay_to_insert {#max-delay-to-insert}

The value in seconds, which is used to calculate the `INSERT` delay, if the number of active parts in a single partition exceeds the [parts_to_delay_insert](#parts-to-delay-insert) value.

Possible values:

- Any positive integer.

Default value: 1.

The delay (in milliseconds) for `INSERT` is calculated by the formula:
```code
max_k = parts_to_throw_insert - parts_to_delay_insert
k = 1 + parts_count_in_partition - parts_to_delay_insert
delay_milliseconds = pow(max_delay_to_insert * 1000, k / max_k)
```
For example, if a partition has 299 active parts and parts_to_throw_insert = 300, parts_to_delay_insert = 150, max_delay_to_insert = 1, `INSERT` is delayed for `pow( 1 * 1000, (1 + 299 - 150) / (300 - 150) ) = 1000` milliseconds.

Starting from version 23.1 formula has been changed to:
```code
allowed_parts_over_threshold = parts_to_throw_insert - parts_to_delay_insert
parts_over_threshold = parts_count_in_partition - parts_to_delay_insert + 1
delay_milliseconds = max(min_delay_to_insert_ms, (max_delay_to_insert * 1000) * parts_over_threshold / allowed_parts_over_threshold)
```
For example, if a partition has 224 active parts and parts_to_throw_insert = 300, parts_to_delay_insert = 150, max_delay_to_insert = 1, min_delay_to_insert_ms = 10, `INSERT` is delayed for `max( 10, 1 * 1000 * (224 - 150 + 1) / (300 - 150) ) = 500` milliseconds.

## max_parts_in_total {#max-parts-in-total}

If the total number of active parts in all partitions of a table exceeds the `max_parts_in_total` value `INSERT` is interrupted with the `Too many parts (N)` exception.

Possible values:

- Any positive integer.

Default value: 100000.

A large number of parts in a table reduces performance of ClickHouse queries and increases ClickHouse boot time. Most often this is a consequence of an incorrect design (mistakes when choosing a partitioning strategy - too small partitions).

## simultaneous_parts_removal_limit {#simultaneous-parts-removal-limit}

If there are a lot of outdated parts cleanup thread will try to delete up to `simultaneous_parts_removal_limit` parts during one iteration.
`simultaneous_parts_removal_limit` set to `0` means unlimited.

Default value: 0.

## replicated_deduplication_window {#replicated-deduplication-window}

The number of most recently inserted blocks for which ClickHouse Keeper stores hash sums to check for duplicates.

Possible values:

- Any positive integer.
- 0 (disable deduplication)

Default value: 1000.

The `Insert` command creates one or more blocks (parts). For [insert deduplication](../../engines/table-engines/mergetree-family/replication.md), when writing into replicated tables, ClickHouse writes the hash sums of the created parts into ClickHouse Keeper. Hash sums are stored only for the most recent `replicated_deduplication_window` blocks. The oldest hash sums are removed from ClickHouse Keeper.
A large number of `replicated_deduplication_window` slows down `Inserts` because it needs to compare more entries.
The hash sum is calculated from the composition of the field names and types and the data of the inserted part (stream of bytes).

## non_replicated_deduplication_window {#non-replicated-deduplication-window}

The number of the most recently inserted blocks in the non-replicated [MergeTree](../../engines/table-engines/mergetree-family/mergetree.md) table for which hash sums are stored to check for duplicates.

Possible values:

- Any positive integer.
- 0 (disable deduplication).

Default value: 0.

A deduplication mechanism is used, similar to replicated tables (see [replicated_deduplication_window](#replicated-deduplication-window) setting). The hash sums of the created parts are written to a local file on a disk.

## replicated_deduplication_window_seconds {#replicated-deduplication-window-seconds}

The number of seconds after which the hash sums of the inserted blocks are removed from ClickHouse Keeper.

Possible values:

- Any positive integer.

Default value: 604800 (1 week).

Similar to [replicated_deduplication_window](#replicated-deduplication-window), `replicated_deduplication_window_seconds` specifies how long to store hash sums of blocks for insert deduplication. Hash sums older than `replicated_deduplication_window_seconds` are removed from ClickHouse Keeper, even if they are less than ` replicated_deduplication_window`.

The time is relative to the time of the most recent record, not to the wall time. If it's the only record it will be stored forever.

## replicated_deduplication_window_for_async_inserts {#replicated-deduplication-window-for-async-inserts}

The number of most recently async inserted blocks for which ClickHouse Keeper stores hash sums to check for duplicates.

Possible values:

- Any positive integer.
- 0 (disable deduplication for async_inserts)

Default value: 10000.

The [Async Insert](./settings.md#async-insert) command will be cached in one or more blocks (parts). For [insert deduplication](../../engines/table-engines/mergetree-family/replication.md), when writing into replicated tables, ClickHouse writes the hash sums of each insert into ClickHouse Keeper. Hash sums are stored only for the most recent `replicated_deduplication_window_for_async_inserts` blocks. The oldest hash sums are removed from ClickHouse Keeper.
A large number of `replicated_deduplication_window_for_async_inserts` slows down `Async Inserts` because it needs to compare more entries.
The hash sum is calculated from the composition of the field names and types and the data of the insert (stream of bytes).

## replicated_deduplication_window_seconds_for_async_inserts {#replicated-deduplication-window-seconds-for-async_inserts}

The number of seconds after which the hash sums of the async inserts are removed from ClickHouse Keeper.

Possible values:

- Any positive integer.

Default value: 604800 (1 week).

Similar to [replicated_deduplication_window_for_async_inserts](#replicated-deduplication-window-for-async-inserts), `replicated_deduplication_window_seconds_for_async_inserts` specifies how long to store hash sums of blocks for async insert deduplication. Hash sums older than `replicated_deduplication_window_seconds_for_async_inserts` are removed from ClickHouse Keeper, even if they are less than ` replicated_deduplication_window_for_async_inserts`.

The time is relative to the time of the most recent record, not to the wall time. If it's the only record it will be stored forever.

## use_async_block_ids_cache {#use-async-block-ids-cache}

If true, we cache the hash sums of the async inserts.

Possible values:

- true, false

Default value: false.

A block bearing multiple async inserts will generate multiple hash sums. When some of the inserts are duplicated, keeper will only return one duplicated hash sum in one RPC, which will cause unnecessary RPC retries. This cache will watch the hash sums path in Keeper. If updates are watched in the Keeper, the cache will update as soon as possible, so that we are able to filter the duplicated inserts in the memory.

## async_block_ids_cache_min_update_interval_ms

The minimum interval (in milliseconds) to update the `use_async_block_ids_cache`

Possible values:

- Any positive integer.

Default value: 100.

Normally, the `use_async_block_ids_cache` updates as soon as there are updates in the watching keeper path. However, the cache updates might be too frequent and become a heavy burden. This minimum interval prevents the cache from updating too fast. Note that if we set this value too long, the block with duplicated inserts will have a longer retry time.

## max_replicated_logs_to_keep

How many records may be in the ClickHouse Keeper log if there is inactive replica. An inactive replica becomes lost when when this number exceed.

Possible values:

- Any positive integer.

Default value: 1000

## min_replicated_logs_to_keep

Keep about this number of last records in ZooKeeper log, even if they are obsolete. It doesn't affect work of tables: used only to diagnose ZooKeeper log before cleaning.

Possible values:

- Any positive integer.

Default value: 10

## prefer_fetch_merged_part_time_threshold

If the time passed since a replication log (ClickHouse Keeper or ZooKeeper) entry creation exceeds this threshold, and the sum of the size of parts is greater than `prefer_fetch_merged_part_size_threshold`, then prefer fetching merged part from a replica instead of doing merge locally. This is to speed up very long merges.

Possible values:

- Any positive integer.

Default value: 3600

## prefer_fetch_merged_part_size_threshold

If the sum of the size of parts exceeds this threshold and the time since a replication log entry creation is greater than `prefer_fetch_merged_part_time_threshold`, then prefer fetching merged part from a replica instead of doing merge locally. This is to speed up very long merges.

Possible values:

- Any positive integer.

Default value: 10,737,418,240

## execute_merges_on_single_replica_time_threshold

When this setting has a value greater than zero, only a single replica starts the merge immediately, and other replicas wait up to that amount of time to download the result instead of doing merges locally. If the chosen replica doesn't finish the merge during that amount of time, fallback to standard behavior happens.

Possible values:

- Any positive integer.

Default value: 0 (seconds)

## remote_fs_execute_merges_on_single_replica_time_threshold

When this setting has a value greater than zero only a single replica starts the merge immediately if merged part on shared storage and `allow_remote_fs_zero_copy_replication` is enabled.

:::note Zero-copy replication is not ready for production
Zero-copy replication is disabled by default in ClickHouse version 22.8 and higher.  This feature is not recommended for production use.
:::

Possible values:

- Any positive integer.

Default value: 10800

## try_fetch_recompressed_part_timeout

Timeout (in seconds) before starting merge with recompression. During this time ClickHouse tries to fetch recompressed part from replica which assigned this merge with recompression.

Recompression works slow in most cases, so we don't start merge with recompression until this timeout and trying to fetch recompressed part from replica which assigned this merge with recompression.

Possible values:

- Any positive integer.

Default value: 7200

## always_fetch_merged_part

If true, this replica never merges parts and always downloads merged parts from other replicas.

Possible values:

- true, false

Default value: false

## max_suspicious_broken_parts

Max broken parts, if more - deny automatic deletion.

Possible values:

- Any positive integer.

Default value: 100

## max_suspicious_broken_parts_bytes


Max size of all broken parts, if more - deny automatic deletion.

Possible values:

- Any positive integer.

Default value: 1,073,741,824

## max_files_to_modify_in_alter_columns

Do not apply ALTER if number of files for modification(deletion, addition) is greater than this setting.

Possible values:

- Any positive integer.

Default value: 75

## max_files_to_remove_in_alter_columns

Do not apply ALTER, if the number of files for deletion is greater than this setting.

Possible values:

- Any positive integer.

Default value: 50

## replicated_max_ratio_of_wrong_parts

If the ratio of wrong parts to total number of parts is less than this - allow to start.

Possible values:

- Float, 0.0 - 1.0

Default value: 0.5

## replicated_max_parallel_fetches_for_host

Limit parallel fetches from endpoint (actually pool size).

Possible values:

- Any positive integer.

Default value: 15

## replicated_fetches_http_connection_timeout

HTTP connection timeout for part fetch requests. Inherited from default profile `http_connection_timeout` if not set explicitly.

Possible values:

- Any positive integer.

Default value: Inherited from default profile `http_connection_timeout` if not set explicitly.

## replicated_can_become_leader

If true, replicated tables replicas on this node will try to acquire leadership.

Possible values:

- true, false

Default value: true

## zookeeper_session_expiration_check_period

ZooKeeper session expiration check period, in seconds.

Possible values:

- Any positive integer.

Default value: 60

## detach_old_local_parts_when_cloning_replica

Do not remove old local parts when repairing lost replica.

Possible values:

- true, false

Default value: true

## replicated_fetches_http_connection_timeout {#replicated_fetches_http_connection_timeout}

HTTP connection timeout (in seconds) for part fetch requests. Inherited from default profile [http_connection_timeout](./settings.md#http_connection_timeout) if not set explicitly.

Possible values:

- Any positive integer.
- 0 - Use value of `http_connection_timeout`.

Default value: 0.

## replicated_fetches_http_send_timeout {#replicated_fetches_http_send_timeout}

HTTP send timeout (in seconds) for part fetch requests. Inherited from default profile [http_send_timeout](./settings.md#http_send_timeout) if not set explicitly.

Possible values:

- Any positive integer.
- 0 - Use value of `http_send_timeout`.

Default value: 0.

## replicated_fetches_http_receive_timeout {#replicated_fetches_http_receive_timeout}

HTTP receive timeout (in seconds) for fetch part requests. Inherited from default profile [http_receive_timeout](./settings.md#http_receive_timeout) if not set explicitly.

Possible values:

- Any positive integer.
- 0 - Use value of `http_receive_timeout`.

Default value: 0.

## max_replicated_fetches_network_bandwidth {#max_replicated_fetches_network_bandwidth}

Limits the maximum speed of data exchange over the network in bytes per second for [replicated](../../engines/table-engines/mergetree-family/replication.md) fetches. This setting is applied to a particular table, unlike the [max_replicated_fetches_network_bandwidth_for_server](settings.md#max_replicated_fetches_network_bandwidth_for_server) setting, which is applied to the server.

You can limit both server network and network for a particular table, but for this the value of the table-level setting should be less than server-level one. Otherwise the server considers only the `max_replicated_fetches_network_bandwidth_for_server` setting.

The setting isn't followed perfectly accurately.

Possible values:

- Positive integer.
- 0 — Unlimited.

Default value: `0`.

**Usage**

Could be used for throttling speed when replicating data to add or replace new nodes.

## max_replicated_sends_network_bandwidth {#max_replicated_sends_network_bandwidth}

Limits the maximum speed of data exchange over the network in bytes per second for [replicated](../../engines/table-engines/mergetree-family/replication.md) sends. This setting is applied to a particular table, unlike the [max_replicated_sends_network_bandwidth_for_server](settings.md#max_replicated_sends_network_bandwidth_for_server) setting, which is applied to the server.

You can limit both server network and network for a particular table, but for this the value of the table-level setting should be less than server-level one. Otherwise the server considers only the `max_replicated_sends_network_bandwidth_for_server` setting.

The setting isn't followed perfectly accurately.

Possible values:

- Positive integer.
- 0 — Unlimited.

Default value: `0`.

**Usage**

Could be used for throttling speed when replicating data to add or replace new nodes.

## old_parts_lifetime {#old-parts-lifetime}

The time (in seconds) of storing inactive parts to protect against data loss during spontaneous server reboots.

Possible values:

- Any positive integer.

Default value: 480.

After merging several parts into a new part, ClickHouse marks the original parts as inactive and deletes them only after `old_parts_lifetime` seconds.
Inactive parts are removed if they are not used by current queries, i.e. if the `refcount` of the part is 1.

`fsync` is not called for new parts, so for some time new parts exist only in the server's RAM (OS cache). If the server is rebooted spontaneously, new parts can be lost or damaged.
To protect data inactive parts are not deleted immediately.

During startup ClickHouse checks the integrity of the parts.
If the merged part is damaged ClickHouse returns the inactive parts to the active list, and later merges them again. Then the damaged part is renamed (the `broken_` prefix is added) and moved to the `detached` folder.
If the merged part is not damaged, then the original inactive parts are renamed (the `ignored_` prefix is added) and moved to the `detached` folder.

The default `dirty_expire_centisecs` value (a Linux kernel setting) is 30 seconds (the maximum time that written data is stored only in RAM), but under heavy loads on the disk system data can be written much later. Experimentally, a value of 480 seconds was chosen for `old_parts_lifetime`, during which a new part is guaranteed to be written to disk.

## max_bytes_to_merge_at_max_space_in_pool {#max-bytes-to-merge-at-max-space-in-pool}

The maximum total parts size (in bytes) to be merged into one part, if there are enough resources available.
`max_bytes_to_merge_at_max_space_in_pool` -- roughly corresponds to the maximum possible part size created by an automatic background merge.

Possible values:

- Any positive integer.

Default value: 161061273600 (150 GB).

The merge scheduler periodically analyzes the sizes and number of parts in partitions, and if there is enough free resources in the pool, it starts background merges. Merges occur until the total size of the source parts is larger than `max_bytes_to_merge_at_max_space_in_pool`.

Merges initiated by [OPTIMIZE FINAL](../../sql-reference/statements/optimize.md) ignore `max_bytes_to_merge_at_max_space_in_pool` and merge parts only taking into account available resources (free disk's space) until one part remains in the partition.

## max_bytes_to_merge_at_min_space_in_pool {#max-bytes-to-merge-at-min-space-in-pool}

The maximum total part size (in bytes) to be merged into one part, with the minimum available resources in the background pool.

Possible values:

- Any positive integer.

Default value: 1048576 (1 MB)

`max_bytes_to_merge_at_min_space_in_pool` defines the maximum total size of parts which can be merged despite the lack of available disk space (in pool). This is necessary to reduce the number of small parts and the chance of `Too many parts` errors.
Merges book disk space by doubling the total merged parts sizes. Thus, with a small amount of free disk space, a situation may happen that there is free space, but this space is already booked by ongoing large merges, so other merges unable to start, and the number of small parts grows with every insert.

## merge_max_block_size {#merge-max-block-size}

The number of rows that are read from the merged parts into memory.

Possible values:

- Any positive integer.

Default value: 8192

Merge reads rows from parts in blocks of `merge_max_block_size` rows, then merges and writes the result into a new part. The read block is placed in RAM, so `merge_max_block_size` affects the size of the RAM required for the merge. Thus, merges can consume a large amount of RAM for tables with very wide rows (if the average row size is 100kb, then when merging 10 parts, (100kb * 10 * 8192) = ~ 8GB of RAM). By decreasing `merge_max_block_size`, you can reduce the amount of RAM required for a merge but slow down a merge.

## number_of_free_entries_in_pool_to_lower_max_size_of_merge {#number-of-free-entries-in-pool-to-lower-max-size-of-merge}

When there is less than specified number of free entries in pool (or replicated queue), start to lower maximum size of merge to process (or to put in queue).
This is to allow small merges to process - not filling the pool with long running merges.

Possible values:

- Any positive integer.

Default value: 8

## number_of_free_entries_in_pool_to_execute_mutation {#number-of-free-entries-in-pool-to-execute-mutation}

When there is less than specified number of free entries in pool, do not execute part mutations.
This is to leave free threads for regular merges and avoid "Too many parts".

Possible values:

- Any positive integer.

Default value: 20

**Usage**

The value of the `number_of_free_entries_in_pool_to_execute_mutation` setting should be less than the value of the [background_pool_size](/docs/en/operations/server-configuration-parameters/settings.md/#background_pool_size) * [background_merges_mutations_concurrency_ratio](/docs/en/operations/server-configuration-parameters/settings.md/#background_merges_mutations_concurrency_ratio). Otherwise, ClickHouse throws an exception.

## max_part_loading_threads {#max-part-loading-threads}

The maximum number of threads that read parts when ClickHouse starts.

Possible values:

- Any positive integer.

Default value: auto (number of CPU cores).

During startup ClickHouse reads all parts of all tables (reads files with metadata of parts) to build a list of all parts in memory. In some systems with a large number of parts this process can take a long time, and this time might be shortened by increasing `max_part_loading_threads` (if this process is not CPU and disk I/O bound).

## max_partitions_to_read {#max-partitions-to-read}

Limits the maximum number of partitions that can be accessed in one query.

The setting value specified when the table is created can be overridden via query-level setting.

Possible values:

- Any positive integer.

Default value: -1 (unlimited).

## min_age_to_force_merge_seconds {#min_age_to_force_merge_seconds}

Merge parts if every part in the range is older than the value of `min_age_to_force_merge_seconds`.

Possible values:

- Positive integer.

Default value: 0 — Disabled.

## min_age_to_force_merge_on_partition_only {#min_age_to_force_merge_on_partition_only}

Whether `min_age_to_force_merge_seconds` should be applied only on the entire partition and not on subset.

Possible values:

- true, false

Default value: false

## number_of_free_entries_in_pool_to_execute_optimize_entire_partition {#number_of_free_entries_in_pool_to_execute_optimize_entire_partition}

When there is less than specified number of free entries in pool, do not execute optimizing entire partition in the background (this task generated when set `min_age_to_force_merge_seconds` and enable `min_age_to_force_merge_on_partition_only`). This is to leave free threads for regular merges and avoid "Too many parts".

Possible values:

- Positive integer.

Default value: 25

The value of the `number_of_free_entries_in_pool_to_execute_optimize_entire_partition` setting should be less than the value of the [background_pool_size](/docs/en/operations/server-configuration-parameters/settings.md/#background_pool_size) * [background_merges_mutations_concurrency_ratio](/docs/en/operations/server-configuration-parameters/settings.md/#background_merges_mutations_concurrency_ratio). Otherwise, ClickHouse throws an exception.


## allow_floating_point_partition_key {#allow_floating_point_partition_key}

Enables to allow floating-point number as a partition key.

Possible values:

- 0 — Floating-point partition key not allowed.
- 1 — Floating-point partition key allowed.

Default value: `0`.

## check_sample_column_is_correct {#check_sample_column_is_correct}

Enables the check at table creation, that the data type of a column for sampling or sampling expression is correct. The data type must be one of unsigned [integer types](../../sql-reference/data-types/int-uint.md): `UInt8`, `UInt16`, `UInt32`, `UInt64`.

Possible values:

- true  — The check is enabled.
- false — The check is disabled at table creation.

Default value: `true`.

By default, the ClickHouse server checks at table creation the data type of a column for sampling or sampling expression. If you already have tables with incorrect sampling expression and do not want the server to raise an exception during startup, set `check_sample_column_is_correct` to `false`.

## min_bytes_to_rebalance_partition_over_jbod {#min-bytes-to-rebalance-partition-over-jbod}

Sets minimal amount of bytes to enable balancing when distributing new big parts over volume disks [JBOD](https://en.wikipedia.org/wiki/Non-RAID_drive_architectures).

Possible values:

- Positive integer.
- 0 — Balancing is disabled.

Default value: `0`.

**Usage**

The value of the `min_bytes_to_rebalance_partition_over_jbod` setting should not be less than the value of the [max_bytes_to_merge_at_max_space_in_pool](../../operations/settings/merge-tree-settings.md#max-bytes-to-merge-at-max-space-in-pool) / 1024. Otherwise, ClickHouse throws an exception.

## detach_not_byte_identical_parts {#detach_not_byte_identical_parts}

Enables or disables detaching a data part on a replica after a merge or a mutation, if it is not byte-identical to data parts on other replicas. If disabled, the data part is removed. Activate this setting if you want to analyze such parts later.

The setting is applicable to `MergeTree` tables with enabled [data replication](../../engines/table-engines/mergetree-family/replication.md).

Possible values:

- 0 — Parts are removed.
- 1 — Parts are detached.

Default value: `0`.

## merge_tree_clear_old_temporary_directories_interval_seconds {#setting-merge-tree-clear-old-temporary-directories-interval-seconds}

Sets the interval in seconds for ClickHouse to execute the cleanup of old temporary directories.

Possible values:

- Any positive integer.

Default value: `60` seconds.

## merge_tree_clear_old_parts_interval_seconds {#setting-merge-tree-clear-old-parts-interval-seconds}

Sets the interval in seconds for ClickHouse to execute the cleanup of old parts, WALs, and mutations.

Possible values:

- Any positive integer.

Default value: `1` second.

## max_concurrent_queries {#max-concurrent-queries}

Max number of concurrently executed queries related to the MergeTree table. Queries will still be limited by other `max_concurrent_queries` settings.

Possible values:

- Positive integer.
- 0 — No limit.

Default value: `0` (no limit).

**Example**

``` xml
<max_concurrent_queries>50</max_concurrent_queries>
```

## min_marks_to_honor_max_concurrent_queries {#min-marks-to-honor-max-concurrent-queries}

The minimal number of marks read by the query for applying the [max_concurrent_queries](#max-concurrent-queries) setting. Note that queries will still be limited by other `max_concurrent_queries` settings.

Possible values:

- Positive integer.
- 0 — Disabled (`max_concurrent_queries` limit applied to no queries).

Default value: `0` (limit never applied).

**Example**

``` xml
<min_marks_to_honor_max_concurrent_queries>10</min_marks_to_honor_max_concurrent_queries>
```

## ratio_of_defaults_for_sparse_serialization {#ratio_of_defaults_for_sparse_serialization}

Minimal ratio of the number of _default_ values to the number of _all_ values in a column. Setting this value causes the column to be stored using sparse serializations.

If a column is sparse (contains mostly zeros), ClickHouse can encode it in a sparse format and automatically optimize calculations - the data does not require full decompression during queries. To enable this sparse serialization, define the `ratio_of_defaults_for_sparse_serialization` setting to be less than 1.0. If the value is greater than or equal to 1.0, then the columns will be always written using the normal full serialization.

Possible values:

- Float between 0 and 1 to enable sparse serialization
- 1.0 (or greater) if you do not want to use sparse serialization

Default value: `0.9375`

**Example**

Notice the `s` column in the following table is an empty string for 95% of the rows. In `my_regular_table` we do not use sparse serialization, and in `my_sparse_table` we set `ratio_of_defaults_for_sparse_serialization` to 0.95:

```sql
CREATE TABLE my_regular_table
(
    `id` UInt64,
    `s` String
)
ENGINE = MergeTree
ORDER BY id;

INSERT INTO my_regular_table
SELECT
    number AS id,
    number % 20 = 0 ? toString(number): '' AS s
FROM
    numbers(10000000);


CREATE TABLE my_sparse_table
(
    `id` UInt64,
    `s` String
)
ENGINE = MergeTree
ORDER BY id
SETTINGS ratio_of_defaults_for_sparse_serialization = 0.95;

INSERT INTO my_sparse_table
SELECT
    number,
    number % 20 = 0 ? toString(number): ''
FROM
    numbers(10000000);
```

Notice the `s` column in `my_sparse_table` uses less storage space on disk:

```sql
SELECT table, name, data_compressed_bytes, data_uncompressed_bytes FROM system.columns
WHERE table LIKE 'my_%_table';
```

```response
┌─table────────────┬─name─┬─data_compressed_bytes─┬─data_uncompressed_bytes─┐
│ my_regular_table │ id   │              37790741 │                75488328 │
│ my_regular_table │ s    │               2451377 │                12683106 │
│ my_sparse_table  │ id   │              37790741 │                75488328 │
│ my_sparse_table  │ s    │               2283454 │                 9855751 │
└──────────────────┴──────┴───────────────────────┴─────────────────────────┘
```

You can verify if a column is using the sparse encoding by viewing the `serialization_kind` column of the `system.parts_columns` table:

```sql
SELECT column, serialization_kind FROM system.parts_columns
WHERE table LIKE 'my_sparse_table';
```

You can see which parts of `s` were stored using the sparse serialization:

```response
┌─column─┬─serialization_kind─┐
│ id     │ Default            │
│ s      │ Default            │
│ id     │ Default            │
│ s      │ Default            │
│ id     │ Default            │
│ s      │ Sparse             │
│ id     │ Default            │
│ s      │ Sparse             │
│ id     │ Default            │
│ s      │ Sparse             │
│ id     │ Default            │
│ s      │ Sparse             │
│ id     │ Default            │
│ s      │ Sparse             │
│ id     │ Default            │
│ s      │ Sparse             │
│ id     │ Default            │
│ s      │ Sparse             │
│ id     │ Default            │
│ s      │ Sparse             │
│ id     │ Default            │
│ s      │ Sparse             │
└────────┴────────────────────┘
```

## replace_long_file_name_to_hash {#replace_long_file_name_to_hash}
If the file name for column is too long (more than `max_file_name_length` bytes) replace it to SipHash128. Default value: `false`.

## max_file_name_length {#max_file_name_length}

The maximal length of the file name to keep it as is without hashing. Takes effect only if setting `replace_long_file_name_to_hash` is enabled. The value of this setting does not include the length of file extension. So, it is recommended to set it below the maximum filename length (usually 255 bytes) with some gap to avoid filesystem errors. Default value: 127.

## allow_experimental_block_number_column

Persists virtual column `_block_number` on merges.

Default value: false.

## exclude_deleted_rows_for_part_size_in_merge {#exclude_deleted_rows_for_part_size_in_merge}

If enabled, estimated actual size of data parts (i.e., excluding those rows that have been deleted through `DELETE FROM`) will be used when selecting parts to merge. Note that this behavior is only triggered for data parts affected by `DELETE FROM` executed after this setting is enabled.

Possible values:

- true, false

Default value: false

**See Also**

- [load_existing_rows_count_for_old_parts](#load_existing_rows_count_for_old_parts) setting

## load_existing_rows_count_for_old_parts {#load_existing_rows_count_for_old_parts}

If enabled along with [exclude_deleted_rows_for_part_size_in_merge](#exclude_deleted_rows_for_part_size_in_merge), deleted rows count for existing data parts will be calculated during table starting up. Note that it may slow down start up table loading.

Possible values:

- true, false

Default value: false

**See Also**

- [exclude_deleted_rows_for_part_size_in_merge](#exclude_deleted_rows_for_part_size_in_merge) setting

## use_compact_variant_discriminators_serialization {#use_compact_variant_discriminators_serialization}

Enables compact mode for binary serialization of discriminators in Variant data type.
This mode allows to use significantly less memory for storing discriminators in parts when there is mostly one variant or a lot of NULL values.

Default value: true

## merge_workload

Used to regulate how resources are utilized and shared between merges and other workloads. Specified value is used as `workload` setting value for background merges of this table. If not specified (empty string), then server setting `merge_workload` is used instead.

Default value: an empty string

**See Also**
- [Workload Scheduling](/docs/en/operations/workload-scheduling.md)

## mutation_workload

Used to regulate how resources are utilized and shared between mutations and other workloads. Specified value is used as `workload` setting value for background mutations of this table. If not specified (empty string), then server setting `mutation_workload` is used instead.

Default value: an empty string

## default_compression_codec

Specifies the default compression codec to be used if none is defined for a particular column in the table declaration. If a column has a designated compression codec, it will take priority over this default setting.

Default value: an empty string

**See Also**
- [Workload Scheduling](/docs/en/operations/workload-scheduling.md)

### optimize_row_order

Controls if the row order should be optimized during inserts to improve the compressability of the newly inserted table part.

Only has an effect for ordinary MergeTree-engine tables. Does nothing for specialized MergeTree engine tables (e.g. CollapsingMergeTree).

MergeTree tables are (optionally) compressed using [compression codecs](../../sql-reference/statements/create/table.md#column_compression_codec).
Generic compression codecs such as LZ4 and ZSTD achieve maximum compression rates if the data exposes patterns.
Long runs of the same value typically compress very well.

If this setting is enabled, ClickHouse attempts to store the data in newly inserted parts in a row order that minimizes the number of equal-value runs across the columns of the new table part.
In other words, a small number of equal-value runs mean that individual runs are long and compress well.

Finding the optimal row order is computationally infeasible (NP hard).
Therefore, ClickHouse uses a heuristics to quickly find a row order which still improves compression rates over the original row order.

<details markdown="1">

<summary>Heuristics for finding a row order</summary>

It is generally possible to shuffle the rows of a table (or table part) freely as SQL considers the same table (table part) in different row order equivalent.

This freedom of shuffling rows is restricted when a primary key is defined for the table.
In ClickHouse, a primary key `C1, C2, ..., CN` enforces that the table rows are sorted by columns `C1`, `C2`, ... `Cn` ([clustered index](https://en.wikipedia.org/wiki/Database_index#Clustered)).
As a result, rows can only be shuffled within "equivalence classes" of row, i.e. rows which have the same values in their primary key columns.
The intuition is that primary keys with high-cardinality, e.g. primary keys involving a `DateTime64` timestamp column, lead to many small equivalence classes.
Likewise, tables with a low-cardinality primary key, create few and large equivalence classes.
A table with no primary key represents the extreme case of a single equivalence class which spans all rows.

The fewer and the larger the equivalence classes are, the higher the degree of freedom when re-shuffling rows.

The heuristics applied to find the best row order within each equivalence class is suggested by D. Lemire, O. Kaser in [Reordering columns for smaller indexes](https://doi.org/10.1016/j.ins.2011.02.002) and based on sorting the rows within each equivalence class by ascending cardinality of the non-primary key columns.
It performs three steps:
1. Find all equivalence classes based on the row values in primary key columns.
2. For each equivalence class, calculate (usually estimate) the cardinalities of the non-primary-key columns.
3. For each equivalence class, sort the rows in order of ascending non-primary-key column cardinality.

</details>

If enabled, insert operations incur additional CPU costs to analyze and optimize the row order of the new data.
INSERTs are expected to take 30-50% longer depending on the data characteristics.
Compression rates of LZ4 or ZSTD improve on average by 20-40%.

This setting works best for tables with no primary key or a low-cardinality primary key, i.e. a table with only few distinct primary key values.
High-cardinality primary keys, e.g. involving timestamp columns of type `DateTime64`, are not expected to benefit from this setting.
=======
## MergeTree settings {#mergetree-settings}
<!-- The settings below are autogenerated by the script at 
https://github.com/ClickHouse/clickhouse-docs/blob/main/scripts/settings/autogenerate-settings.sh
-->
>>>>>>> d680e0c0
<|MERGE_RESOLUTION|>--- conflicted
+++ resolved
@@ -43,1021 +43,7 @@
 ALTER TABLE tab RESET SETTING max_suspicious_broken_parts;
 ```
 
-<<<<<<< HEAD
-## index_granularity
-
-Maximum number of data rows between the marks of an index.
-
-Default value: 8192.
-
-## index_granularity_bytes
-
-Maximum size of data granules in bytes.
-
-Default value: 10Mb.
-
-To restrict the granule size only by number of rows, set to 0 (not recommended).
-
-## min_index_granularity_bytes
-
-Min allowed size of data granules in bytes.
-
-Default value: 1024b.
-
-To provide a safeguard against accidentally creating tables with very low index_granularity_bytes.
-
-## enable_mixed_granularity_parts
-
-Enables or disables transitioning to control the granule size with the `index_granularity_bytes` setting. Before version 19.11, there was only the `index_granularity` setting for restricting granule size. The `index_granularity_bytes` setting improves ClickHouse performance when selecting data from tables with big rows (tens and hundreds of megabytes). If you have tables with big rows, you can enable this setting for the tables to improve the efficiency of `SELECT` queries.
-
-## use_minimalistic_part_header_in_zookeeper
-
-Storage method of the data parts headers in ZooKeeper. If enabled, ZooKeeper stores less data. For details, see [here](../server-configuration-parameters/settings.md/#server-settings-use_minimalistic_part_header_in_zookeeper).
-
-## min_merge_bytes_to_use_direct_io
-
-The minimum data volume for merge operation that is required for using direct I/O access to the storage disk.
-When merging data parts, ClickHouse calculates the total storage volume of all the data to be merged.
-If the volume exceeds `min_merge_bytes_to_use_direct_io` bytes, ClickHouse reads and writes the data to the storage disk using the direct I/O interface (`O_DIRECT` option).
-If `min_merge_bytes_to_use_direct_io = 0`, then direct I/O is disabled.
-
-Default value: `10 * 1024 * 1024 * 1024` bytes.
-
-## merge_with_ttl_timeout
-
-Minimum delay in seconds before repeating a merge with delete TTL.
-
-Default value: `14400` seconds (4 hours).
-
-## merge_with_recompression_ttl_timeout
-
-Minimum delay in seconds before repeating a merge with recompression TTL.
-
-Default value: `14400` seconds (4 hours).
-
-## write_final_mark
-
-Enables or disables writing the final index mark at the end of data part (after the last byte).
-
-Default value: 1.
-
-Don’t change or bad things will happen.
-
-## storage_policy
-
-Storage policy.
-
-## min_bytes_for_wide_part
-
-Minimum number of bytes/rows in a data part that can be stored in `Wide` format.
-You can set one, both or none of these settings.
-
-## max_compress_block_size
-
-Maximum size of blocks of uncompressed data before compressing for writing to a table.
-You can also specify this setting in the global settings (see [max_compress_block_size](/docs/en/operations/settings/settings.md/#max-compress-block-size) setting).
-The value specified when table is created overrides the global value for this setting.
-
-## min_compress_block_size
-
-Minimum size of blocks of uncompressed data required for compression when writing the next mark.
-You can also specify this setting in the global settings (see [min_compress_block_size](/docs/en/operations/settings/settings.md/#min-compress-block-size) setting).
-The value specified when table is created overrides the global value for this setting.
-
-## max_partitions_to_read
-
-Limits the maximum number of partitions that can be accessed in one query.
-You can also specify setting [max_partitions_to_read](/docs/en/operations/settings/merge-tree-settings.md/#max-partitions-to-read) in the global setting.
-
-## max_suspicious_broken_parts
-
-If the number of broken parts in a single partition exceeds the `max_suspicious_broken_parts` value, automatic deletion is denied.
-
-Possible values:
-
-- Any positive integer.
-
-Default value: 100.
-
-## parts_to_throw_insert {#parts-to-throw-insert}
-
-If the number of active parts in a single partition exceeds the `parts_to_throw_insert` value, `INSERT` is interrupted with the `Too many parts (N). Merges are processing significantly slower than inserts` exception.
-
-Possible values:
-
-- Any positive integer.
-
-Default value: 3000.
-
-To achieve maximum performance of `SELECT` queries, it is necessary to minimize the number of parts processed, see [Merge Tree](../../development/architecture.md#merge-tree).
-
-Prior to 23.6 this setting was set to 300. You can set a higher different value, it will reduce the probability of the `Too many parts` error, but at the same time `SELECT` performance might degrade. Also in case of a merge issue (for example, due to insufficient disk space) you will notice it later than it could be with the original 300.
-
-
-## parts_to_delay_insert {#parts-to-delay-insert}
-
-If the number of active parts in a single partition exceeds the `parts_to_delay_insert` value, an `INSERT` artificially slows down.
-
-Possible values:
-
-- Any positive integer.
-
-Default value: 1000.
-
-ClickHouse artificially executes `INSERT` longer (adds ‘sleep’) so that the background merge process can merge parts faster than they are added.
-
-## inactive_parts_to_throw_insert {#inactive-parts-to-throw-insert}
-
-If the number of inactive parts in a single partition more than the `inactive_parts_to_throw_insert` value, `INSERT` is interrupted with the "Too many inactive parts (N). Parts cleaning are processing significantly slower than inserts" exception.
-
-Possible values:
-
-- Any positive integer.
-
-Default value: 0 (unlimited).
-
-## inactive_parts_to_delay_insert {#inactive-parts-to-delay-insert}
-
-If the number of inactive parts in a single partition in the table at least that many the `inactive_parts_to_delay_insert` value, an `INSERT` artificially slows down. It is useful when a server fails to clean up parts quickly enough.
-
-Possible values:
-
-- Any positive integer.
-
-Default value: 0 (unlimited).
-
-## max_delay_to_insert {#max-delay-to-insert}
-
-The value in seconds, which is used to calculate the `INSERT` delay, if the number of active parts in a single partition exceeds the [parts_to_delay_insert](#parts-to-delay-insert) value.
-
-Possible values:
-
-- Any positive integer.
-
-Default value: 1.
-
-The delay (in milliseconds) for `INSERT` is calculated by the formula:
-```code
-max_k = parts_to_throw_insert - parts_to_delay_insert
-k = 1 + parts_count_in_partition - parts_to_delay_insert
-delay_milliseconds = pow(max_delay_to_insert * 1000, k / max_k)
-```
-For example, if a partition has 299 active parts and parts_to_throw_insert = 300, parts_to_delay_insert = 150, max_delay_to_insert = 1, `INSERT` is delayed for `pow( 1 * 1000, (1 + 299 - 150) / (300 - 150) ) = 1000` milliseconds.
-
-Starting from version 23.1 formula has been changed to:
-```code
-allowed_parts_over_threshold = parts_to_throw_insert - parts_to_delay_insert
-parts_over_threshold = parts_count_in_partition - parts_to_delay_insert + 1
-delay_milliseconds = max(min_delay_to_insert_ms, (max_delay_to_insert * 1000) * parts_over_threshold / allowed_parts_over_threshold)
-```
-For example, if a partition has 224 active parts and parts_to_throw_insert = 300, parts_to_delay_insert = 150, max_delay_to_insert = 1, min_delay_to_insert_ms = 10, `INSERT` is delayed for `max( 10, 1 * 1000 * (224 - 150 + 1) / (300 - 150) ) = 500` milliseconds.
-
-## max_parts_in_total {#max-parts-in-total}
-
-If the total number of active parts in all partitions of a table exceeds the `max_parts_in_total` value `INSERT` is interrupted with the `Too many parts (N)` exception.
-
-Possible values:
-
-- Any positive integer.
-
-Default value: 100000.
-
-A large number of parts in a table reduces performance of ClickHouse queries and increases ClickHouse boot time. Most often this is a consequence of an incorrect design (mistakes when choosing a partitioning strategy - too small partitions).
-
-## simultaneous_parts_removal_limit {#simultaneous-parts-removal-limit}
-
-If there are a lot of outdated parts cleanup thread will try to delete up to `simultaneous_parts_removal_limit` parts during one iteration.
-`simultaneous_parts_removal_limit` set to `0` means unlimited.
-
-Default value: 0.
-
-## replicated_deduplication_window {#replicated-deduplication-window}
-
-The number of most recently inserted blocks for which ClickHouse Keeper stores hash sums to check for duplicates.
-
-Possible values:
-
-- Any positive integer.
-- 0 (disable deduplication)
-
-Default value: 1000.
-
-The `Insert` command creates one or more blocks (parts). For [insert deduplication](../../engines/table-engines/mergetree-family/replication.md), when writing into replicated tables, ClickHouse writes the hash sums of the created parts into ClickHouse Keeper. Hash sums are stored only for the most recent `replicated_deduplication_window` blocks. The oldest hash sums are removed from ClickHouse Keeper.
-A large number of `replicated_deduplication_window` slows down `Inserts` because it needs to compare more entries.
-The hash sum is calculated from the composition of the field names and types and the data of the inserted part (stream of bytes).
-
-## non_replicated_deduplication_window {#non-replicated-deduplication-window}
-
-The number of the most recently inserted blocks in the non-replicated [MergeTree](../../engines/table-engines/mergetree-family/mergetree.md) table for which hash sums are stored to check for duplicates.
-
-Possible values:
-
-- Any positive integer.
-- 0 (disable deduplication).
-
-Default value: 0.
-
-A deduplication mechanism is used, similar to replicated tables (see [replicated_deduplication_window](#replicated-deduplication-window) setting). The hash sums of the created parts are written to a local file on a disk.
-
-## replicated_deduplication_window_seconds {#replicated-deduplication-window-seconds}
-
-The number of seconds after which the hash sums of the inserted blocks are removed from ClickHouse Keeper.
-
-Possible values:
-
-- Any positive integer.
-
-Default value: 604800 (1 week).
-
-Similar to [replicated_deduplication_window](#replicated-deduplication-window), `replicated_deduplication_window_seconds` specifies how long to store hash sums of blocks for insert deduplication. Hash sums older than `replicated_deduplication_window_seconds` are removed from ClickHouse Keeper, even if they are less than ` replicated_deduplication_window`.
-
-The time is relative to the time of the most recent record, not to the wall time. If it's the only record it will be stored forever.
-
-## replicated_deduplication_window_for_async_inserts {#replicated-deduplication-window-for-async-inserts}
-
-The number of most recently async inserted blocks for which ClickHouse Keeper stores hash sums to check for duplicates.
-
-Possible values:
-
-- Any positive integer.
-- 0 (disable deduplication for async_inserts)
-
-Default value: 10000.
-
-The [Async Insert](./settings.md#async-insert) command will be cached in one or more blocks (parts). For [insert deduplication](../../engines/table-engines/mergetree-family/replication.md), when writing into replicated tables, ClickHouse writes the hash sums of each insert into ClickHouse Keeper. Hash sums are stored only for the most recent `replicated_deduplication_window_for_async_inserts` blocks. The oldest hash sums are removed from ClickHouse Keeper.
-A large number of `replicated_deduplication_window_for_async_inserts` slows down `Async Inserts` because it needs to compare more entries.
-The hash sum is calculated from the composition of the field names and types and the data of the insert (stream of bytes).
-
-## replicated_deduplication_window_seconds_for_async_inserts {#replicated-deduplication-window-seconds-for-async_inserts}
-
-The number of seconds after which the hash sums of the async inserts are removed from ClickHouse Keeper.
-
-Possible values:
-
-- Any positive integer.
-
-Default value: 604800 (1 week).
-
-Similar to [replicated_deduplication_window_for_async_inserts](#replicated-deduplication-window-for-async-inserts), `replicated_deduplication_window_seconds_for_async_inserts` specifies how long to store hash sums of blocks for async insert deduplication. Hash sums older than `replicated_deduplication_window_seconds_for_async_inserts` are removed from ClickHouse Keeper, even if they are less than ` replicated_deduplication_window_for_async_inserts`.
-
-The time is relative to the time of the most recent record, not to the wall time. If it's the only record it will be stored forever.
-
-## use_async_block_ids_cache {#use-async-block-ids-cache}
-
-If true, we cache the hash sums of the async inserts.
-
-Possible values:
-
-- true, false
-
-Default value: false.
-
-A block bearing multiple async inserts will generate multiple hash sums. When some of the inserts are duplicated, keeper will only return one duplicated hash sum in one RPC, which will cause unnecessary RPC retries. This cache will watch the hash sums path in Keeper. If updates are watched in the Keeper, the cache will update as soon as possible, so that we are able to filter the duplicated inserts in the memory.
-
-## async_block_ids_cache_min_update_interval_ms
-
-The minimum interval (in milliseconds) to update the `use_async_block_ids_cache`
-
-Possible values:
-
-- Any positive integer.
-
-Default value: 100.
-
-Normally, the `use_async_block_ids_cache` updates as soon as there are updates in the watching keeper path. However, the cache updates might be too frequent and become a heavy burden. This minimum interval prevents the cache from updating too fast. Note that if we set this value too long, the block with duplicated inserts will have a longer retry time.
-
-## max_replicated_logs_to_keep
-
-How many records may be in the ClickHouse Keeper log if there is inactive replica. An inactive replica becomes lost when when this number exceed.
-
-Possible values:
-
-- Any positive integer.
-
-Default value: 1000
-
-## min_replicated_logs_to_keep
-
-Keep about this number of last records in ZooKeeper log, even if they are obsolete. It doesn't affect work of tables: used only to diagnose ZooKeeper log before cleaning.
-
-Possible values:
-
-- Any positive integer.
-
-Default value: 10
-
-## prefer_fetch_merged_part_time_threshold
-
-If the time passed since a replication log (ClickHouse Keeper or ZooKeeper) entry creation exceeds this threshold, and the sum of the size of parts is greater than `prefer_fetch_merged_part_size_threshold`, then prefer fetching merged part from a replica instead of doing merge locally. This is to speed up very long merges.
-
-Possible values:
-
-- Any positive integer.
-
-Default value: 3600
-
-## prefer_fetch_merged_part_size_threshold
-
-If the sum of the size of parts exceeds this threshold and the time since a replication log entry creation is greater than `prefer_fetch_merged_part_time_threshold`, then prefer fetching merged part from a replica instead of doing merge locally. This is to speed up very long merges.
-
-Possible values:
-
-- Any positive integer.
-
-Default value: 10,737,418,240
-
-## execute_merges_on_single_replica_time_threshold
-
-When this setting has a value greater than zero, only a single replica starts the merge immediately, and other replicas wait up to that amount of time to download the result instead of doing merges locally. If the chosen replica doesn't finish the merge during that amount of time, fallback to standard behavior happens.
-
-Possible values:
-
-- Any positive integer.
-
-Default value: 0 (seconds)
-
-## remote_fs_execute_merges_on_single_replica_time_threshold
-
-When this setting has a value greater than zero only a single replica starts the merge immediately if merged part on shared storage and `allow_remote_fs_zero_copy_replication` is enabled.
-
-:::note Zero-copy replication is not ready for production
-Zero-copy replication is disabled by default in ClickHouse version 22.8 and higher.  This feature is not recommended for production use.
-:::
-
-Possible values:
-
-- Any positive integer.
-
-Default value: 10800
-
-## try_fetch_recompressed_part_timeout
-
-Timeout (in seconds) before starting merge with recompression. During this time ClickHouse tries to fetch recompressed part from replica which assigned this merge with recompression.
-
-Recompression works slow in most cases, so we don't start merge with recompression until this timeout and trying to fetch recompressed part from replica which assigned this merge with recompression.
-
-Possible values:
-
-- Any positive integer.
-
-Default value: 7200
-
-## always_fetch_merged_part
-
-If true, this replica never merges parts and always downloads merged parts from other replicas.
-
-Possible values:
-
-- true, false
-
-Default value: false
-
-## max_suspicious_broken_parts
-
-Max broken parts, if more - deny automatic deletion.
-
-Possible values:
-
-- Any positive integer.
-
-Default value: 100
-
-## max_suspicious_broken_parts_bytes
-
-
-Max size of all broken parts, if more - deny automatic deletion.
-
-Possible values:
-
-- Any positive integer.
-
-Default value: 1,073,741,824
-
-## max_files_to_modify_in_alter_columns
-
-Do not apply ALTER if number of files for modification(deletion, addition) is greater than this setting.
-
-Possible values:
-
-- Any positive integer.
-
-Default value: 75
-
-## max_files_to_remove_in_alter_columns
-
-Do not apply ALTER, if the number of files for deletion is greater than this setting.
-
-Possible values:
-
-- Any positive integer.
-
-Default value: 50
-
-## replicated_max_ratio_of_wrong_parts
-
-If the ratio of wrong parts to total number of parts is less than this - allow to start.
-
-Possible values:
-
-- Float, 0.0 - 1.0
-
-Default value: 0.5
-
-## replicated_max_parallel_fetches_for_host
-
-Limit parallel fetches from endpoint (actually pool size).
-
-Possible values:
-
-- Any positive integer.
-
-Default value: 15
-
-## replicated_fetches_http_connection_timeout
-
-HTTP connection timeout for part fetch requests. Inherited from default profile `http_connection_timeout` if not set explicitly.
-
-Possible values:
-
-- Any positive integer.
-
-Default value: Inherited from default profile `http_connection_timeout` if not set explicitly.
-
-## replicated_can_become_leader
-
-If true, replicated tables replicas on this node will try to acquire leadership.
-
-Possible values:
-
-- true, false
-
-Default value: true
-
-## zookeeper_session_expiration_check_period
-
-ZooKeeper session expiration check period, in seconds.
-
-Possible values:
-
-- Any positive integer.
-
-Default value: 60
-
-## detach_old_local_parts_when_cloning_replica
-
-Do not remove old local parts when repairing lost replica.
-
-Possible values:
-
-- true, false
-
-Default value: true
-
-## replicated_fetches_http_connection_timeout {#replicated_fetches_http_connection_timeout}
-
-HTTP connection timeout (in seconds) for part fetch requests. Inherited from default profile [http_connection_timeout](./settings.md#http_connection_timeout) if not set explicitly.
-
-Possible values:
-
-- Any positive integer.
-- 0 - Use value of `http_connection_timeout`.
-
-Default value: 0.
-
-## replicated_fetches_http_send_timeout {#replicated_fetches_http_send_timeout}
-
-HTTP send timeout (in seconds) for part fetch requests. Inherited from default profile [http_send_timeout](./settings.md#http_send_timeout) if not set explicitly.
-
-Possible values:
-
-- Any positive integer.
-- 0 - Use value of `http_send_timeout`.
-
-Default value: 0.
-
-## replicated_fetches_http_receive_timeout {#replicated_fetches_http_receive_timeout}
-
-HTTP receive timeout (in seconds) for fetch part requests. Inherited from default profile [http_receive_timeout](./settings.md#http_receive_timeout) if not set explicitly.
-
-Possible values:
-
-- Any positive integer.
-- 0 - Use value of `http_receive_timeout`.
-
-Default value: 0.
-
-## max_replicated_fetches_network_bandwidth {#max_replicated_fetches_network_bandwidth}
-
-Limits the maximum speed of data exchange over the network in bytes per second for [replicated](../../engines/table-engines/mergetree-family/replication.md) fetches. This setting is applied to a particular table, unlike the [max_replicated_fetches_network_bandwidth_for_server](settings.md#max_replicated_fetches_network_bandwidth_for_server) setting, which is applied to the server.
-
-You can limit both server network and network for a particular table, but for this the value of the table-level setting should be less than server-level one. Otherwise the server considers only the `max_replicated_fetches_network_bandwidth_for_server` setting.
-
-The setting isn't followed perfectly accurately.
-
-Possible values:
-
-- Positive integer.
-- 0 — Unlimited.
-
-Default value: `0`.
-
-**Usage**
-
-Could be used for throttling speed when replicating data to add or replace new nodes.
-
-## max_replicated_sends_network_bandwidth {#max_replicated_sends_network_bandwidth}
-
-Limits the maximum speed of data exchange over the network in bytes per second for [replicated](../../engines/table-engines/mergetree-family/replication.md) sends. This setting is applied to a particular table, unlike the [max_replicated_sends_network_bandwidth_for_server](settings.md#max_replicated_sends_network_bandwidth_for_server) setting, which is applied to the server.
-
-You can limit both server network and network for a particular table, but for this the value of the table-level setting should be less than server-level one. Otherwise the server considers only the `max_replicated_sends_network_bandwidth_for_server` setting.
-
-The setting isn't followed perfectly accurately.
-
-Possible values:
-
-- Positive integer.
-- 0 — Unlimited.
-
-Default value: `0`.
-
-**Usage**
-
-Could be used for throttling speed when replicating data to add or replace new nodes.
-
-## old_parts_lifetime {#old-parts-lifetime}
-
-The time (in seconds) of storing inactive parts to protect against data loss during spontaneous server reboots.
-
-Possible values:
-
-- Any positive integer.
-
-Default value: 480.
-
-After merging several parts into a new part, ClickHouse marks the original parts as inactive and deletes them only after `old_parts_lifetime` seconds.
-Inactive parts are removed if they are not used by current queries, i.e. if the `refcount` of the part is 1.
-
-`fsync` is not called for new parts, so for some time new parts exist only in the server's RAM (OS cache). If the server is rebooted spontaneously, new parts can be lost or damaged.
-To protect data inactive parts are not deleted immediately.
-
-During startup ClickHouse checks the integrity of the parts.
-If the merged part is damaged ClickHouse returns the inactive parts to the active list, and later merges them again. Then the damaged part is renamed (the `broken_` prefix is added) and moved to the `detached` folder.
-If the merged part is not damaged, then the original inactive parts are renamed (the `ignored_` prefix is added) and moved to the `detached` folder.
-
-The default `dirty_expire_centisecs` value (a Linux kernel setting) is 30 seconds (the maximum time that written data is stored only in RAM), but under heavy loads on the disk system data can be written much later. Experimentally, a value of 480 seconds was chosen for `old_parts_lifetime`, during which a new part is guaranteed to be written to disk.
-
-## max_bytes_to_merge_at_max_space_in_pool {#max-bytes-to-merge-at-max-space-in-pool}
-
-The maximum total parts size (in bytes) to be merged into one part, if there are enough resources available.
-`max_bytes_to_merge_at_max_space_in_pool` -- roughly corresponds to the maximum possible part size created by an automatic background merge.
-
-Possible values:
-
-- Any positive integer.
-
-Default value: 161061273600 (150 GB).
-
-The merge scheduler periodically analyzes the sizes and number of parts in partitions, and if there is enough free resources in the pool, it starts background merges. Merges occur until the total size of the source parts is larger than `max_bytes_to_merge_at_max_space_in_pool`.
-
-Merges initiated by [OPTIMIZE FINAL](../../sql-reference/statements/optimize.md) ignore `max_bytes_to_merge_at_max_space_in_pool` and merge parts only taking into account available resources (free disk's space) until one part remains in the partition.
-
-## max_bytes_to_merge_at_min_space_in_pool {#max-bytes-to-merge-at-min-space-in-pool}
-
-The maximum total part size (in bytes) to be merged into one part, with the minimum available resources in the background pool.
-
-Possible values:
-
-- Any positive integer.
-
-Default value: 1048576 (1 MB)
-
-`max_bytes_to_merge_at_min_space_in_pool` defines the maximum total size of parts which can be merged despite the lack of available disk space (in pool). This is necessary to reduce the number of small parts and the chance of `Too many parts` errors.
-Merges book disk space by doubling the total merged parts sizes. Thus, with a small amount of free disk space, a situation may happen that there is free space, but this space is already booked by ongoing large merges, so other merges unable to start, and the number of small parts grows with every insert.
-
-## merge_max_block_size {#merge-max-block-size}
-
-The number of rows that are read from the merged parts into memory.
-
-Possible values:
-
-- Any positive integer.
-
-Default value: 8192
-
-Merge reads rows from parts in blocks of `merge_max_block_size` rows, then merges and writes the result into a new part. The read block is placed in RAM, so `merge_max_block_size` affects the size of the RAM required for the merge. Thus, merges can consume a large amount of RAM for tables with very wide rows (if the average row size is 100kb, then when merging 10 parts, (100kb * 10 * 8192) = ~ 8GB of RAM). By decreasing `merge_max_block_size`, you can reduce the amount of RAM required for a merge but slow down a merge.
-
-## number_of_free_entries_in_pool_to_lower_max_size_of_merge {#number-of-free-entries-in-pool-to-lower-max-size-of-merge}
-
-When there is less than specified number of free entries in pool (or replicated queue), start to lower maximum size of merge to process (or to put in queue).
-This is to allow small merges to process - not filling the pool with long running merges.
-
-Possible values:
-
-- Any positive integer.
-
-Default value: 8
-
-## number_of_free_entries_in_pool_to_execute_mutation {#number-of-free-entries-in-pool-to-execute-mutation}
-
-When there is less than specified number of free entries in pool, do not execute part mutations.
-This is to leave free threads for regular merges and avoid "Too many parts".
-
-Possible values:
-
-- Any positive integer.
-
-Default value: 20
-
-**Usage**
-
-The value of the `number_of_free_entries_in_pool_to_execute_mutation` setting should be less than the value of the [background_pool_size](/docs/en/operations/server-configuration-parameters/settings.md/#background_pool_size) * [background_merges_mutations_concurrency_ratio](/docs/en/operations/server-configuration-parameters/settings.md/#background_merges_mutations_concurrency_ratio). Otherwise, ClickHouse throws an exception.
-
-## max_part_loading_threads {#max-part-loading-threads}
-
-The maximum number of threads that read parts when ClickHouse starts.
-
-Possible values:
-
-- Any positive integer.
-
-Default value: auto (number of CPU cores).
-
-During startup ClickHouse reads all parts of all tables (reads files with metadata of parts) to build a list of all parts in memory. In some systems with a large number of parts this process can take a long time, and this time might be shortened by increasing `max_part_loading_threads` (if this process is not CPU and disk I/O bound).
-
-## max_partitions_to_read {#max-partitions-to-read}
-
-Limits the maximum number of partitions that can be accessed in one query.
-
-The setting value specified when the table is created can be overridden via query-level setting.
-
-Possible values:
-
-- Any positive integer.
-
-Default value: -1 (unlimited).
-
-## min_age_to_force_merge_seconds {#min_age_to_force_merge_seconds}
-
-Merge parts if every part in the range is older than the value of `min_age_to_force_merge_seconds`.
-
-Possible values:
-
-- Positive integer.
-
-Default value: 0 — Disabled.
-
-## min_age_to_force_merge_on_partition_only {#min_age_to_force_merge_on_partition_only}
-
-Whether `min_age_to_force_merge_seconds` should be applied only on the entire partition and not on subset.
-
-Possible values:
-
-- true, false
-
-Default value: false
-
-## number_of_free_entries_in_pool_to_execute_optimize_entire_partition {#number_of_free_entries_in_pool_to_execute_optimize_entire_partition}
-
-When there is less than specified number of free entries in pool, do not execute optimizing entire partition in the background (this task generated when set `min_age_to_force_merge_seconds` and enable `min_age_to_force_merge_on_partition_only`). This is to leave free threads for regular merges and avoid "Too many parts".
-
-Possible values:
-
-- Positive integer.
-
-Default value: 25
-
-The value of the `number_of_free_entries_in_pool_to_execute_optimize_entire_partition` setting should be less than the value of the [background_pool_size](/docs/en/operations/server-configuration-parameters/settings.md/#background_pool_size) * [background_merges_mutations_concurrency_ratio](/docs/en/operations/server-configuration-parameters/settings.md/#background_merges_mutations_concurrency_ratio). Otherwise, ClickHouse throws an exception.
-
-
-## allow_floating_point_partition_key {#allow_floating_point_partition_key}
-
-Enables to allow floating-point number as a partition key.
-
-Possible values:
-
-- 0 — Floating-point partition key not allowed.
-- 1 — Floating-point partition key allowed.
-
-Default value: `0`.
-
-## check_sample_column_is_correct {#check_sample_column_is_correct}
-
-Enables the check at table creation, that the data type of a column for sampling or sampling expression is correct. The data type must be one of unsigned [integer types](../../sql-reference/data-types/int-uint.md): `UInt8`, `UInt16`, `UInt32`, `UInt64`.
-
-Possible values:
-
-- true  — The check is enabled.
-- false — The check is disabled at table creation.
-
-Default value: `true`.
-
-By default, the ClickHouse server checks at table creation the data type of a column for sampling or sampling expression. If you already have tables with incorrect sampling expression and do not want the server to raise an exception during startup, set `check_sample_column_is_correct` to `false`.
-
-## min_bytes_to_rebalance_partition_over_jbod {#min-bytes-to-rebalance-partition-over-jbod}
-
-Sets minimal amount of bytes to enable balancing when distributing new big parts over volume disks [JBOD](https://en.wikipedia.org/wiki/Non-RAID_drive_architectures).
-
-Possible values:
-
-- Positive integer.
-- 0 — Balancing is disabled.
-
-Default value: `0`.
-
-**Usage**
-
-The value of the `min_bytes_to_rebalance_partition_over_jbod` setting should not be less than the value of the [max_bytes_to_merge_at_max_space_in_pool](../../operations/settings/merge-tree-settings.md#max-bytes-to-merge-at-max-space-in-pool) / 1024. Otherwise, ClickHouse throws an exception.
-
-## detach_not_byte_identical_parts {#detach_not_byte_identical_parts}
-
-Enables or disables detaching a data part on a replica after a merge or a mutation, if it is not byte-identical to data parts on other replicas. If disabled, the data part is removed. Activate this setting if you want to analyze such parts later.
-
-The setting is applicable to `MergeTree` tables with enabled [data replication](../../engines/table-engines/mergetree-family/replication.md).
-
-Possible values:
-
-- 0 — Parts are removed.
-- 1 — Parts are detached.
-
-Default value: `0`.
-
-## merge_tree_clear_old_temporary_directories_interval_seconds {#setting-merge-tree-clear-old-temporary-directories-interval-seconds}
-
-Sets the interval in seconds for ClickHouse to execute the cleanup of old temporary directories.
-
-Possible values:
-
-- Any positive integer.
-
-Default value: `60` seconds.
-
-## merge_tree_clear_old_parts_interval_seconds {#setting-merge-tree-clear-old-parts-interval-seconds}
-
-Sets the interval in seconds for ClickHouse to execute the cleanup of old parts, WALs, and mutations.
-
-Possible values:
-
-- Any positive integer.
-
-Default value: `1` second.
-
-## max_concurrent_queries {#max-concurrent-queries}
-
-Max number of concurrently executed queries related to the MergeTree table. Queries will still be limited by other `max_concurrent_queries` settings.
-
-Possible values:
-
-- Positive integer.
-- 0 — No limit.
-
-Default value: `0` (no limit).
-
-**Example**
-
-``` xml
-<max_concurrent_queries>50</max_concurrent_queries>
-```
-
-## min_marks_to_honor_max_concurrent_queries {#min-marks-to-honor-max-concurrent-queries}
-
-The minimal number of marks read by the query for applying the [max_concurrent_queries](#max-concurrent-queries) setting. Note that queries will still be limited by other `max_concurrent_queries` settings.
-
-Possible values:
-
-- Positive integer.
-- 0 — Disabled (`max_concurrent_queries` limit applied to no queries).
-
-Default value: `0` (limit never applied).
-
-**Example**
-
-``` xml
-<min_marks_to_honor_max_concurrent_queries>10</min_marks_to_honor_max_concurrent_queries>
-```
-
-## ratio_of_defaults_for_sparse_serialization {#ratio_of_defaults_for_sparse_serialization}
-
-Minimal ratio of the number of _default_ values to the number of _all_ values in a column. Setting this value causes the column to be stored using sparse serializations.
-
-If a column is sparse (contains mostly zeros), ClickHouse can encode it in a sparse format and automatically optimize calculations - the data does not require full decompression during queries. To enable this sparse serialization, define the `ratio_of_defaults_for_sparse_serialization` setting to be less than 1.0. If the value is greater than or equal to 1.0, then the columns will be always written using the normal full serialization.
-
-Possible values:
-
-- Float between 0 and 1 to enable sparse serialization
-- 1.0 (or greater) if you do not want to use sparse serialization
-
-Default value: `0.9375`
-
-**Example**
-
-Notice the `s` column in the following table is an empty string for 95% of the rows. In `my_regular_table` we do not use sparse serialization, and in `my_sparse_table` we set `ratio_of_defaults_for_sparse_serialization` to 0.95:
-
-```sql
-CREATE TABLE my_regular_table
-(
-    `id` UInt64,
-    `s` String
-)
-ENGINE = MergeTree
-ORDER BY id;
-
-INSERT INTO my_regular_table
-SELECT
-    number AS id,
-    number % 20 = 0 ? toString(number): '' AS s
-FROM
-    numbers(10000000);
-
-
-CREATE TABLE my_sparse_table
-(
-    `id` UInt64,
-    `s` String
-)
-ENGINE = MergeTree
-ORDER BY id
-SETTINGS ratio_of_defaults_for_sparse_serialization = 0.95;
-
-INSERT INTO my_sparse_table
-SELECT
-    number,
-    number % 20 = 0 ? toString(number): ''
-FROM
-    numbers(10000000);
-```
-
-Notice the `s` column in `my_sparse_table` uses less storage space on disk:
-
-```sql
-SELECT table, name, data_compressed_bytes, data_uncompressed_bytes FROM system.columns
-WHERE table LIKE 'my_%_table';
-```
-
-```response
-┌─table────────────┬─name─┬─data_compressed_bytes─┬─data_uncompressed_bytes─┐
-│ my_regular_table │ id   │              37790741 │                75488328 │
-│ my_regular_table │ s    │               2451377 │                12683106 │
-│ my_sparse_table  │ id   │              37790741 │                75488328 │
-│ my_sparse_table  │ s    │               2283454 │                 9855751 │
-└──────────────────┴──────┴───────────────────────┴─────────────────────────┘
-```
-
-You can verify if a column is using the sparse encoding by viewing the `serialization_kind` column of the `system.parts_columns` table:
-
-```sql
-SELECT column, serialization_kind FROM system.parts_columns
-WHERE table LIKE 'my_sparse_table';
-```
-
-You can see which parts of `s` were stored using the sparse serialization:
-
-```response
-┌─column─┬─serialization_kind─┐
-│ id     │ Default            │
-│ s      │ Default            │
-│ id     │ Default            │
-│ s      │ Default            │
-│ id     │ Default            │
-│ s      │ Sparse             │
-│ id     │ Default            │
-│ s      │ Sparse             │
-│ id     │ Default            │
-│ s      │ Sparse             │
-│ id     │ Default            │
-│ s      │ Sparse             │
-│ id     │ Default            │
-│ s      │ Sparse             │
-│ id     │ Default            │
-│ s      │ Sparse             │
-│ id     │ Default            │
-│ s      │ Sparse             │
-│ id     │ Default            │
-│ s      │ Sparse             │
-│ id     │ Default            │
-│ s      │ Sparse             │
-└────────┴────────────────────┘
-```
-
-## replace_long_file_name_to_hash {#replace_long_file_name_to_hash}
-If the file name for column is too long (more than `max_file_name_length` bytes) replace it to SipHash128. Default value: `false`.
-
-## max_file_name_length {#max_file_name_length}
-
-The maximal length of the file name to keep it as is without hashing. Takes effect only if setting `replace_long_file_name_to_hash` is enabled. The value of this setting does not include the length of file extension. So, it is recommended to set it below the maximum filename length (usually 255 bytes) with some gap to avoid filesystem errors. Default value: 127.
-
-## allow_experimental_block_number_column
-
-Persists virtual column `_block_number` on merges.
-
-Default value: false.
-
-## exclude_deleted_rows_for_part_size_in_merge {#exclude_deleted_rows_for_part_size_in_merge}
-
-If enabled, estimated actual size of data parts (i.e., excluding those rows that have been deleted through `DELETE FROM`) will be used when selecting parts to merge. Note that this behavior is only triggered for data parts affected by `DELETE FROM` executed after this setting is enabled.
-
-Possible values:
-
-- true, false
-
-Default value: false
-
-**See Also**
-
-- [load_existing_rows_count_for_old_parts](#load_existing_rows_count_for_old_parts) setting
-
-## load_existing_rows_count_for_old_parts {#load_existing_rows_count_for_old_parts}
-
-If enabled along with [exclude_deleted_rows_for_part_size_in_merge](#exclude_deleted_rows_for_part_size_in_merge), deleted rows count for existing data parts will be calculated during table starting up. Note that it may slow down start up table loading.
-
-Possible values:
-
-- true, false
-
-Default value: false
-
-**See Also**
-
-- [exclude_deleted_rows_for_part_size_in_merge](#exclude_deleted_rows_for_part_size_in_merge) setting
-
-## use_compact_variant_discriminators_serialization {#use_compact_variant_discriminators_serialization}
-
-Enables compact mode for binary serialization of discriminators in Variant data type.
-This mode allows to use significantly less memory for storing discriminators in parts when there is mostly one variant or a lot of NULL values.
-
-Default value: true
-
-## merge_workload
-
-Used to regulate how resources are utilized and shared between merges and other workloads. Specified value is used as `workload` setting value for background merges of this table. If not specified (empty string), then server setting `merge_workload` is used instead.
-
-Default value: an empty string
-
-**See Also**
-- [Workload Scheduling](/docs/en/operations/workload-scheduling.md)
-
-## mutation_workload
-
-Used to regulate how resources are utilized and shared between mutations and other workloads. Specified value is used as `workload` setting value for background mutations of this table. If not specified (empty string), then server setting `mutation_workload` is used instead.
-
-Default value: an empty string
-
-## default_compression_codec
-
-Specifies the default compression codec to be used if none is defined for a particular column in the table declaration. If a column has a designated compression codec, it will take priority over this default setting.
-
-Default value: an empty string
-
-**See Also**
-- [Workload Scheduling](/docs/en/operations/workload-scheduling.md)
-
-### optimize_row_order
-
-Controls if the row order should be optimized during inserts to improve the compressability of the newly inserted table part.
-
-Only has an effect for ordinary MergeTree-engine tables. Does nothing for specialized MergeTree engine tables (e.g. CollapsingMergeTree).
-
-MergeTree tables are (optionally) compressed using [compression codecs](../../sql-reference/statements/create/table.md#column_compression_codec).
-Generic compression codecs such as LZ4 and ZSTD achieve maximum compression rates if the data exposes patterns.
-Long runs of the same value typically compress very well.
-
-If this setting is enabled, ClickHouse attempts to store the data in newly inserted parts in a row order that minimizes the number of equal-value runs across the columns of the new table part.
-In other words, a small number of equal-value runs mean that individual runs are long and compress well.
-
-Finding the optimal row order is computationally infeasible (NP hard).
-Therefore, ClickHouse uses a heuristics to quickly find a row order which still improves compression rates over the original row order.
-
-<details markdown="1">
-
-<summary>Heuristics for finding a row order</summary>
-
-It is generally possible to shuffle the rows of a table (or table part) freely as SQL considers the same table (table part) in different row order equivalent.
-
-This freedom of shuffling rows is restricted when a primary key is defined for the table.
-In ClickHouse, a primary key `C1, C2, ..., CN` enforces that the table rows are sorted by columns `C1`, `C2`, ... `Cn` ([clustered index](https://en.wikipedia.org/wiki/Database_index#Clustered)).
-As a result, rows can only be shuffled within "equivalence classes" of row, i.e. rows which have the same values in their primary key columns.
-The intuition is that primary keys with high-cardinality, e.g. primary keys involving a `DateTime64` timestamp column, lead to many small equivalence classes.
-Likewise, tables with a low-cardinality primary key, create few and large equivalence classes.
-A table with no primary key represents the extreme case of a single equivalence class which spans all rows.
-
-The fewer and the larger the equivalence classes are, the higher the degree of freedom when re-shuffling rows.
-
-The heuristics applied to find the best row order within each equivalence class is suggested by D. Lemire, O. Kaser in [Reordering columns for smaller indexes](https://doi.org/10.1016/j.ins.2011.02.002) and based on sorting the rows within each equivalence class by ascending cardinality of the non-primary key columns.
-It performs three steps:
-1. Find all equivalence classes based on the row values in primary key columns.
-2. For each equivalence class, calculate (usually estimate) the cardinalities of the non-primary-key columns.
-3. For each equivalence class, sort the rows in order of ascending non-primary-key column cardinality.
-
-</details>
-
-If enabled, insert operations incur additional CPU costs to analyze and optimize the row order of the new data.
-INSERTs are expected to take 30-50% longer depending on the data characteristics.
-Compression rates of LZ4 or ZSTD improve on average by 20-40%.
-
-This setting works best for tables with no primary key or a low-cardinality primary key, i.e. a table with only few distinct primary key values.
-High-cardinality primary keys, e.g. involving timestamp columns of type `DateTime64`, are not expected to benefit from this setting.
-=======
 ## MergeTree settings {#mergetree-settings}
 <!-- The settings below are autogenerated by the script at 
 https://github.com/ClickHouse/clickhouse-docs/blob/main/scripts/settings/autogenerate-settings.sh
--->
->>>>>>> d680e0c0
+-->