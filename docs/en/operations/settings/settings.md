# Settings


## distributed_product_mode

Changes the behavior of [distributed subqueries](../../query_language/select.md).

ClickHouse applies this setting when the query contains the product of distributed tables, i.e. when the query for a distributed table contains a non-GLOBAL subquery for the distributed table.

Restrictions:

- Only applied for IN and JOIN subqueries.
- Only if the FROM section uses a distributed table containing more than one shard.
- If the subquery concerns a distributed table containing more than one shard.
- Not used for a table-valued [remote](../../query_language/table_functions/remote.md) function.

Possible values:

- `deny` — Default value. Prohibits using these types of subqueries (returns the "Double-distributed in/JOIN subqueries is denied" exception).
- `local` — Replaces the database and table in the subquery with local ones for the destination server (shard), leaving the normal `IN`/`JOIN.`
- `global` — Replaces the `IN`/`JOIN` query with `GLOBAL IN`/`GLOBAL JOIN.`
- `allow` — Allows the use of these types of subqueries.

## enable_optimize_predicate_expression

Turns on predicate pushdown in `SELECT` queries.

Predicate pushdown may significantly reduce network traffic for distributed queries.

Possible values:

- 0 — Disabled.
- 1 — Enabled.

Default value: 1.

Usage

Consider the following queries:

1. `SELECT count() FROM test_table WHERE date = '2018-10-10'`
2. `SELECT count() FROM (SELECT * FROM test_table) WHERE date = '2018-10-10'`

If `enable_optimize_predicate_expression = 1`, then the execution time of these queries is equal, because ClickHouse applies `WHERE` to the subquery when processing it.

If `enable_optimize_predicate_expression = 0`, then the execution time of the second query is much longer, because the `WHERE` clause applies to all the data after the subquery finishes.

## fallback_to_stale_replicas_for_distributed_queries {#settings-fallback_to_stale_replicas_for_distributed_queries}

Forces a query to an out-of-date replica if updated data is not available. See [Replication](../table_engines/replication.md).

ClickHouse selects the most relevant from the outdated replicas of the table.

Used when performing `SELECT` from a distributed table that points to replicated tables.

By default, 1 (enabled).

## force_index_by_date {#settings-force_index_by_date}

Disables query execution if the index can't be used by date.

Works with tables in the MergeTree family.

If `force_index_by_date=1`, ClickHouse checks whether the query has a date key condition that can be used for restricting data ranges. If there is no suitable condition, it throws an exception. However, it does not check whether the condition actually reduces the amount of data to read. For example, the condition `Date != ' 2000-01-01 '` is acceptable even when it matches all the data in the table (i.e., running the query requires a full scan). For more information about ranges of data in MergeTree tables, see [MergeTree](../table_engines/mergetree.md).


## force_primary_key

Disables query execution if indexing by the primary key is not possible.

Works with tables in the MergeTree family.

If `force_primary_key=1`, ClickHouse checks to see if the query has a primary key condition that can be used for restricting data ranges. If there is no suitable condition, it throws an exception. However, it does not check whether the condition actually reduces the amount of data to read. For more information about data ranges in MergeTree tables, see [MergeTree](../table_engines/mergetree.md).

## format_schema

This parameter is useful when you are using formats that require a schema definition, such as [Cap'n Proto](https://capnproto.org/) or [Protobuf](https://developers.google.com/protocol-buffers/). The value depends on the format.

## fsync_metadata

Enables or disables [fsync](http://pubs.opengroup.org/onlinepubs/9699919799/functions/fsync.html) when writing `.sql` files. Enabled by default.

It makes sense to disable it if the server has millions of tiny tables that are constantly being created and destroyed.

## enable_http_compression {#settings-enable_http_compression}

Enables or disables data compression in the response to an HTTP request.

For more information, read the [HTTP interface description](../../interfaces/http.md).

Possible values:

- 0 — Disabled.
- 1 — Enabled.

Default value: 0.

## http_zlib_compression_level {#settings-http_zlib_compression_level}

Sets the level of data compression in the response to an HTTP request if [enable_http_compression = 1](#settings-enable_http_compression).

Possible values: Numbers from 1 to 9.

Default value: 3.


## http_native_compression_disable_checksumming_on_decompress {#settings-http_native_compression_disable_checksumming_on_decompress}

Enables or disables checksum verification when decompressing the HTTP POST data from the client. Used only for ClickHouse native compression format (not used with `gzip` or `deflate`).

For more information, read the [HTTP interface description](../../interfaces/http.md).

Possible values:

- 0 — Disabled.
- 1 — Enabled.

Default value: 0.

## send_progress_in_http_headers {#settings-send_progress_in_http_headers}

Enables or disables `X-ClickHouse-Progress` HTTP response headers in `clickhouse-server` responses.

For more information, read the [HTTP interface description](../../interfaces/http.md).

Possible values:

- 0 — Disabled.
- 1 — Enabled.

Default value: 0.

## max_http_get_redirects {#setting-max_http_get_redirects}

Limits the maximum number of HTTP GET redirect hops for [URL](../table_engines/url.md)-engine tables. The setting applies to both types of tables: those created by the [CREATE TABLE](../../query_language/create/#create-table-query) query and by the [url](../../query_language/table_functions/url.md) table function.

Possible values:

- Any positive integer number of hops.
- 0 — No hops allowed.

Default value: 0.

## input_format_allow_errors_num {#settings-input_format_allow_errors_num}

Sets the maximum number of acceptable errors when reading from text formats (CSV, TSV, etc.).

The default value is 0.

Always pair it with `input_format_allow_errors_ratio`.

If an error occurred while reading rows but the error counter is still less than `input_format_allow_errors_num`, ClickHouse ignores the row and moves on to the next one.

If both `input_format_allow_errors_num` and `input_format_allow_errors_ratio` are exceeded, ClickHouse throws an exception.

## input_format_allow_errors_ratio {#settings-input_format_allow_errors_ratio}

Sets the maximum percentage of errors allowed when reading from text formats (CSV, TSV, etc.).
The percentage of errors is set as a floating-point number between 0 and 1.

The default value is 0.

Always pair it with `input_format_allow_errors_num`.

If an error occurred while reading rows but the error counter is still less than `input_format_allow_errors_ratio`, ClickHouse ignores the row and moves on to the next one.

If both `input_format_allow_errors_num` and `input_format_allow_errors_ratio` are exceeded, ClickHouse throws an exception.


## input_format_values_interpret_expressions {#settings-input_format_values_interpret_expressions}

Enables or disables the full SQL parser if the fast stream parser can't parse the data. This setting is used only for the [Values](../../interfaces/formats.md#data-format-values) format at the data insertion. For more information about syntax parsing, see the [Syntax](../../query_language/syntax.md) section.

Possible values:

- 0 — Disabled.

    In this case, you must provide formatted data. See the [Formats](../../interfaces/formats.md) section.

- 1 — Enabled.

    In this case, you can use an SQL expression as a value, but data insertion is much slower this way. If you insert only formatted data, then ClickHouse behaves as if the setting value is 0.

Default value: 1.

Example of Use

Insert the [DateTime](../../data_types/datetime.md) type value with the different settings.

```sql
SET input_format_values_interpret_expressions = 0;
INSERT INTO datetime_t VALUES (now())
```

```text
Exception on client:
Code: 27. DB::Exception: Cannot parse input: expected ) before: now()): (at row 1)
```

```sql
SET input_format_values_interpret_expressions = 1;
INSERT INTO datetime_t VALUES (now())
```

```text
Ok.
```

The last query is equivalent to the following:

```sql
SET input_format_values_interpret_expressions = 0;
INSERT INTO datetime_t SELECT now()
```

```text
Ok.
```

## input_format_values_deduce_templates_of_expressions {#settings-input_format_values_deduce_templates_of_expressions}

Enables or disables template deduction for an SQL expressions in [Values](../../interfaces/formats.md#data-format-values) format. It allows to parse and interpret expressions in `Values` much faster if expressions in consecutive rows have the same structure. ClickHouse will try to deduce template of an expression, parse the following rows using this template and evaluate the expression on batch of successfully parsed rows. For the following query:

```sql
INSERT INTO test VALUES (lower('Hello')), (lower('world')), (lower('INSERT')), (upper('Values')), ...
```

- if `input_format_values_interpret_expressions=1` and `format_values_deduce_templates_of_expressions=0` expressions will be interpreted separately for each row (this is very slow for large number of rows)
- if `input_format_values_interpret_expressions=0` and `format_values_deduce_templates_of_expressions=1` expressions in the first, second and third rows will be parsed using template `lower(String)` and interpreted together, expression is the forth row will be parsed with another template (`upper(String)`)
- if `input_format_values_interpret_expressions=1` and `format_values_deduce_templates_of_expressions=1` - the same as in previous case, but also allows fallback to interpreting expressions separately if it's not possible to deduce template.

Enabled by default.

## input_format_values_accurate_types_of_literals {#settings-input_format_values_accurate_types_of_literals}

This setting is used only when `input_format_values_deduce_templates_of_expressions = 1`. It can happen, that expressions for some column have the same structure, but contain numeric literals of different types, e.g
```sql
(..., abs(0), ...),             -- UInt64 literal
(..., abs(3.141592654), ...),   -- Float64 literal
(..., abs(-1), ...),            -- Int64 literal
```

When this setting is enabled, ClickHouse will check actual type of literal and will use expression template of the corresponding type. In some cases it may significantly slow down expression evaluation in `Values`.
When disabled, ClickHouse may use more general type for some literals (e.g. `Float64` or `Int64` instead of `UInt64` for `42`), but it may cause overflow and precision issues.
Enabled by default.

## input_format_defaults_for_omitted_fields {#session_settings-input_format_defaults_for_omitted_fields}

When performing `INSERT` queries, replace omitted input column values with default values of the respective columns. This option only applies to [JSONEachRow](../../interfaces/formats.md#jsoneachrow), [CSV](../../interfaces/formats.md#csv) and [TabSeparated](../../interfaces/formats.md#tabseparated) formats.

!!! note "Note"
    When this option is enabled, extended table metadata are sent from server to client. It consumes additional computing resources on the server and can reduce performance.

Possible values:

- 0 — Disabled.
- 1 — Enabled.

Default value: 1.

## input_format_tsv_empty_as_default {#settings-input_format_tsv_empty_as_default}

When enabled, replace empty input fields in TSV with default values. For complex default expressions `input_format_defaults_for_omitted_fields` must be enabled too.

Disabled by default.

## input_format_null_as_default {#settings-input_format_null_as_default}

Enables or disables using default values if input data contain `NULL`, but data type of corresponding column in not `Nullable(T)` (for text input formats).


## input_format_skip_unknown_fields {#settings-input_format_skip_unknown_fields}

Enables or disables skipping insertion of extra data.

When writing data, ClickHouse throws an exception if input data contain columns that do not exist in the target table. If skipping is enabled, ClickHouse doesn't insert extra data and doesn't throw an exception.

Supported formats:

- [JSONEachRow](../../interfaces/formats.md#jsoneachrow)
- [CSVWithNames](../../interfaces/formats.md#csvwithnames)
- [TabSeparatedWithNames](../../interfaces/formats.md#tabseparatedwithnames)
- [TSKV](../../interfaces/formats.md#tskv)

Possible values:

- 0 — Disabled.
- 1 — Enabled.

Default value: 0.

## input_format_import_nested_json {#settings-input_format_import_nested_json}

Enables or disables the insertion of JSON data with nested objects.

Supported formats:

- [JSONEachRow](../../interfaces/formats.md#jsoneachrow)

Possible values:

- 0 — Disabled.
- 1 — Enabled.

Default value: 0.

See also:

- [Usage of Nested Structures](../../interfaces/formats.md#jsoneachrow-nested) with the `JSONEachRow` format.

## input_format_with_names_use_header {#settings-input_format_with_names_use_header}

Enables or disables checking the column order when inserting data.

To improve insert performance, we recommend disabling this check if you are sure that the column order of the input data is the same as in the target table.

Supported formats:

- [CSVWithNames](../../interfaces/formats.md#csvwithnames)
- [TabSeparatedWithNames](../../interfaces/formats.md#tabseparatedwithnames)

Possible values:

- 0 — Disabled.
- 1 — Enabled.

Default value: 1.

## date_time_input_format {#settings-date_time_input_format}

Allows to choose a parser of text representation of date and time.

The setting doesn't apply to [date and time functions](../../query_language/functions/date_time_functions.md).

Possible values:

- `'best_effort'` — Enables extended parsing.

    ClickHouse can parse the basic `YYYY-MM-DD HH:MM:SS` format and all [ISO 8601](https://en.wikipedia.org/wiki/ISO_8601) date and time formats. For example, `'2018-06-08T01:02:03.000Z'`.

- `'basic'` — Use basic parser.

    ClickHouse can parse only the basic `YYYY-MM-DD HH:MM:SS` format. For example, `'2019-08-20 10:18:56'`.

Default value: `'basic'`.

See also:

- [DateTime data type.](../../data_types/datetime.md)
- [Functions for working with dates and times.](../../query_language/functions/date_time_functions.md)

## join_default_strictness {#settings-join_default_strictness}

Sets default strictness for [JOIN clauses](../../query_language/select.md#select-join).

Possible values:

- `ALL` — If the right table has several matching rows, ClickHouse creates a [Cartesian product](https://en.wikipedia.org/wiki/Cartesian_product) from matching rows. This is the normal `JOIN` behavior from standard SQL.
- `ANY` — If the right table has several matching rows, only the first one found is joined. If the right table has only one matching row, the results of `ANY` and `ALL` are the same.
- `ASOF` — For joining sequences with an uncertain match.
- `Empty string` — If `ALL` or `ANY` is not specified in the query, ClickHouse throws an exception.

Default value: `ALL`.

## join_any_take_last_row {#settings-join_any_take_last_row}

Changes behavior of join operations with `ANY` strictness.

!!! warning "Attention"
    This setting applies only for `JOIN` operations with [Join](../table_engines/join.md) engine tables.

Possible values:

- 0 — If the right table has more than one matching row, only the first one found is joined.
- 1 — If the right table has more than one matching row, only the last one found is joined.

Default value: 0.

See also:

- [JOIN clause](../../query_language/select.md#select-join)
- [Join table engine](../table_engines/join.md)
- [join_default_strictness](#settings-join_default_strictness)

## join_use_nulls {#join_use_nulls}

Sets the type of [JOIN](../../query_language/select.md) behavior. When merging tables, empty cells may appear. ClickHouse fills them differently based on this setting.

Possible values:

- 0 — The empty cells are filled with the default value of the corresponding field type.
- 1 — `JOIN` behaves the same way as in standard SQL. The type of the corresponding field is converted to [Nullable](../../data_types/nullable.md#data_type-nullable), and empty cells are filled with [NULL](../../query_language/syntax.md).

Default value: 0.


## join_any_take_last_row {#settings-join_any_take_last_row}

Changes the behavior of `ANY JOIN`. When disabled, `ANY JOIN` takes the first row found for a key. When enabled, `ANY JOIN` takes the last matched row if there are multiple rows for the same key. The setting is used only in [Join table engine](../table_engines/join.md).

Possible values:

- 0 — Disabled.
- 1 — Enabled.

Default value: 1.


## max_block_size

In ClickHouse, data is processed by blocks (sets of column parts). The internal processing cycles for a single block are efficient enough, but there are noticeable expenditures on each block. The `max_block_size` setting is a recommendation for what size of block (in number of rows) to load from tables. The block size shouldn't be too small, so that the expenditures on each block are still noticeable, but not too large, so that the query with LIMIT that is completed after the first block is processed quickly. The goal is to avoid consuming too much memory when extracting a large number of columns in multiple threads, and to preserve at least some cache locality.

Default value: 65,536.

Blocks the size of `max_block_size` are not always loaded from the table. If it is obvious that less data needs to be retrieved, a smaller block is processed.

## preferred_block_size_bytes

Used for the same purpose as `max_block_size`, but it sets the recommended block size in bytes by adapting it to the number of rows in the block.
However, the block size cannot be more than `max_block_size` rows.
By default: 1,000,000. It only works when reading from MergeTree engines.

<<<<<<< HEAD
## merge_tree_uniform_read_distribution {#setting-merge_tree_uniform_read_distribution}

ClickHouse uses multiple threads when reading from [MergeTree](../table_engines/mergetree.md) tables. This setting turns on/off the uniform distribution of reading tasks over the working threads. The algorithm of the uniform distribution aims to make execution time for all the threads approximately equal in a `SELECT` query.

Possible values:

- 0 — Do not use uniform read distribution.
- 1 — Use uniform read distribution.

Default value: 1.

=======
>>>>>>> b06ef173
## merge_tree_min_rows_for_concurrent_read {#setting-merge_tree_min_rows_for_concurrent_read}

If the number of rows to be read from a file of a [MergeTree](../table_engines/mergetree.md) table exceeds `merge_tree_min_rows_for_concurrent_read` then ClickHouse tries to perform a concurrent reading from this file on several threads.

Possible values:

- Any positive integer.

Default value: 163840.

## merge_tree_min_bytes_for_concurrent_read {#setting-merge_tree_min_bytes_for_concurrent_read}

If the number of bytes to read from one file of a [MergeTree](../table_engines/mergetree.md)-engine table exceeds `merge_tree_min_bytes_for_concurrent_read`, then ClickHouse tries to concurrently read from this file in several threads.

Possible value:

- Any positive integer.

Default value: 251658240.

## merge_tree_min_rows_for_seek {#setting-merge_tree_min_rows_for_seek}

If the distance between two data blocks to be read in one file is less than `merge_tree_min_rows_for_seek` rows, then ClickHouse does not seek through the file, but reads the data sequentially.

Possible values:

- Any positive integer.

Default value: 0.

## merge_tree_min_bytes_for_seek {#setting-merge_tree_min_bytes_for_seek}

If the distance between two data blocks to be read in one file is less than `merge_tree_min_bytes_for_seek` bytes, then ClickHouse sequentially reads range of file that contains both blocks, thus avoiding extra seek.

Possible values:

- Any positive integer.

Default value: 0.


## merge_tree_coarse_index_granularity {#setting-merge_tree_coarse_index_granularity}

When searching data, ClickHouse checks the data marks in the index file. If ClickHouse finds that required keys are in some range, it divides this range into `merge_tree_coarse_index_granularity` subranges and searches the required keys there recursively.

Possible values:

- Any positive even integer.

Default value: 8.

## merge_tree_max_rows_to_use_cache {#setting-merge_tree_max_rows_to_use_cache}

If ClickHouse should read more than `merge_tree_max_rows_to_use_cache` rows in one query, it doesn't use the cache of uncompressed blocks.

The cache of uncompressed blocks stores data extracted for queries. ClickHouse uses this cache to speed up responses to repeated small queries. This setting protects the cache from trashing by queries that read a large amount of data. The [uncompressed_cache_size](../server_settings/settings.md#server-settings-uncompressed_cache_size) server setting defines the size of the cache of uncompressed blocks.

Possible values:

- Any positive integer.

Default value: 128 ✕ 8192.

## merge_tree_max_bytes_to_use_cache {#setting-merge_tree_max_bytes_to_use_cache}

If ClickHouse should read more than `merge_tree_max_bytes_to_use_cache` bytes in one query, it doesn't use the cache of uncompressed blocks.

The cache of uncompressed blocks stores data extracted for queries. ClickHouse uses this cache to speed up responses to repeated small queries. This setting protects the cache from trashing by queries that read a large amount of data. The [uncompressed_cache_size](../server_settings/settings.md#server-settings-uncompressed_cache_size) server setting defines the size of the cache of uncompressed blocks.

Possible value:

- Any positive integer.

Default value: 2013265920.

## min_bytes_to_use_direct_io {#settings-min_bytes_to_use_direct_io}

The minimum data volume required for using direct I/O access to the storage disk.

ClickHouse uses this setting when reading data from tables. If the total storage volume of all the data to be read exceeds `min_bytes_to_use_direct_io` bytes, then ClickHouse reads the data from the storage disk with the `O_DIRECT` option.

Possible values:

- 0 — Direct I/O is disabled.
- Positive integer.

Default value: 0.

## log_queries {#settings-log-queries}

Setting up query logging.

Queries sent to ClickHouse with this setup are logged according to the rules in the [query_log](../server_settings/settings.md#server_settings-query-log) server configuration parameter.

Example:

```text
log_queries=1
```

## log_query_threads {#settings-log-query-threads}

Setting up query threads logging.

Queries' threads runned by ClickHouse with this setup are logged according to the rules in the [query_thread_log](../server_settings/settings.md#server_settings-query-thread-log) server configuration parameter.

Example:

```text
log_query_threads=1
```

## max_insert_block_size {#settings-max_insert_block_size}

The size of blocks to form for insertion into a table.
This setting only applies in cases when the server forms the blocks.
For example, for an INSERT via the HTTP interface, the server parses the data format and forms blocks of the specified size.
But when using clickhouse-client, the client parses the data itself, and the 'max_insert_block_size' setting on the server doesn't affect the size of the inserted blocks.
The setting also doesn't have a purpose when using INSERT SELECT, since data is inserted using the same blocks that are formed after SELECT.

Default value: 1,048,576.

The default is slightly more than `max_block_size`. The reason for this is because certain table engines (`*MergeTree`) form a data part on the disk for each inserted block, which is a fairly large entity. Similarly, `*MergeTree` tables sort data during insertion, and a large enough block size allows sorting more data in RAM.

## max_replica_delay_for_distributed_queries {#settings-max_replica_delay_for_distributed_queries}

Disables lagging replicas for distributed queries. See [Replication](../../operations/table_engines/replication.md).

Sets the time in seconds. If a replica lags more than the set value, this replica is not used.

Default value: 300.

Used when performing `SELECT` from a distributed table that points to replicated tables.

## max_threads {#settings-max_threads}

The maximum number of query processing threads, excluding threads for retrieving data from remote servers (see the 'max_distributed_connections' parameter).

This parameter applies to threads that perform the same stages of the query processing pipeline in parallel.
For example, when reading from a table, if it is possible to evaluate expressions with functions, filter with WHERE and pre-aggregate for GROUP BY in parallel using at least 'max_threads' number of threads, then 'max_threads' are used.

Default value: the number of physical CPU cores.

If less than one SELECT query is normally run on a server at a time, set this parameter to a value slightly less than the actual number of processor cores.

For queries that are completed quickly because of a LIMIT, you can set a lower 'max_threads'. For example, if the necessary number of entries are located in every block and max_threads = 8, then 8 blocks are retrieved, although it would have been enough to read just one.

The smaller the `max_threads` value, the less memory is consumed.

## max_compress_block_size

The maximum size of blocks of uncompressed data before compressing for writing to a table. By default, 1,048,576 (1 MiB). If the size is reduced, the compression rate is significantly reduced, the compression and decompression speed increases slightly due to cache locality, and memory consumption is reduced. There usually isn't any reason to change this setting.

Don't confuse blocks for compression (a chunk of memory consisting of bytes) with blocks for query processing (a set of rows from a table).

## min_compress_block_size

For [MergeTree](../table_engines/mergetree.md)" tables. In order to reduce latency when processing queries, a block is compressed when writing the next mark if its size is at least 'min_compress_block_size'. By default, 65,536.

The actual size of the block, if the uncompressed data is less than 'max_compress_block_size', is no less than this value and no less than the volume of data for one mark.

Let's look at an example. Assume that 'index_granularity' was set to 8192 during table creation.

We are writing a UInt32-type column (4 bytes per value). When writing 8192 rows, the total will be 32 KB of data. Since min_compress_block_size = 65,536, a compressed block will be formed for every two marks.

We are writing a URL column with the String type (average size of 60 bytes per value). When writing 8192 rows, the average will be slightly less than 500 KB of data. Since this is more than 65,536, a compressed block will be formed for each mark. In this case, when reading data from the disk in the range of a single mark, extra data won't be decompressed.

There usually isn't any reason to change this setting.

## max_query_size {#settings-max_query_size}

The maximum part of a query that can be taken to RAM for parsing with the SQL parser.
The INSERT query also contains data for INSERT that is processed by a separate stream parser (that consumes O(1) RAM), which is not included in this restriction.

Default value: 256 KiB.

## interactive_delay

The interval in microseconds for checking whether request execution has been canceled and sending the progress.

Default value: 100,000 (checks for canceling and sends the progress ten times per second).

## connect_timeout, receive_timeout, send_timeout

Timeouts in seconds on the socket used for communicating with the client.

Default value: 10, 300, 300.

## cancel_http_readonly_queries_on_client_close

Cancels HTTP readonly queries (e.g. SELECT) when a client closes the connection without waiting for response.

Default value: 0


## poll_interval

Lock in a wait loop for the specified number of seconds.

Default value: 10.

## max_distributed_connections

The maximum number of simultaneous connections with remote servers for distributed processing of a single query to a single Distributed table. We recommend setting a value no less than the number of servers in the cluster.

Default value: 1024.

The following parameters are only used when creating Distributed tables (and when launching a server), so there is no reason to change them at runtime.

## distributed_connections_pool_size

The maximum number of simultaneous connections with remote servers for distributed processing of all queries to a single Distributed table. We recommend setting a value no less than the number of servers in the cluster.

Default value: 1024.

## connect_timeout_with_failover_ms

The timeout in milliseconds for connecting to a remote server for a Distributed table engine, if the 'shard' and 'replica' sections are used in the cluster definition.
If unsuccessful, several attempts are made to connect to various replicas.

Default value: 50.

## connections_with_failover_max_tries

The maximum number of connection attempts with each replica for the Distributed table engine.

Default value: 3.

## extremes

Whether to count extreme values (the minimums and maximums in columns of a query result). Accepts 0 or 1. By default, 0 (disabled).
For more information, see the section "Extreme values".

## use_uncompressed_cache {#setting-use_uncompressed_cache}

Whether to use a cache of uncompressed blocks. Accepts 0 or 1. By default, 0 (disabled).
Using the uncompressed cache (only for tables in the MergeTree family) can significantly reduce latency and increase throughput when working with a large number of short queries. Enable this setting for users who send frequent short requests. Also pay attention to the [uncompressed_cache_size](../server_settings/settings.md#server-settings-uncompressed_cache_size) configuration parameter (only set in the config file) – the size of uncompressed cache blocks. By default, it is 8 GiB. The uncompressed cache is filled in as needed and the least-used data is automatically deleted.

For queries that read at least a somewhat large volume of data (one million rows or more), the uncompressed cache is disabled automatically in order to save space for truly small queries. This means that you can keep the 'use_uncompressed_cache' setting always set to 1.

## replace_running_query

When using the HTTP interface, the 'query_id' parameter can be passed. This is any string that serves as the query identifier.
If a query from the same user with the same 'query_id' already exists at this time, the behavior depends on the 'replace_running_query' parameter.

`0` (default) – Throw an exception (don't allow the query to run if a query with the same 'query_id' is already running).

`1` – Cancel the old query and start running the new one.

Yandex.Metrica uses this parameter set to 1 for implementing suggestions for segmentation conditions. After entering the next character, if the old query hasn't finished yet, it should be canceled.


## stream_flush_interval_ms

Works for tables with streaming in the case of a timeout, or when a thread generates [max_insert_block_size](#settings-max_insert_block_size) rows.

The default value is 7500.

The smaller the value, the more often data is flushed into the table. Setting the value too low leads to poor performance.


## load_balancing {#settings-load_balancing}

Specifies the algorithm of replicas selection that is used for distributed query processing.

ClickHouse supports the following algorithms of choosing replicas:

- [Random](#load_balancing-random) (by default)
- [Nearest hostname](#load_balancing-nearest_hostname)
- [In order](#load_balancing-in_order)
- [First or random](#load_balancing-first_or_random)

### Random (by default) {#load_balancing-random}

```sql
load_balancing = random
```

The number of errors is counted for each replica. The query is sent to the replica with the fewest errors, and if there are several of these, to any one of them.
Disadvantages: Server proximity is not accounted for; if the replicas have different data, you will also get different data.

### Nearest Hostname {#load_balancing-nearest_hostname}

```sql
load_balancing = nearest_hostname
```

The number of errors is counted for each replica. Every 5 minutes, the number of errors is integrally divided by 2. Thus, the number of errors is calculated for a recent time with exponential smoothing. If there is one replica with a minimal number of errors (i.e. errors occurred recently on the other replicas), the query is sent to it. If there are multiple replicas with the same minimal number of errors, the query is sent to the replica with a host name that is most similar to the server's host name in the config file (for the number of different characters in identical positions, up to the minimum length of both host names).

For instance, example01-01-1 and example01-01-2.yandex.ru are different in one position, while example01-01-1 and example01-02-2 differ in two places.
This method might seem primitive, but it doesn't require external data about network topology, and it doesn't compare IP addresses, which would be complicated for our IPv6 addresses.

Thus, if there are equivalent replicas, the closest one by name is preferred.
We can also assume that when sending a query to the same server, in the absence of failures, a distributed query will also go to the same servers. So even if different data is placed on the replicas, the query will return mostly the same results.

### In Order {#load_balancing-in_order}

```sql
load_balancing = in_order
```

Replicas with the same number of errors are accessed in the same order as they are specified in configuration.
This method is appropriate when you know exactly which replica is preferable.


### First or Random {#load_balancing-first_or_random}

```sql
load_balancing = first_or_random
```

This algorithm chooses the first replica in the set or a random replica if the first is unavailable. It's effective in cross-replication topology setups, but useless in other configurations.

The `first_or_random` algorithm solves the problem of the `in_order` algorithm. With `in_order`, if one replica goes down, the next one gets a double load while the remaining replicas handle the usual amount of traffic. When using the `first_or_random` algorithm, load is evenly distributed among replicas that are still available.

## prefer_localhost_replica {#settings-prefer_localhost_replica}

Enables/disables preferable using the localhost replica when processing distributed queries.

Possible values:

- 1 — ClickHouse always sends a query to the localhost replica if it exists.
- 0 — ClickHouse uses the balancing strategy specified by the [load_balancing](#settings-load_balancing) setting.

Default value: 1.

!!! warning "Warning"
    Disable this setting if you use [max_parallel_replicas](#settings-max_parallel_replicas).

## totals_mode

How to calculate TOTALS when HAVING is present, as well as when max_rows_to_group_by and group_by_overflow_mode = 'any' are present.
See the section "WITH TOTALS modifier".

## totals_auto_threshold

The threshold for `totals_mode = 'auto'`.
See the section "WITH TOTALS modifier".

## max_parallel_replicas {#settings-max_parallel_replicas}

The maximum number of replicas for each shard when executing a query.
For consistency (to get different parts of the same data split), this option only works when the sampling key is set.
Replica lag is not controlled.

## compile

Enable compilation of queries. By default, 0 (disabled).

Compilation is only used for part of the query-processing pipeline: for the first stage of aggregation (GROUP BY).
If this portion of the pipeline was compiled, the query may run faster due to deployment of short cycles and inlining aggregate function calls. The maximum performance improvement (up to four times faster in rare cases) is seen for queries with multiple simple aggregate functions. Typically, the performance gain is insignificant. In very rare cases, it may slow down query execution.

## min_count_to_compile

How many times to potentially use a compiled chunk of code before running compilation. By default, 3.
For testing, the value can be set to 0: compilation runs synchronously and the query waits for the end of the compilation process before continuing execution. For all other cases, use values ​​starting with 1. Compilation normally takes about 5-10 seconds.
If the value is 1 or more, compilation occurs asynchronously in a separate thread. The result will be used as soon as it is ready, including queries that are currently running.

Compiled code is required for each different combination of aggregate functions used in the query and the type of keys in the GROUP BY clause.
The results of compilation are saved in the build directory in the form of .so files. There is no restriction on the number of compilation results, since they don't use very much space. Old results will be used after server restarts, except in the case of a server upgrade – in this case, the old results are deleted.

## output_format_json_quote_64bit_integers {#session_settings-output_format_json_quote_64bit_integers}

If the value is true, integers appear in quotes when using JSON\* Int64 and UInt64 formats (for compatibility with most JavaScript implementations); otherwise, integers are output without the quotes.

## format_csv_delimiter {#settings-format_csv_delimiter}

The character interpreted as a delimiter in the CSV data. By default, the delimiter is `,`.

## input_format_csv_unquoted_null_literal_as_null {#settings-input_format_csv_unquoted_null_literal_as_null}

For CSV input format enables or disables parsing of unquoted `NULL` as literal (synonym for `\N`).

## output_format_csv_crlf_end_of_line {#settings-output_format_csv_crlf_end_of_line}

Use DOS/Windows style line separator (CRLF) in CSV instead of Unix style (LF).

## insert_quorum {#settings-insert_quorum}

Enables quorum writes.

- If `insert_quorum < 2`, the quorum writes are disabled.
- If `insert_quorum >= 2`, the quorum writes are enabled.

Default value: 0.

Quorum writes

`INSERT` succeeds only when ClickHouse manages to correctly write data to the `insert_quorum` of replicas during the `insert_quorum_timeout`. If for any reason the number of replicas with successful writes does not reach the `insert_quorum`, the write is considered failed and ClickHouse will delete the inserted block from all the replicas where data has already been written.

All the replicas in the quorum are consistent, i.e., they contain data from all previous `INSERT` queries. The `INSERT` sequence is linearized.

When reading the data written from the `insert_quorum`, you can use the [select_sequential_consistency](#settings-select_sequential_consistency) option.

ClickHouse generates an exception

- If the number of available replicas at the time of the query is less than the `insert_quorum`.
- At an attempt to write data when the previous block has not yet been inserted in the `insert_quorum` of replicas. This situation may occur if the user tries to perform an `INSERT` before the previous one with the `insert_quorum` is completed.

See also:

- [insert_quorum_timeout](#settings-insert_quorum_timeout)
- [select_sequential_consistency](#settings-select_sequential_consistency)

## insert_quorum_timeout {#settings-insert_quorum_timeout}

Quorum write timeout in seconds. If the timeout has passed and no write has taken place yet, ClickHouse will generate an exception and the client must repeat the query to write the same block to the same or any other replica.

Default value: 60 seconds.

See also:

- [insert_quorum](#settings-insert_quorum)
- [select_sequential_consistency](#settings-select_sequential_consistency)


## select_sequential_consistency {#settings-select_sequential_consistency}

Enables or disables sequential consistency for `SELECT` queries:

Possible values:

- 0 — Disabled.
- 1 — Enabled.

Default value: 0.

Usage

When sequential consistency is enabled, ClickHouse allows the client to execute the `SELECT` query only for those replicas that contain data from all previous `INSERT` queries executed with `insert_quorum`. If the client refers to a partial replica, ClickHouse will generate an exception. The SELECT query will not include data that has not yet been written to the quorum of replicas.

See also:

- [insert_quorum](#settings-insert_quorum)
- [insert_quorum_timeout](#settings-insert_quorum_timeout)

## max_network_bytes {#settings-max_network_bytes}
Limits the data volume (in bytes) that is received or transmitted over the network when executing a query. This setting applies to every individual query.

Possible values:

- Positive integer.
- 0 — Data volume control is disabled.

Default value: 0.

## max_network_bandwidth {#settings-max_network_bandwidth}

Limits the speed of the data exchange over the network in bytes per second. This setting applies to every query.

Possible values:

- Positive integer.
- 0 — Bandwidth control is disabled.

Default value: 0.

## max_network_bandwidth_for_user {#settings-max_network_bandwidth_for_user}

Limits the speed of the data exchange over the network in bytes per second. This setting applies to all concurrently running queries performed by a single user.

Possible values:

- Positive integer.
- 0 — Control of the data speed is disabled.

Default value: 0.

## max_network_bandwidth_for_all_users {#settings-max_network_bandwidth_for_all_users}

Limits the speed that data is exchanged at over the network in bytes per second. This setting applies to all concurrently running queries on the server.

Possible values:

- Positive integer.
- 0 — Control of the data speed is disabled.

Default value: 0.

## allow_experimental_cross_to_join_conversion {#settings-allow_experimental_cross_to_join_conversion}

Enables or disables:

1. Rewriting queries for join from the syntax with commas to the `JOIN ON/USING` syntax. If the setting value is 0, ClickHouse doesn't process queries with syntax that uses commas, and throws an exception.
2. Converting `CROSS JOIN` to `INNER JOIN` if `WHERE` conditions allow it.

Possible values:

- 0 — Disabled.
- 1 — Enabled.

Default value: 1.

See also:

- [Multiple JOIN](../../query_language/select.md#select-join)

## count_distinct_implementation {#settings-count_distinct_implementation}

Specifies which of the `uniq*` functions should be used to perform the [COUNT(DISTINCT ...)](../../query_language/agg_functions/reference.md#agg_function-count) construction.

Possible values:

- [uniq](../../query_language/agg_functions/reference.md#agg_function-uniq)
- [uniqCombined](../../query_language/agg_functions/reference.md#agg_function-uniqcombined)
- [uniqCombined64](../../query_language/agg_functions/reference.md#agg_function-uniqcombined64)
- [uniqHLL12](../../query_language/agg_functions/reference.md#agg_function-uniqhll12)
- [uniqExact](../../query_language/agg_functions/reference.md#agg_function-uniqexact)

Default value: `uniqExact`.

## skip_unavailable_shards {#settings-skip_unavailable_shards}

Enables or disables silently skipping of unavailable shards.

Shard is considered unavailable if all its replicas are unavailable. A replica is unavailable in the following cases:

- ClickHouse can't connect to replica for any reason.

    When connecting to a replica, ClickHouse performs several attempts. If all these attempts fail, the replica is considered unavailable.

- Replica can't be resolved through DNS.

    If replica's hostname can't be resolved through DNS, it can indicate the following situations:

    - Replica's host has no DNS record. It can occur in systems with dynamic DNS, for example, [Kubernetes](https://kubernetes.io), where nodes can be unresolvable during downtime, and this is not an error.

    - Configuration error. ClickHouse configuration file contains a wrong hostname.

Possible values:

- 1 — skipping enabled.

    If a shard is unavailable, ClickHouse returns a result based on partial data and doesn't report node availability issues.

- 0 — skipping disabled.

    If a shard is unavailable, ClickHouse throws an exception.

Default value: 0.

## optimize_skip_unused_shards {#settings-optimize_skip_unused_shards}

Enables or disables skipping of unused shards for SELECT queries that has sharding key condition in PREWHERE/WHERE (assumes that the data is distributed by sharding key, otherwise do nothing).

Default value: 0

## force_optimize_skip_unused_shards {#settings-force_optimize_skip_unused_shards}

Enables or disables query execution if [`optimize_skip_unused_shards`](#settings-optimize_skip_unused_shards) enabled and skipping of unused shards is not possible. If the skipping is not possible and the setting is enabled exception will be thrown.

Possible values:

- 0 - Disabled (do not throws)
- 1 - Disable query execution only if the table has sharding key
- 2 - Disable query execution regardless sharding key is defined for the table

Default value: 0

## optimize_throw_if_noop {#setting-optimize_throw_if_noop}

Enables or disables throwing an exception if an [OPTIMIZE](../../query_language/misc.md#misc_operations-optimize) query didn't perform a merge.

By default, `OPTIMIZE` returns successfully even if it didn't do anything. This setting lets you differentiate these situations and get the reason in an exception message.

Possible values:

- 1 — Throwing an exception is enabled.
- 0 — Throwing an exception is disabled.

Default value: 0.


## distributed_replica_error_half_life {#settings-distributed_replica_error_half_life}

- Type: seconds
- Default value: 60 seconds

Controls how fast errors in distributed tables are zeroed. If a replica is unavailabe for some time, accumulates 5 errors, and distributed_replica_error_half_life is set to 1 second, then the replica is considered normal 3 seconds after last error.

See also:

- [Table engine Distributed](../../operations/table_engines/distributed.md)
- [distributed_replica_error_cap](#settings-distributed_replica_error_cap)

## distributed_replica_error_cap {#settings-distributed_replica_error_cap}

- Type: unsigned int
- Default value: 1000

Error count of each replica is capped at this value, preventing a single replica from accumulating too many errors.

See also:

- [Table engine Distributed](../../operations/table_engines/distributed.md)
- [distributed_replica_error_half_life](#settings-distributed_replica_error_half_life)

## distributed_directory_monitor_sleep_time_ms {#distributed_directory_monitor_sleep_time_ms}

Base interval for the [Distributed](../table_engines/distributed.md) table engine to send data. The actual interval grows exponentially in the event of errors.

Possible values:

- Positive integer number of milliseconds.

Default value: 100 milliseconds.

## distributed_directory_monitor_max_sleep_time_ms {#distributed_directory_monitor_max_sleep_time_ms}

Maximum interval for the [Distributed](../table_engines/distributed.md) table engine to send data. Limits exponential growth of the interval set in the [distributed_directory_monitor_sleep_time_ms](#distributed_directory_monitor_sleep_time_ms) setting.

Possible values:

- Positive integer number of milliseconds.

Default value: 30000 milliseconds (30 seconds).

## distributed_directory_monitor_batch_inserts {#distributed_directory_monitor_batch_inserts}

Enables/disables sending of inserted data in batches.

When batch sending is enabled, the [Distributed](../table_engines/distributed.md) table engine tries to send multiple files of inserted data in one operation instead of sending them separately. Batch sending improves cluster performance by better utilizing server and network resources.

Possible values:

- 1 — Enabled.
- 0 — Disabled.

Default value: 0.

## os_thread_priority {#setting-os_thread_priority}

Sets the priority ([nice](https://en.wikipedia.org/wiki/Nice_(Unix))) for threads that execute queries. The OS scheduler considers this priority when choosing the next thread to run on each available CPU core.

!!! warning "Warning"
    To use this setting, you need to set the `CAP_SYS_NICE` capability. The `clickhouse-server` package sets it up during installation. Some virtual environments don't allow you to set the `CAP_SYS_NICE` capability. In this case, `clickhouse-server` shows a message about it at the start.

Possible values:

- You can set values in the range `[-20, 19]`.

Lower values mean higher priority. Threads with low `nice` priority values are executed more frequently than threads with high values. High values are preferable for long running non-interactive queries because it allows them to quickly give up resources in favor of short interactive queries when they arrive.

Default value: 0.

## query_profiler_real_time_period_ns {#query_profiler_real_time_period_ns}

Sets the period for a real clock timer of the [query profiler](../performance/sampling_query_profiler.md). Real clock timer counts wall-clock time.

Possible values:

- Positive integer number, in nanoseconds.

    Recommended values:

        - 10000000 (100 times a second) nanoseconds and less for single queries.
        - 1000000000 (once a second) for cluster-wide profiling.

- 0 for turning off the timer.

Type: [UInt64](../../data_types/int_uint.md).

Default value: 1000000000 nanoseconds (once a second).

See also:

- System table [trace_log](../system_tables.md#system_tables-trace_log)

## query_profiler_cpu_time_period_ns {#query_profiler_cpu_time_period_ns}

Sets the period for a CPU clock timer of the [query profiler](../performance/sampling_query_profiler.md). This timer counts only CPU time.

Possible values:

- Positive integer number of nanoseconds.

    Recommended values:

        - 10000000 (100 times a second) nanosecods and more for for single queries.
        - 1000000000 (once a second) for cluster-wide profiling.

- 0 for turning off the timer.

Type: [UInt64](../../data_types/int_uint.md).

Default value: 1000000000 nanoseconds.

See also:

- System table [trace_log](../system_tables.md#system_tables-trace_log)

## allow_introspection_functions {#settings-allow_introspection_functions}

Enables of disables [introspections functions](../../query_language/functions/introspection.md) for query profiling.

Possible values:

- 1 — Introspection functions enabled.
- 0 — Introspection functions disabled.

Default value: 0.

**See Also**

- [Sampling Query Profiler](../performance/sampling_query_profiler.md)
- System table [trace_log](../system_tables.md#system_tables-trace_log)

## input_format_parallel_parsing

- Type: bool
- Default value: True

Enable order-preserving parallel parsing of data formats. Supported only for TSV, TKSV, CSV and JSONEachRow formats.

## min_chunk_bytes_for_parallel_parsing

- Type: unsigned int
- Default value: 1 MiB

The minimum chunk size in bytes, which each thread will parse in parallel.

## output_format_avro_codec {#settings-output_format_avro_codec}

Sets the compression codec used for output Avro file.

Type: string

Possible values:

- `null` — No compression
- `deflate` — Compress with Deflate (zlib)
- `snappy` — Compress with [Snappy](https://google.github.io/snappy/)

Default value: `snappy` (if available) or `deflate`.

## output_format_avro_sync_interval {#settings-output_format_avro_sync_interval}

Sets minimum data size (in bytes) between synchronization markers for output Avro file.

Type: unsigned int

Possible values: 32 (32 bytes) - 1073741824 (1 GiB)

Default value: 32768 (32 KiB)

[Original article](https://clickhouse.tech/docs/en/operations/settings/settings/) <!-- hide --><|MERGE_RESOLUTION|>--- conflicted
+++ resolved
@@ -420,20 +420,6 @@
 However, the block size cannot be more than `max_block_size` rows.
 By default: 1,000,000. It only works when reading from MergeTree engines.
 
-<<<<<<< HEAD
-## merge_tree_uniform_read_distribution {#setting-merge_tree_uniform_read_distribution}
-
-ClickHouse uses multiple threads when reading from [MergeTree](../table_engines/mergetree.md) tables. This setting turns on/off the uniform distribution of reading tasks over the working threads. The algorithm of the uniform distribution aims to make execution time for all the threads approximately equal in a `SELECT` query.
-
-Possible values:
-
-- 0 — Do not use uniform read distribution.
-- 1 — Use uniform read distribution.
-
-Default value: 1.
-
-=======
->>>>>>> b06ef173
 ## merge_tree_min_rows_for_concurrent_read {#setting-merge_tree_min_rows_for_concurrent_read}
 
 If the number of rows to be read from a file of a [MergeTree](../table_engines/mergetree.md) table exceeds `merge_tree_min_rows_for_concurrent_read` then ClickHouse tries to perform a concurrent reading from this file on several threads.
