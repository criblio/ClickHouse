--- conflicted
+++ resolved
@@ -8,11 +8,7 @@
 
 # deltaLake Table Function
 
-<<<<<<< HEAD
 Provides a read-only table-like interface to [Delta Lake](https://github.com/delta-io/delta) tables in Amazon S3 or Azure Blob Storage.
-=======
-Provides a read-only table-like interface to the [Delta Lake](https://github.com/delta-io/delta) tables in Amazon S3.
->>>>>>> 90e9e816
 
 ## Syntax {#syntax}
 
@@ -24,16 +20,8 @@
 
 ## Arguments {#arguments}
 
-<<<<<<< HEAD
 Description of the arguments coincides with description of arguments in table functions `s3`, `azureBlobStorage`, `HDFS` and `file` correspondingly.
 `format` stands for the format of data files in the Delta lake table.
-=======
-- `url` — Bucket url with path to existing Delta Lake table in S3.
-- `aws_access_key_id`, `aws_secret_access_key` - Long-term credentials for the [AWS](https://aws.amazon.com/) account user.  You can use these to authenticate your requests. These parameters are optional. If credentials are not specified, they are used from the ClickHouse configuration. For more information see [Using S3 for Data Storage](engines/table-engines/mergetree-family/mergetree.md/#table_engine-mergetree-s3).
-- `format` — The [format](/interfaces/formats) of the file.
-- `structure` — Structure of the table. Format `'column1_name column1_type, column2_name column2_type, ...'`.
-- `compression` — Parameter is optional. Supported values: `none`, `gzip/gz`, `brotli/br`, `xz/LZMA`, `zstd/zst`. By default, compression will be autodetected by the file extension.
->>>>>>> 90e9e816
 
 **Returned value**
 
