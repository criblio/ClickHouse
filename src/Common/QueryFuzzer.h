#pragma once

#include <DataTypes/IDataType.h>

#include <pcg-random/pcg_random.hpp>

#include <Core/Field.h>
#include <Parsers/ASTExplainQuery.h>
#include <Parsers/ASTSelectQuery.h>
#include <Parsers/ASTTablesInSelectQuery.h>
#include <Parsers/IAST_fwd.h>
#include <Parsers/IASTHash.h>
#include <Parsers/NullsAction.h>
#include <Parsers/ParserInsertQuery.h>
#include <Parsers/parseQuery.h>
#include <Common/SettingsChanges.h>
#include <Common/randomSeed.h>


namespace DB
{

class ASTExpressionList;
class ASTOrderByElement;
class ASTCreateQuery;
class ASTInsertQuery;
class ASTColumnDeclaration;
class ASTDropQuery;
class ASTSetQuery;
struct ASTTableExpression;
struct ASTWindowDefinition;

/*
 * This is an AST-based query fuzzer that makes random modifications to query
 * AST, changing numbers, list of columns, functions, etc. It remembers part of
 * queries it fuzzed previously, and can substitute these parts to new fuzzed
 * queries, so you want to feed it a lot of queries to get some interesting mix
 * of them. Normally we feed SQL regression tests to it.
 */
class QueryFuzzer
{
public:
    explicit QueryFuzzer(pcg64 fuzz_rand_ = randomSeed(), std::ostream * out_stream_ = nullptr, std::ostream * debug_stream_ = nullptr)
        : seed(0)
        , fuzz_rand(fuzz_rand_)
        , out_stream(out_stream_)
        , debug_stream(debug_stream_)
    {
    }

    // This is the only function you have to call -- it will modify the passed
    // ASTPtr to point to new AST with some random changes.
    void fuzzMain(ASTPtr & ast);

    ASTs getDropQueriesForFuzzedTables(const ASTDropQuery & drop_query);
    void notifyQueryFailed(ASTPtr ast);

    static bool isSuitableForFuzzing(const ASTCreateQuery & create);

    UInt64 getSeed() const { return seed; }

    void setSeed(const UInt64 new_seed)
    {
        seed = new_seed;
        fuzz_rand = pcg64(seed);
    }

    /// When measuring performance, sometimes change settings
    void getRandomSettings(SettingsChanges & settings_changes);

private:
    template <typename Parser>
    ASTPtr tryParseQueryForFuzzedTables(const String & full_query)
    {
        String message;
        const char * pos = full_query.data();
        const char * end = full_query.data() + full_query.size();

        if constexpr (std::is_same_v<Parser, ParserInsertQuery>)
        {
            Parser p(end, false);
            return tryParseQuery(
                p,
                pos,
                end,
                message,
                false,
                "",
                false,
                DBMS_DEFAULT_MAX_QUERY_SIZE,
                DBMS_DEFAULT_MAX_PARSER_DEPTH,
                DBMS_DEFAULT_MAX_PARSER_BACKTRACKS,
                true);
        }
        else
        {
            Parser p;
            return tryParseQuery(
                p,
                pos,
                end,
                message,
                false,
                "",
                false,
                DBMS_DEFAULT_MAX_QUERY_SIZE,
                DBMS_DEFAULT_MAX_PARSER_DEPTH,
                DBMS_DEFAULT_MAX_PARSER_BACKTRACKS,
                true);
        }
    }

public:
    template <typename ParsedAST, typename Parser>
    ASTs getQueriesForFuzzedTables(const String & full_query)
    {
        auto parsed_query = tryParseQueryForFuzzedTables<Parser>(full_query);
        if (!parsed_query)
            return {};

        const auto & query_ast = *parsed_query->template as<ParsedAST>();
        if (!query_ast.table)
            return {};

        auto table_name = query_ast.getTable();
        auto it = original_table_name_to_fuzzed.find(table_name);
        if (it == original_table_name_to_fuzzed.end())
            return {};

        ASTs queries;
        for (const auto & fuzzed_name : it->second)
        {
            /// Parse query from scratch for each table instead of clone,
            /// to store proper pointers to inlined data,
            /// which are not copied during clone.
            auto & query = queries.emplace_back(tryParseQueryForFuzzedTables<Parser>(full_query));
            query->template as<ParsedAST>()->setTable(fuzzed_name);
        }

        return queries;
    }

private:
    UInt64 seed;
    pcg64 fuzz_rand;

    std::ostream * out_stream = nullptr;
    std::ostream * debug_stream = nullptr;

    // We add elements to expression lists with fixed probability. Some elements
    // are so large, that the expected number of elements we add to them is
    // one or higher, hence this process might never finish. Put some limit on the
    // total depth of AST to prevent this.
    // This field is reset for each fuzzMain() call.
    size_t current_ast_depth = 0;

<<<<<<< HEAD
    // Similar to current_ast_depth, this is a limit on some measure of query size or number of
    // steps we take. Without it, with small probability, query size may explode even when depth is
    // limited. In particular, array lengths and depths in fuzzField() were seen to do that:
    // https://github.com/ClickHouse/ClickHouse/issues/77408
    //
    // I don't fully understand how this happens, but my impression is that recursive random
    // generators like this just generally tend to produce size distribution with heavy tail.
    // Maybe if the query size/depth/some-other-property reaches some critical mass, each recursive
    // call on average causes more than one additional recursive call (e.g. by copying a huge subtree
    // with some small-but-not-tiny probability), so the expected number of calls becomes infinite.
    // Despite infinite expected tree size, the p99 size may still be moderate
    // (see e.g. "St. Petersburg lottery"), so the failures can be rare in practice.
    //
    // (What does "infinite expected value" mean in practice? Suppose you keep generating more and
    //  more values and averaging them. If the expected value is finite, the average will be
    //  converging to it. If the expected value is infinite, the average will keep growing without
    //  bound.)
    size_t iteration_count = 0;
    static constexpr size_t iteration_limit = 500000;
=======
    // Used to track added tables in join clauses
    uint32_t alias_counter = 0;
>>>>>>> 443a2fa1

    // These arrays hold parts of queries that we can substitute into the query
    // we are currently fuzzing. We add some part from each new query we are asked
    // to fuzz, and keep this state between queries, so the fuzzing output becomes
    // more interesting over time, as the queries mix.
    // The hash tables are used for collection, and the vectors are used for random access.
    std::unordered_map<std::string, ASTPtr> column_like_map;
    std::vector<std::pair<std::string, ASTPtr>> column_like, colids;

    std::unordered_map<std::string, ASTPtr> table_like_map;
    std::vector<std::pair<std::string, ASTPtr>> table_like;

    // Some debug fields for detecting problematic ASTs with loops.
    // These are reset for each fuzzMain call.
    std::unordered_set<const IAST *> debug_visited_nodes;
    ASTPtr * debug_top_ast = nullptr;

    std::unordered_map<std::string, std::unordered_set<std::string>> original_table_name_to_fuzzed;
    std::unordered_map<std::string, size_t> index_of_fuzzed_table;
    std::set<IASTHash> created_tables_hashes;

    // Various helper functions follow, normally you shouldn't have to call them.
    Field getRandomField(int type);
    Field fuzzField(Field field);
    ASTPtr getRandomColumnLike();
    ASTPtr getRandomExpressionList(size_t nproj);
    DataTypePtr fuzzDataType(DataTypePtr type);
    DataTypePtr getRandomType();
    void fuzzJoinType(ASTTableJoin * table_join);
    void fuzzOrderByElement(ASTOrderByElement * elem);
    void fuzzOrderByList(IAST * ast, size_t nproj);
    void fuzzColumnLikeExpressionList(IAST * ast);
    void fuzzNullsAction(NullsAction & action);
    void fuzzWindowFrame(ASTWindowDefinition & def);
    void fuzzCreateQuery(ASTCreateQuery & create);
    void fuzzExplainQuery(ASTExplainQuery & explain);
    ASTExplainQuery::ExplainKind fuzzExplainKind(ASTExplainQuery::ExplainKind kind = ASTExplainQuery::ExplainKind::QueryPipeline);
    void fuzzExplainSettings(ASTSetQuery & settings_ast, ASTExplainQuery::ExplainKind kind);
    void fuzzColumnDeclaration(ASTColumnDeclaration & column);
    void fuzzTableName(ASTTableExpression & table);
    ASTPtr fuzzLiteralUnderExpressionList(ASTPtr child);
    ASTPtr reverseLiteralFuzzing(ASTPtr child);
    void fuzzExpressionList(ASTExpressionList & expr_list);
    ASTPtr tryNegateNextPredicate(const ASTPtr & pred, int prob);
    ASTPtr setIdentifierAliasOrNot(ASTPtr & exp);
    ASTPtr addJoinClause();
    ASTPtr addArrayJoinClause();
    ASTPtr generatePredicate();
    void addOrReplacePredicate(ASTSelectQuery * sel, ASTSelectQuery::Expression expr);
    void fuzz(ASTs & asts);
    void fuzz(ASTPtr & ast);
    void collectFuzzInfoMain(ASTPtr ast);
    void addTableLike(ASTPtr ast);
    void addColumnLike(ASTPtr ast);
    void collectFuzzInfoRecurse(ASTPtr ast);
<<<<<<< HEAD
    void checkIterationLimit();
=======

    void extractPredicates(const ASTPtr & node, ASTs & predicates, const std::string & op, int negProb);
    ASTPtr permutePredicateClause(const ASTPtr & predicate, int negProb);

    template <typename Container>
    const auto & pickRandomly(pcg64 & rand, const Container & container)
    {
        std::uniform_int_distribution<size_t> d{0, container.size() - 1};
        auto it = container.begin();
        std::advance(it, d(rand));

        if constexpr (requires { it->first; })
            return it->first;
        else
            return *it;
    }
>>>>>>> 443a2fa1
};

}<|MERGE_RESOLUTION|>--- conflicted
+++ resolved
@@ -154,7 +154,9 @@
     // This field is reset for each fuzzMain() call.
     size_t current_ast_depth = 0;
 
-<<<<<<< HEAD
+    // Used to track added tables in join clauses
+    uint32_t alias_counter = 0;
+
     // Similar to current_ast_depth, this is a limit on some measure of query size or number of
     // steps we take. Without it, with small probability, query size may explode even when depth is
     // limited. In particular, array lengths and depths in fuzzField() were seen to do that:
@@ -174,10 +176,6 @@
     //  bound.)
     size_t iteration_count = 0;
     static constexpr size_t iteration_limit = 500000;
-=======
-    // Used to track added tables in join clauses
-    uint32_t alias_counter = 0;
->>>>>>> 443a2fa1
 
     // These arrays hold parts of queries that we can substitute into the query
     // we are currently fuzzing. We add some part from each new query we are asked
@@ -233,9 +231,7 @@
     void addTableLike(ASTPtr ast);
     void addColumnLike(ASTPtr ast);
     void collectFuzzInfoRecurse(ASTPtr ast);
-<<<<<<< HEAD
     void checkIterationLimit();
-=======
 
     void extractPredicates(const ASTPtr & node, ASTs & predicates, const std::string & op, int negProb);
     ASTPtr permutePredicateClause(const ASTPtr & predicate, int negProb);
@@ -252,7 +248,6 @@
         else
             return *it;
     }
->>>>>>> 443a2fa1
 };
 
 }