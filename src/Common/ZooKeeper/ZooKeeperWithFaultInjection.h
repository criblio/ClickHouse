#pragma once
#include <random>
#include <Common/ZooKeeper/KeeperException.h>
#include <Common/ZooKeeper/Types.h>
#include <Common/ZooKeeper/ZooKeeper.h>
#include <Common/ZooKeeper/ZooKeeperCommon.h>
#include <Common/logger_useful.h>
#include <Common/randomSeed.h>
#include "Coordination/KeeperConstants.h"
#include <pcg_random.hpp>

namespace DB
{


class RandomFaultInjection
{
public:
    bool must_fail_after_op = false;
    bool must_fail_before_op = false;

    static constexpr auto msg_session_expired = "Called after fault injection";
    static constexpr auto error_before_op = Coordination::Error::ZSESSIONEXPIRED;
    static constexpr auto msg_before_op = "Fault injection before operation";
    static constexpr auto error_after_op = Coordination::Error::ZOPERATIONTIMEOUT;
    static constexpr auto msg_after_op = "Fault injection after operation";

    RandomFaultInjection(double probability, UInt64 seed_) : rndgen(seed_), distribution(probability) { }


    bool beforeOperation()
    {
        if (must_fail_before_op || distribution(rndgen))
        {
            must_fail_before_op = false;
            return true;
        }
        return false;
    }

    bool afterOperation()
    {
        if (must_fail_after_op || distribution(rndgen))
        {
            must_fail_after_op = false;
            return true;
        }
        return false;
    }

private:
    pcg64_fast rndgen;
    std::bernoulli_distribution distribution;
};

///
/// ZooKeeperWithFaultInjection mimics ZooKeeper interface and inject failures according to failure policy if set
///
class ZooKeeperWithFaultInjection
{
    zkutil::ZooKeeper::Ptr keeper;

    std::unique_ptr<RandomFaultInjection> fault_policy;
    std::string name;
    Poco::Logger * logger = nullptr;
    const UInt64 seed = 0;

    std::vector<std::string> session_ephemeral_nodes;

    template <typename Operation>
    std::invoke_result_t<Operation> executeWithFaultSync(const char * func_name, const std::string & path, Operation);
    void injectFailureBeforeOperationThrow(const char * func_name, const String & path);
    void injectFailureAfterOperationThrow(const char * func_name, const String & path);
    template <typename Promise>
    bool injectFailureBeforeOperationPromise(const char * func_name, Promise & promise, const String & path);
    template <typename Promise>
    bool injectFailureAfterOperationPromise(const char * func_name, Promise & promise, const String & path);

    void resetKeeper();
    void multiResponseSaveEphemeralNodePaths(const Coordination::Requests & requests, const Coordination::Responses & responses);

public:
    using Ptr = std::shared_ptr<ZooKeeperWithFaultInjection>;

    ZooKeeperWithFaultInjection(
        zkutil::ZooKeeper::Ptr const & keeper_,
        double fault_injection_probability,
        UInt64 fault_injection_seed,
        std::string name_,
        Poco::Logger * logger_);

    explicit ZooKeeperWithFaultInjection(zkutil::ZooKeeper::Ptr const & keeper_) : keeper(keeper_) { }
    static ZooKeeperWithFaultInjection::Ptr createInstance(
        double fault_injection_probability,
        UInt64 fault_injection_seed,
        zkutil::ZooKeeper::Ptr const & zookeeper,
        std::string name,
        Poco::Logger * logger)
    {
        /// validate all parameters here, constructor just accept everything
        if (fault_injection_probability < 0.0)
            fault_injection_probability = .0;
        else if (fault_injection_probability > 1.0)
            fault_injection_probability = 1.0;

        if (fault_injection_seed == 0)
            fault_injection_seed = randomSeed();

        if (fault_injection_probability > 0.0)
            return std::make_shared<ZooKeeperWithFaultInjection>(
                zookeeper, fault_injection_probability, fault_injection_seed, std::move(name), logger);

        /// if no fault injection provided, create instance which will not log anything
        return std::make_shared<ZooKeeperWithFaultInjection>(zookeeper);
    }

    void setKeeper(zkutil::ZooKeeper::Ptr const & keeper_) { keeper = keeper_; }
    zkutil::ZooKeeper::Ptr getKeeper() const { return keeper; }
    bool isNull() const { return keeper.get() == nullptr; }
    bool expired() const { return !keeper || keeper->expired(); }
    bool isFeatureEnabled(KeeperFeatureFlag feature_flag) const { return keeper->isFeatureEnabled(feature_flag); }

    void forceFailureBeforeOperation()
    {
        if (!fault_policy)
            fault_policy = std::make_unique<RandomFaultInjection>(0, 0);
        fault_policy->must_fail_before_op = true;
    }

    void forceFailureAfterOperation()
    {
        if (!fault_policy)
            fault_policy = std::make_unique<RandomFaultInjection>(0, 0);
        fault_policy->must_fail_after_op = true;
    }

    ///
    /// mirror ZooKeeper interface: Sync functions
    ///

    Strings getChildren(
        const std::string & path,
        Coordination::Stat * stat = nullptr,
        const zkutil::EventPtr & watch = nullptr,
        Coordination::ListRequestType list_request_type = Coordination::ListRequestType::ALL);

    zkutil::ZooKeeper::MultiGetChildrenResponse getChildren(
        const std::vector<std::string> & paths, Coordination::ListRequestType list_request_type = Coordination::ListRequestType::ALL);

    Coordination::Error tryGetChildren(
        const std::string & path,
        Strings & res,
        Coordination::Stat * stat = nullptr,
        const zkutil::EventPtr & watch = nullptr,
        Coordination::ListRequestType list_request_type = Coordination::ListRequestType::ALL);

    zkutil::ZooKeeper::MultiTryGetChildrenResponse tryGetChildren(
        const std::vector<std::string> & paths, Coordination::ListRequestType list_request_type = Coordination::ListRequestType::ALL);

    Coordination::Error tryGetChildrenWatch(
        const std::string & path,
        Strings & res,
        Coordination::Stat * stat,
        Coordination::WatchCallback watch_callback,
        Coordination::ListRequestType list_request_type = Coordination::ListRequestType::ALL);

    Strings getChildrenWatch(
        const std::string & path,
        Coordination::Stat * stat,
        Coordination::WatchCallback watch_callback,
        Coordination::ListRequestType list_request_type = Coordination::ListRequestType::ALL);

    Strings getChildrenWatch(
        const std::string & path,
        Coordination::Stat * stat,
        Coordination::WatchCallbackPtr watch_callback,
        Coordination::ListRequestType list_request_type = Coordination::ListRequestType::ALL);

    bool tryGet(
        const std::string & path,
        std::string & res,
        Coordination::Stat * stat = nullptr,
        const zkutil::EventPtr & watch = nullptr,
        Coordination::Error * code = nullptr);

<<<<<<< HEAD
    zkutil::ZooKeeper::MultiTryGetResponse tryGet(const std::vector<std::string> & paths)
    {
        return access("tryGet", !paths.empty() ? paths.front() : "", [&]() { return keeper->tryGet(paths); });
    }

    Coordination::Error tryMulti(const Coordination::Requests & requests, Coordination::Responses & responses)
    {
        constexpr auto method = "tryMulti";
        auto error = access(
            method,
            !requests.empty() ? requests.front()->getPath() : "",
            [&]() { return keeper->tryMulti(requests, responses); },
            [&](const Coordination::Error & original_error)
            {
                if (original_error == Coordination::Error::ZOK)
                    faultInjectionPostAction(method, requests, responses);
            },
            [&]()
            {
                responses.clear();
                for (size_t i = 0; i < requests.size(); ++i)
                    responses.emplace_back(std::make_shared<Coordination::ZooKeeperErrorResponse>());
            });


        /// collect ephemeral nodes when no fault was injected (to clean up on demand)
        if (unlikely(fault_policy) && Coordination::Error::ZOK == error)
        {
            doForEachCreatedEphemeralNode(
                method, requests, responses, [&](const String & path_created) { ephemeral_nodes.push_back(path_created); });
        }
        return error;
    }
=======
    bool tryGetWatch(
        const std::string & path,
        std::string & res,
        Coordination::Stat * stat,
        Coordination::WatchCallback watch_callback,
        Coordination::Error * code = nullptr);
>>>>>>> 09ffe8ff

    std::string get(const std::string & path, Coordination::Stat * stat = nullptr, const zkutil::EventPtr & watch = nullptr);

    zkutil::ZooKeeper::MultiGetResponse get(const std::vector<std::string> & paths);

    zkutil::ZooKeeper::MultiTryGetResponse tryGet(const std::vector<std::string> & paths);

    void set(const String & path, const String & data, int32_t version = -1, Coordination::Stat * stat = nullptr);

    void remove(const String & path, int32_t version = -1);

    bool exists(const std::string & path, Coordination::Stat * stat = nullptr, const zkutil::EventPtr & watch = nullptr);

    zkutil::ZooKeeper::MultiExistsResponse exists(const std::vector<std::string> & paths);

    bool anyExists(const std::vector<std::string> & paths);

    std::string create(const std::string & path, const std::string & data, int32_t mode);

    Coordination::Error tryCreate(const std::string & path, const std::string & data, int32_t mode, std::string & path_created);

    Coordination::Error tryCreate(const std::string & path, const std::string & data, int32_t mode);

    Coordination::Responses multi(const Coordination::Requests & requests);

    void createIfNotExists(const std::string & path, const std::string & data);

    void createOrUpdate(const std::string & path, const std::string & data, int32_t mode);

    void createAncestors(const std::string & path);

    Coordination::Error tryRemove(const std::string & path, int32_t version = -1);

    void removeRecursive(const std::string & path);

    void tryRemoveRecursive(const std::string & path);

    void removeChildren(const std::string & path);

    bool tryRemoveChildrenRecursive(
        const std::string & path, bool probably_flat = false, zkutil::RemoveException keep_child = zkutil::RemoveException{});

    bool waitForDisappear(const std::string & path, const zkutil::ZooKeeper::WaitCondition & condition = {});

    std::string sync(const std::string & path);

    Coordination::Error
    trySet(const std::string & path, const std::string & data, int32_t version = -1, Coordination::Stat * stat = nullptr);

    void checkExistsAndGetCreateAncestorsOps(const std::string & path, Coordination::Requests & requests);

    void deleteEphemeralNodeIfContentMatches(const std::string & path, const std::string & fast_delete_if_equal_value);

    Coordination::Error tryMulti(const Coordination::Requests & requests, Coordination::Responses & responses);

    Coordination::Error tryMultiNoThrow(const Coordination::Requests & requests, Coordination::Responses & responses);

    ///
    /// mirror ZooKeeper interface: Async functions
    /// Note that there is not guarantees that the parameters will live until the internal callback is called
    /// so we might need to copy them
    ///

    zkutil::ZooKeeper::FutureExists asyncExists(std::string path, Coordination::WatchCallback watch_callback = {});

    zkutil::ZooKeeper::FutureGet asyncTryGet(std::string path);

    zkutil::ZooKeeper::FutureMulti asyncTryMultiNoThrow(const Coordination::Requests & ops);

    zkutil::ZooKeeper::FutureRemove asyncTryRemove(std::string path, int32_t version = -1);

    zkutil::ZooKeeper::FutureRemove asyncTryRemoveNoThrow(const std::string & path, int32_t version = -1);
};

using ZooKeeperWithFaultInjectionPtr = ZooKeeperWithFaultInjection::Ptr;
}<|MERGE_RESOLUTION|>--- conflicted
+++ resolved
@@ -183,7 +183,6 @@
         const zkutil::EventPtr & watch = nullptr,
         Coordination::Error * code = nullptr);
 
-<<<<<<< HEAD
     zkutil::ZooKeeper::MultiTryGetResponse tryGet(const std::vector<std::string> & paths)
     {
         return access("tryGet", !paths.empty() ? paths.front() : "", [&]() { return keeper->tryGet(paths); });
@@ -217,14 +216,13 @@
         }
         return error;
     }
-=======
+
     bool tryGetWatch(
         const std::string & path,
         std::string & res,
         Coordination::Stat * stat,
         Coordination::WatchCallback watch_callback,
         Coordination::Error * code = nullptr);
->>>>>>> 09ffe8ff
 
     std::string get(const std::string & path, Coordination::Stat * stat = nullptr, const zkutil::EventPtr & watch = nullptr);
 
