#include "MemoryTracker.h"

#include <IO/WriteHelpers.h>
#include <Common/Exception.h>
#include <Common/HashTable/Hash.h>
#include <Common/CurrentMetrics.h>
#include <Common/LockMemoryExceptionInThread.h>
#include <Common/MemoryTrackerBlockerInThread.h>
#include <Common/OvercommitTracker.h>
#include <Common/PageCache.h>
#include <Common/ProfileEvents.h>
#include <Common/Stopwatch.h>
#include <Common/ThreadStatus.h>
#include <Common/TraceSender.h>
#include <Common/VariableContext.h>
#include <Common/formatReadable.h>
#include <Common/logger_useful.h>
#include <Common/thread_local_rng.h>

#include "config.h"

#if USE_JEMALLOC
#    include <jemalloc/jemalloc.h>

#endif

#include <atomic>
#include <random>
#include <cstdlib>
#include <string>


namespace
{

/// MemoryTracker cannot throw MEMORY_LIMIT_EXCEEDED (either configured memory
/// limit reached or fault injected), in the following cases:
///
/// - when it is explicitly blocked with LockExceptionInThread
///
/// - when there are uncaught exceptions objects in the current thread
///   (to avoid std::terminate())
///
///   NOTE: that since C++11 destructor marked with noexcept by default, and
///   this means that any throw from destructor (that is not marked with
///   noexcept(false)) will cause std::terminate()
bool inline memoryTrackerCanThrow(VariableContext level, bool fault_injection)
{
    return !LockMemoryExceptionInThread::isBlocked(level, fault_injection) && !std::uncaught_exceptions();
}

}

namespace CurrentMetrics
{
    extern const Metric MemoryTrackingUncorrected;
}

namespace DB
{
    namespace ErrorCodes
    {
        extern const int MEMORY_LIMIT_EXCEEDED;
        extern const int LOGICAL_ERROR;
    }
}

namespace
{

inline std::string_view toDescription(OvercommitResult result)
{
    switch (result)
    {
    case OvercommitResult::NONE:
        return "";
    case OvercommitResult::DISABLED:
        return "Memory overcommit isn't used. Waiting time or overcommit denominator are set to zero";
    case OvercommitResult::MEMORY_FREED:
        throw DB::Exception(DB::ErrorCodes::LOGICAL_ERROR, "OvercommitResult::MEMORY_FREED shouldn't be asked for description");
    case OvercommitResult::SELECTED:
        return "Query was selected to stop by OvercommitTracker";
    case OvercommitResult::TIMEOUTED:
        return "Waiting timeout for memory to be freed is reached";
    case OvercommitResult::NOT_ENOUGH_FREED:
        return "Memory overcommit has not freed enough memory";
    }
}

bool shouldTrackAllocation(Float64 probability, void * ptr)
{
#pragma clang diagnostic push
#pragma clang diagnostic ignored "-Wimplicit-const-int-float-conversion"
    return intHash64(uintptr_t(ptr)) < std::numeric_limits<uint64_t>::max() * probability;
#pragma clang diagnostic pop
}

}

void AllocationTrace::onAllocImpl(void * ptr, size_t size) const
{
    if (sample_probability < 1 && !shouldTrackAllocation(sample_probability, ptr))
        return;

    MemoryTrackerBlockerInThread untrack_lock(VariableContext::Global);
    DB::TraceSender::send(DB::TraceType::MemorySample, StackTrace(), {.size = Int64(size), .ptr = ptr});
}

void AllocationTrace::onFreeImpl(void * ptr, size_t size) const
{
    if (sample_probability < 1 && !shouldTrackAllocation(sample_probability, ptr))
        return;

    MemoryTrackerBlockerInThread untrack_lock(VariableContext::Global);
    DB::TraceSender::send(DB::TraceType::MemorySample, StackTrace(), {.size = -Int64(size), .ptr = ptr});
}

namespace ProfileEvents
{
    extern const Event QueryMemoryLimitExceeded;
    extern const Event PageCacheOvercommitResize;
}

using namespace std::chrono_literals;

static constexpr size_t log_peak_memory_usage_every = 1ULL << 30;

MemoryTracker total_memory_tracker(nullptr, VariableContext::Global);
MemoryTracker background_memory_tracker(&total_memory_tracker, VariableContext::User, false);

MemoryTracker::MemoryTracker(VariableContext level_) : parent(&total_memory_tracker), level(level_) {}
MemoryTracker::MemoryTracker(MemoryTracker * parent_, VariableContext level_) : parent(parent_), level(level_) {}

MemoryTracker::MemoryTracker(MemoryTracker * parent_, VariableContext level_, bool log_peak_memory_usage_in_destructor_)
    : parent(parent_), log_peak_memory_usage_in_destructor(log_peak_memory_usage_in_destructor_), level(level_)
{
}

MemoryTracker::~MemoryTracker()
{
    if ((level == VariableContext::Process || level == VariableContext::User) && peak && log_peak_memory_usage_in_destructor)
    {
        try
        {
            logPeakMemoryUsage();
        }
        catch (...) // NOLINT(bugprone-empty-catch)
        {
            /// Exception in Logger, intentionally swallow.
        }
    }
}

void MemoryTracker::logPeakMemoryUsage()
{
    log_peak_memory_usage_in_destructor = false;
    const auto * description = description_ptr.load(std::memory_order_relaxed);
    auto peak_bytes = peak.load(std::memory_order::relaxed);
    if (peak_bytes < 128 * 1024)
        return;
    LOG_DEBUG(
        getLogger("MemoryTracker"),
        "{}{} memory usage: {}.",
        description ? std::string(description) : "",
        description ? " peak" : "Peak",
        ReadableSize(peak_bytes));
}

void MemoryTracker::logMemoryUsage(Int64 current) const
{
    const auto * description = description_ptr.load(std::memory_order_relaxed);
    LOG_DEBUG(
        getLogger("MemoryTracker"),
        "{}{} memory usage: {}.",
        description ? std::string(description) : "",
        description ? " current" : "Current",
        ReadableSize(current));
}

void MemoryTracker::injectFault() const
{
    if (!memoryTrackerCanThrow(level, true))
    {
        LOG_WARNING(getLogger("MemoryTracker"),
                    "Cannot inject fault at specific point. Uncaught exceptions: {}, stack trace:\n{}",
                    std::uncaught_exceptions(), StackTrace().toString());
        return;
    }

    /// Prevent recursion. Exception::ctor -> std::string -> new[] -> MemoryTracker::alloc
    MemoryTrackerBlockerInThread untrack_lock(VariableContext::Global);

    ProfileEvents::increment(ProfileEvents::QueryMemoryLimitExceeded);
    const auto * description = description_ptr.load(std::memory_order_relaxed);
    throw DB::Exception(
        DB::ErrorCodes::MEMORY_LIMIT_EXCEEDED,
        "{}{}: fault injected (at specific point)",
        description ? description : "",
        description ? " memory tracker" : "Memory tracker");
}

void MemoryTracker::debugLogBigAllocationWithoutCheck(Int64 size [[maybe_unused]])
{
    /// Big allocations through allocNoThrow (without checking memory limits) may easily lead to OOM (and it's hard to debug).
    /// Let's find them.
#ifdef DEBUG_OR_SANITIZER_BUILD
    if (size < 0)
        return;

    constexpr Int64 threshold = 16 * 1024 * 1024;   /// The choice is arbitrary (maybe we should decrease it)
    if (size < threshold)
        return;

    MemoryTrackerBlockerInThread blocker(VariableContext::Global);
    LOG_TEST(
        getLogger("MemoryTracker"),
        "Too big allocation ({} bytes) without checking memory limits, "
        "it may lead to OOM. Stack trace: {}",
        size,
        StackTrace().toString());
#else
    /// Avoid trash logging in release builds
#endif
}

AllocationTrace MemoryTracker::allocImpl(Int64 size, bool throw_if_memory_exceeded, MemoryTracker * query_tracker, double _sample_probability)
{
    if (size < 0)
        throw DB::Exception(DB::ErrorCodes::LOGICAL_ERROR, "Negative size ({}) is passed to MemoryTracker. It is a bug.", size);

    if (_sample_probability < 0)
        _sample_probability = sample_probability;

    if (!isSizeOkForSampling(size))
        _sample_probability = 0;

    if (MemoryTrackerBlockerInThread::isBlocked(level))
    {
        if (level == VariableContext::Global)
        {
            /// For global memory tracker always update memory usage.
            amount.fetch_add(size, std::memory_order_relaxed);
            rss.fetch_add(size, std::memory_order_relaxed);

            auto metric_loaded = metric.load(std::memory_order_relaxed);
            if (metric_loaded != CurrentMetrics::end())
                CurrentMetrics::add(metric_loaded, size);
        }

        /// Since the MemoryTrackerBlockerInThread should respect the level, we should go to the next parent.
        if (auto * loaded_next = parent.load(std::memory_order_relaxed))
        {
            MemoryTracker * tracker = level == VariableContext::Process ? this : query_tracker;
            return loaded_next->allocImpl(size, throw_if_memory_exceeded, tracker, _sample_probability);
        }

        return AllocationTrace(_sample_probability);
    }

    /** Using memory_order_relaxed means that if allocations are done simultaneously,
      *  we allow exception about memory limit exceeded to be thrown only on next allocation.
      * So, we allow over-allocations.
      */
    Int64 will_be = size ? size + amount.fetch_add(size, std::memory_order_relaxed) : amount.load(std::memory_order_relaxed);
    Int64 will_be_rss = 0;
    if (level == VariableContext::Global)
        will_be_rss = size ? size + rss.fetch_add(size, std::memory_order_relaxed) : rss.load(std::memory_order_relaxed);

    Int64 current_hard_limit = hard_limit.load(std::memory_order_relaxed);
    Int64 current_profiler_limit = profiler_limit.load(std::memory_order_relaxed);

    bool memory_limit_exceeded_ignored = false;

    bool allocation_traced = false;
    if (unlikely(current_profiler_limit && will_be > current_profiler_limit))
    {
        MemoryTrackerBlockerInThread untrack_lock(VariableContext::Global);
        DB::TraceSender::send(DB::TraceType::Memory, StackTrace(), {.size = size});
        setOrRaiseProfilerLimit((will_be + profiler_step - 1) / profiler_step * profiler_step);
        allocation_traced = true;
    }

    std::bernoulli_distribution fault(fault_probability);
    if (unlikely(fault_probability > 0.0 && fault(thread_local_rng)))
    {
        if (memoryTrackerCanThrow(level, true) && throw_if_memory_exceeded)
        {
            /// Revert
            amount.fetch_sub(size, std::memory_order_relaxed);
            rss.fetch_sub(size, std::memory_order_relaxed);

            /// Prevent recursion. Exception::ctor -> std::string -> new[] -> MemoryTracker::alloc
            MemoryTrackerBlockerInThread untrack_lock(VariableContext::Global);

            ProfileEvents::increment(ProfileEvents::QueryMemoryLimitExceeded);
            const auto * description = description_ptr.load(std::memory_order_relaxed);
            throw DB::Exception(
                DB::ErrorCodes::MEMORY_LIMIT_EXCEEDED,
                "{}{}: fault injected. Would use {} (attempt to allocate chunk of {}), maximum: {}",
                description ? description : "",
                description ? " memory tracker" : "Memory tracker",
                formatReadableSizeWithBinarySuffix(will_be),
                formatReadableSizeWithBinarySuffix(size),
                formatReadableSizeWithBinarySuffix(current_hard_limit));
        }

        memory_limit_exceeded_ignored = true;
        debugLogBigAllocationWithoutCheck(size);
    }

    if (unlikely(
            current_hard_limit && (will_be > current_hard_limit || (level == VariableContext::Global && will_be_rss > current_hard_limit))))
    {
        if (memoryTrackerCanThrow(level, false) && throw_if_memory_exceeded)
        {
            OvercommitResult overcommit_result = OvercommitResult::NONE;

            /// Try to shrink the userspace page cache.
            DB::PageCache * page_cache_ptr = nullptr;
            if (level == VariableContext::Global && will_be_rss > current_hard_limit && ((page_cache_ptr = page_cache.load(std::memory_order_relaxed))))
            {
                ProfileEvents::increment(ProfileEvents::PageCacheOvercommitResize);
                page_cache_ptr->autoResize(will_be_rss, current_hard_limit);
                will_be = amount.load(std::memory_order_relaxed);
                will_be_rss = rss.load(std::memory_order_relaxed);
                if (will_be <= current_hard_limit && will_be_rss <= current_hard_limit)
                    overcommit_result = OvercommitResult::MEMORY_FREED;
            }

            /// If that wasn't enough, try to stop some query.
            OvercommitTracker * overcommit_tracker_ptr;
            if (overcommit_result == OvercommitResult::NONE && ((overcommit_tracker_ptr = overcommit_tracker.load(std::memory_order_relaxed))) && query_tracker != nullptr)
                overcommit_result = overcommit_tracker_ptr->needToStopQuery(query_tracker, size);

            if (overcommit_result != OvercommitResult::MEMORY_FREED)
            {
                bool overcommit_result_ignore
                    = overcommit_result == OvercommitResult::NONE || overcommit_result == OvercommitResult::DISABLED;
                /// Revert
                amount.fetch_sub(size, std::memory_order_relaxed);
                rss.fetch_sub(size, std::memory_order_relaxed);

                /// Prevent recursion. Exception::ctor -> std::string -> new[] -> MemoryTracker::alloc
                MemoryTrackerBlockerInThread untrack_lock(VariableContext::Global);
                ProfileEvents::increment(ProfileEvents::QueryMemoryLimitExceeded);
                const auto * description = description_ptr.load(std::memory_order_relaxed);
                throw DB::Exception(
                    DB::ErrorCodes::MEMORY_LIMIT_EXCEEDED,
                    "{}{} exceeded: "
                    "would use {} (attempt to allocate chunk of {}), current RSS {}{}, maximum: {}."
                    "{}{}",
                    description ? description : "",
                    description ? " memory limit" : "Memory limit",
                    formatReadableSizeWithBinarySuffix(will_be),
<<<<<<< HEAD
                    formatReadableSizeWithBinarySuffix(size),
                    formatReadableSizeWithBinarySuffix(rss.load(std::memory_order_relaxed)),
                    page_cache_ptr ? ", userspace page cache " + formatReadableSizeWithBinarySuffix(page_cache_ptr->sizeInBytes()) : "",
=======
                    size,
                    level == VariableContext::Global ? formatReadableSizeWithBinarySuffix(rss.load(std::memory_order_relaxed)) : "N/A",
>>>>>>> 1ac5c4a6
                    formatReadableSizeWithBinarySuffix(current_hard_limit),
                    overcommit_result_ignore ? "" : " OvercommitTracker decision: ",
                    overcommit_result_ignore ? "" : toDescription(overcommit_result));
            }

            // If OvercommitTracker::needToStopQuery returned false, it guarantees that enough memory is freed.
            // This memory is already counted in variable `amount` in the moment of `will_be` initialization.
            // Now we just need to update value stored in `will_be`, because it should have changed.
            will_be = amount.load(std::memory_order_relaxed);
        }
        else
        {
            memory_limit_exceeded_ignored = true;
            debugLogBigAllocationWithoutCheck(size);
        }
    }

    bool peak_updated = false;
    /// In case of MEMORY_LIMIT_EXCEEDED was ignored, will_be may include
    /// memory of other allocations, that may fail but not reverted yet, and so
    /// updating peak will be inaccurate.
    if (!memory_limit_exceeded_ignored)
    {
        if (throw_if_memory_exceeded)
        {
            /// Prevent recursion. Exception::ctor -> std::string -> new[] -> MemoryTracker::alloc
            MemoryTrackerBlockerInThread untrack_lock(VariableContext::Global);
            bool log_memory_usage = true;
            peak_updated = updatePeak(will_be, log_memory_usage);
        }
        else
        {
            bool log_memory_usage = false;
            peak_updated = updatePeak(will_be, log_memory_usage);
            debugLogBigAllocationWithoutCheck(size);
        }
    }

    auto metric_loaded = metric.load(std::memory_order_relaxed);
    if (metric_loaded != CurrentMetrics::end() && size)
        CurrentMetrics::add(metric_loaded, size);

    if (peak_updated && allocation_traced)
    {
        MemoryTrackerBlockerInThread untrack_lock(VariableContext::Global);
        DB::TraceSender::send(DB::TraceType::MemoryPeak, StackTrace(), {.size = will_be});
    }

    if (auto * loaded_next = parent.load(std::memory_order_relaxed))
    {
        MemoryTracker * tracker = level == VariableContext::Process ? this : query_tracker;
        return loaded_next->allocImpl(size, throw_if_memory_exceeded, tracker, _sample_probability);
    }

    return AllocationTrace(_sample_probability);
}

void MemoryTracker::adjustWithUntrackedMemory(Int64 untracked_memory)
{
    if (untracked_memory > 0)
        std::ignore = allocImpl(untracked_memory, /*throw_if_memory_exceeded*/ false);
    else
        std::ignore = free(-untracked_memory);
}

bool MemoryTracker::updatePeak(Int64 will_be, bool log_memory_usage)
{
    auto peak_old = peak.load(std::memory_order_relaxed);
    if (will_be > peak_old)        /// Races doesn't matter. Could rewrite with CAS, but not worth.
    {
        peak.store(will_be, std::memory_order_relaxed);

        if (log_memory_usage && (level == VariableContext::Process || level == VariableContext::Global)
            && will_be / log_peak_memory_usage_every > peak_old / log_peak_memory_usage_every)
            logMemoryUsage(will_be);

        return true;
    }
    return false;
}

AllocationTrace MemoryTracker::free(Int64 size, double _sample_probability)
{
    if (_sample_probability < 0)
        _sample_probability = sample_probability;

    if (!isSizeOkForSampling(size))
        _sample_probability = 0;

    if (MemoryTrackerBlockerInThread::isBlocked(level))
    {
        if (level == VariableContext::Global)
        {
            /// For global memory tracker always update memory usage.
            amount.fetch_sub(size, std::memory_order_relaxed);
            rss.fetch_sub(size, std::memory_order_relaxed);
            auto metric_loaded = metric.load(std::memory_order_relaxed);
            if (metric_loaded != CurrentMetrics::end())
                CurrentMetrics::sub(metric_loaded, size);
        }

        /// Since the MemoryTrackerBlockerInThread should respect the level, we should go to the next parent.
        if (auto * loaded_next = parent.load(std::memory_order_relaxed))
            return loaded_next->free(size, _sample_probability);

        return AllocationTrace(_sample_probability);
    }

    Int64 accounted_size = size;
    if (level == VariableContext::Global)
    {
        amount.fetch_sub(accounted_size, std::memory_order_relaxed);
        rss.fetch_sub(accounted_size, std::memory_order_relaxed);
    }
    else if (level == VariableContext::Thread)
    {
        /// Could become negative if memory allocated in this thread is freed in another one
        amount.fetch_sub(accounted_size, std::memory_order_relaxed);
    }
    else
    {
        Int64 new_amount = amount.fetch_sub(accounted_size, std::memory_order_relaxed) - accounted_size;

        /** Sometimes, query could free some data, that was allocated outside of query context.
          * Example: cache eviction.
          * To avoid negative memory usage, we "saturate" amount.
          * Memory usage will be calculated with some error.
          * NOTE: The code is not atomic. Not worth to fix.
          */
        if (unlikely(new_amount < 0))
        {
            amount.fetch_sub(new_amount);
            accounted_size += new_amount;
        }
    }
    if (auto * overcommit_tracker_ptr = overcommit_tracker.load(std::memory_order_relaxed))
        overcommit_tracker_ptr->tryContinueQueryExecutionAfterFree(accounted_size);

    /// free should never throw, we can update metric early.
    auto metric_loaded = metric.load(std::memory_order_relaxed);
    if (metric_loaded != CurrentMetrics::end())
        CurrentMetrics::sub(metric_loaded, accounted_size);

    if (auto * loaded_next = parent.load(std::memory_order_relaxed))
        return loaded_next->free(size, _sample_probability);

    return AllocationTrace(_sample_probability);
}


OvercommitRatio MemoryTracker::getOvercommitRatio()
{
    return { amount.load(std::memory_order_relaxed), soft_limit.load(std::memory_order_relaxed) };
}


OvercommitRatio MemoryTracker::getOvercommitRatio(Int64 limit)
{
    return { amount.load(std::memory_order_relaxed), limit };
}


void MemoryTracker::setOvercommitWaitingTime(UInt64 wait_time)
{
    max_wait_time.store(wait_time * 1us, std::memory_order_relaxed);
}


void MemoryTracker::resetCounters()
{
    amount.store(0, std::memory_order_relaxed);
    peak.store(0, std::memory_order_relaxed);
    soft_limit.store(0, std::memory_order_relaxed);
    hard_limit.store(0, std::memory_order_relaxed);
    profiler_limit.store(0, std::memory_order_relaxed);
}


void MemoryTracker::reset()
{
    auto metric_loaded = metric.load(std::memory_order_relaxed);
    if (metric_loaded != CurrentMetrics::end())
        CurrentMetrics::sub(metric_loaded, amount.load(std::memory_order_relaxed));

    resetCounters();
}


void MemoryTracker::updateRSS(Int64 rss_)
{
    total_memory_tracker.rss.store(rss_, std::memory_order_relaxed);
}

void MemoryTracker::updateAllocated(Int64 allocated_, bool log_change)
{
    Int64 new_amount = allocated_;
    if (log_change)
        LOG_INFO(
            getLogger("MemoryTracker"),
            "Correcting the value of global memory tracker from {} to {}",
            ReadableSize(total_memory_tracker.amount.load(std::memory_order_relaxed)),
            ReadableSize(allocated_));

    auto current_amount = total_memory_tracker.amount.exchange(new_amount, std::memory_order_relaxed);
    total_memory_tracker.uncorrected_amount += (current_amount - total_memory_tracker.last_corrected_amount);
    total_memory_tracker.last_corrected_amount = new_amount;
    CurrentMetrics::set(CurrentMetrics::MemoryTrackingUncorrected, total_memory_tracker.uncorrected_amount);

    auto metric_loaded = total_memory_tracker.metric.load(std::memory_order_relaxed);
    if (metric_loaded != CurrentMetrics::end())
        CurrentMetrics::set(metric_loaded, new_amount);

    bool log_memory_usage = true;
    total_memory_tracker.updatePeak(new_amount, log_memory_usage);
}

void MemoryTracker::setSoftLimit(Int64 value)
{
    soft_limit.store(value, std::memory_order_relaxed);
}


void MemoryTracker::setHardLimit(Int64 value)
{
    hard_limit.store(value, std::memory_order_relaxed);
}


void MemoryTracker::setOrRaiseHardLimit(Int64 value)
{
    /// This is just atomic set to maximum.
    Int64 old_value = hard_limit.load(std::memory_order_relaxed);
    while ((value == 0 || old_value < value) && !hard_limit.compare_exchange_weak(old_value, value))
        ;
}


void MemoryTracker::setOrRaiseProfilerLimit(Int64 value)
{
    Int64 old_value = profiler_limit.load(std::memory_order_relaxed);
    while ((value == 0 || old_value < value) && !profiler_limit.compare_exchange_weak(old_value, value))
        ;
}

double MemoryTracker::getSampleProbability(UInt64 size)
{
    if (sample_probability >= 0)
    {
        if (!isSizeOkForSampling(size))
            return 0;
        return sample_probability;
    }

    if (auto * loaded_next = parent.load(std::memory_order_relaxed))
        return loaded_next->getSampleProbability(size);

    return 0;
}

bool MemoryTracker::isSizeOkForSampling(UInt64 size) const
{
    /// We can avoid comparison min_allocation_size_bytes with zero, because we cannot have 0 bytes allocation/deallocation
    return ((max_allocation_size_bytes == 0 || size <= max_allocation_size_bytes) && size >= min_allocation_size_bytes);
}

void MemoryTracker::setParent(MemoryTracker * elem)
{
    /// Untracked memory shouldn't be accounted to a query or a user if it was allocated before the thread was attached
    /// to a query thread group or a user group, because this memory will be (🤞) freed outside of these scopes.
    if (level == VariableContext::Thread && DB::current_thread)
        DB::current_thread->flushUntrackedMemory();

    parent.store(elem, std::memory_order_relaxed);
}

bool canEnqueueBackgroundTask()
{
    auto limit = background_memory_tracker.getSoftLimit();
    auto amount = background_memory_tracker.get();
    return limit == 0 || amount < limit;
}<|MERGE_RESOLUTION|>--- conflicted
+++ resolved
@@ -352,14 +352,9 @@
                     description ? description : "",
                     description ? " memory limit" : "Memory limit",
                     formatReadableSizeWithBinarySuffix(will_be),
-<<<<<<< HEAD
                     formatReadableSizeWithBinarySuffix(size),
-                    formatReadableSizeWithBinarySuffix(rss.load(std::memory_order_relaxed)),
-                    page_cache_ptr ? ", userspace page cache " + formatReadableSizeWithBinarySuffix(page_cache_ptr->sizeInBytes()) : "",
-=======
-                    size,
                     level == VariableContext::Global ? formatReadableSizeWithBinarySuffix(rss.load(std::memory_order_relaxed)) : "N/A",
->>>>>>> 1ac5c4a6
+                    (level == VariableContext::Global && page_cache_ptr) ? ", userspace page cache " + formatReadableSizeWithBinarySuffix(page_cache_ptr->sizeInBytes()) : "",
                     formatReadableSizeWithBinarySuffix(current_hard_limit),
                     overcommit_result_ignore ? "" : " OvercommitTracker decision: ",
                     overcommit_result_ignore ? "" : toDescription(overcommit_result));
