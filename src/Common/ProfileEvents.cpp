#include <Common/ProfileEvents.h>
#include <Common/CurrentThread.h>
#include <Common/TraceSender.h>


// clang-format off
/// Available events. Add something here as you wish.
/// If the event is generic (i.e. not server specific)
/// it should be also added to src/Coordination/KeeperConstant.cpp
#define APPLY_FOR_BUILTIN_EVENTS(M) \
    M(Query, "Number of queries to be interpreted and potentially executed. Does not include queries that failed to parse or were rejected due to AST size limits, quota limits or limits on the number of simultaneously running queries. May include internal queries initiated by ClickHouse itself. Does not count subqueries.", ValueType::Number) \
    M(SelectQuery, "Same as Query, but only for SELECT queries.", ValueType::Number) \
    M(InsertQuery, "Same as Query, but only for INSERT queries.", ValueType::Number) \
    M(InitialQuery, "Same as Query, but only counts initial queries (see is_initial_query).", ValueType::Number)\
    M(QueriesWithSubqueries, "Count queries with all subqueries", ValueType::Number) \
    M(SelectQueriesWithSubqueries, "Count SELECT queries with all subqueries", ValueType::Number) \
    M(InsertQueriesWithSubqueries, "Count INSERT queries with all subqueries", ValueType::Number) \
    M(SelectQueriesWithPrimaryKeyUsage, "Count SELECT queries which use the primary key to evaluate the WHERE condition", ValueType::Number) \
    M(AsyncInsertQuery, "Same as InsertQuery, but only for asynchronous INSERT queries.", ValueType::Number) \
    M(AsyncInsertBytes, "Data size in bytes of asynchronous INSERT queries.", ValueType::Bytes) \
    M(AsyncInsertRows, "Number of rows inserted by asynchronous INSERT queries.", ValueType::Number) \
    M(AsyncInsertCacheHits, "Number of times a duplicate hash id has been found in asynchronous INSERT hash id cache.", ValueType::Number) \
    M(FailedQuery, "Number of failed queries.", ValueType::Number) \
    M(FailedSelectQuery, "Same as FailedQuery, but only for SELECT queries.", ValueType::Number) \
    M(FailedInsertQuery, "Same as FailedQuery, but only for INSERT queries.", ValueType::Number) \
    M(FailedAsyncInsertQuery, "Number of failed ASYNC INSERT queries.", ValueType::Number) \
    M(QueryTimeMicroseconds, "Total time of all queries.", ValueType::Microseconds) \
    M(SelectQueryTimeMicroseconds, "Total time of SELECT queries.", ValueType::Microseconds) \
    M(InsertQueryTimeMicroseconds, "Total time of INSERT queries.", ValueType::Microseconds) \
    M(OtherQueryTimeMicroseconds, "Total time of queries that are not SELECT or INSERT.", ValueType::Microseconds) \
    M(FileOpen, "Number of files opened.", ValueType::Number) \
    M(Seek, "Number of times the 'lseek' function was called.", ValueType::Number) \
    M(ReadBufferFromFileDescriptorRead, "Number of reads (read/pread) from a file descriptor. Does not include sockets.", ValueType::Number) \
    M(ReadBufferFromFileDescriptorReadFailed, "Number of times the read (read/pread) from a file descriptor have failed.", ValueType::Number) \
    M(ReadBufferFromFileDescriptorReadBytes, "Number of bytes read from file descriptors. If the file is compressed, this will show the compressed data size.", ValueType::Bytes) \
    M(WriteBufferFromFileDescriptorWrite, "Number of writes (write/pwrite) to a file descriptor. Does not include sockets.", ValueType::Number) \
    M(WriteBufferFromFileDescriptorWriteFailed, "Number of times the write (write/pwrite) to a file descriptor have failed.", ValueType::Number) \
    M(WriteBufferFromFileDescriptorWriteBytes, "Number of bytes written to file descriptors. If the file is compressed, this will show compressed data size.", ValueType::Bytes) \
    M(FileSync, "Number of times the F_FULLFSYNC/fsync/fdatasync function was called for files.", ValueType::Number) \
    M(DirectorySync, "Number of times the F_FULLFSYNC/fsync/fdatasync function was called for directories.", ValueType::Number) \
    M(FileSyncElapsedMicroseconds, "Total time spent waiting for F_FULLFSYNC/fsync/fdatasync syscall for files.", ValueType::Microseconds) \
    M(DirectorySyncElapsedMicroseconds, "Total time spent waiting for F_FULLFSYNC/fsync/fdatasync syscall for directories.", ValueType::Microseconds) \
    M(ReadCompressedBytes, "Number of bytes (the number of bytes before decompression) read from compressed sources (files, network).", ValueType::Bytes) \
    M(CompressedReadBufferBlocks, "Number of compressed blocks (the blocks of data that are compressed independent of each other) read from compressed sources (files, network).", ValueType::Number) \
    M(CompressedReadBufferBytes, "Number of uncompressed bytes (the number of bytes after decompression) read from compressed sources (files, network).", ValueType::Bytes) \
    M(CompressedReadBufferChecksumDoesntMatch, "Number of times the compressed block checksum did not match.", ValueType::Number) \
    M(CompressedReadBufferChecksumDoesntMatchSingleBitMismatch, "Number of times a compressed block checksum mismatch was caused by a single-bit difference.", ValueType::Number) \
    M(CompressedReadBufferChecksumDoesntMatchMicroseconds, "Total time spent detecting bit-flips due to compressed block checksum mismatches.", ValueType::Microseconds) \
    M(UncompressedCacheHits, "Number of times a block of data has been found in the uncompressed cache (and decompression was avoided).", ValueType::Number) \
    M(UncompressedCacheMisses, "Number of times a block of data has not been found in the uncompressed cache (and required decompression).", ValueType::Number) \
    M(UncompressedCacheWeightLost, "Number of bytes evicted from the uncompressed cache.", ValueType::Bytes) \
    M(MMappedFileCacheHits, "Number of times a file has been found in the MMap cache (for the 'mmap' read_method), so we didn't have to mmap it again.", ValueType::Number) \
    M(MMappedFileCacheMisses, "Number of times a file has not been found in the MMap cache (for the 'mmap' read_method), so we had to mmap it again.", ValueType::Number) \
    M(OpenedFileCacheHits, "Number of times a file has been found in the opened file cache, so we didn't have to open it again.", ValueType::Number) \
    M(OpenedFileCacheMisses, "Number of times a file has been found in the opened file cache, so we had to open it again.", ValueType::Number) \
    M(OpenedFileCacheMicroseconds, "Amount of time spent executing OpenedFileCache methods.", ValueType::Microseconds) \
    M(AIOWrite, "Number of writes with Linux or FreeBSD AIO interface", ValueType::Number) \
    M(AIOWriteBytes, "Number of bytes written with Linux or FreeBSD AIO interface", ValueType::Bytes) \
    M(AIORead, "Number of reads with Linux or FreeBSD AIO interface", ValueType::Number) \
    M(AIOReadBytes, "Number of bytes read with Linux or FreeBSD AIO interface", ValueType::Bytes) \
    M(IOBufferAllocs, "Number of allocations of IO buffers (for ReadBuffer/WriteBuffer).", ValueType::Number) \
    M(IOBufferAllocBytes, "Number of bytes allocated for IO buffers (for ReadBuffer/WriteBuffer).", ValueType::Bytes) \
    M(ArenaAllocChunks, "Number of chunks allocated for memory Arena (used for GROUP BY and similar operations)", ValueType::Number) \
    M(ArenaAllocBytes, "Number of bytes allocated for memory Arena (used for GROUP BY and similar operations)", ValueType::Bytes) \
    M(FunctionExecute, "Number of SQL ordinary function calls (SQL functions are called on per-block basis, so this number represents the number of blocks).", ValueType::Number) \
    M(TableFunctionExecute, "Number of table function calls.", ValueType::Number) \
    M(DefaultImplementationForNullsRows, "Number of rows processed by default implementation for nulls in function execution", ValueType::Number) \
    M(DefaultImplementationForNullsRowsWithNulls, "Number of rows which contain null values processed by default implementation for nulls in function execution", ValueType::Number) \
    M(MarkCacheHits, "Number of times an entry has been found in the mark cache, so we didn't have to load a mark file.", ValueType::Number) \
    M(MarkCacheMisses, "Number of times an entry has not been found in the mark cache, so we had to load a mark file in memory, which is a costly operation, adding to query latency.", ValueType::Number) \
    M(PrimaryIndexCacheHits, "Number of times an entry has been found in the primary index cache, so we didn't have to load a index file.", ValueType::Number) \
    M(PrimaryIndexCacheMisses, "Number of times an entry has not been found in the primary index cache, so we had to load a index file in memory, which is a costly operation, adding to query latency.", ValueType::Number) \
    M(SkippingIndexCacheHits, "Number of times an index granule has been found in the skipping index cache.", ValueType::Number) \
    M(SkippingIndexCacheMisses, "Number of times an index granule has not been found in the skipping index cache and had to be read from disk.", ValueType::Number) \
    M(SkippingIndexCacheWeightLost, "Approximate number of bytes evicted from the secondary index cache.", ValueType::Number) \
    M(QueryCacheHits, "Number of times a query result has been found in the query cache (and query computation was avoided). Only updated for SELECT queries with SETTING use_query_cache = 1.", ValueType::Number) \
    M(QueryCacheMisses, "Number of times a query result has not been found in the query cache (and required query computation). Only updated for SELECT queries with SETTING use_query_cache = 1.", ValueType::Number) \
<<<<<<< HEAD
    M(DataLakeMetadataCacheHits, "Number of times an index granule has been found in the datalake metadata cache.", ValueType::Number) \
    M(DataLakeMetadataCacheMisses, "Number of times an datalake meta has not been found in the datalake metadata cache and had to be read from (remote) disk.", ValueType::Number) \
    M(DataLakeMetadataCacheWeightLost, "Approximate number of bytes evicted from the datalake metadata cache.", ValueType::Number) \
=======
    M(QueryConditionCacheHits, "Number of times an entry has been found in the query condition cache (and reading of marks can be skipped). Only updated for SELECT queries with SETTING use_query_condition_cache = 1.", ValueType::Number) \
    M(QueryConditionCacheMisses, "Number of times an entry has not been found in the query condition cache (and reading of mark cannot be skipped). Only updated for SELECT queries with SETTING use_query_condition_cache = 1.", ValueType::Number) \
>>>>>>> d3349cca
    /* Each page cache chunk access increments exactly one of the following 5 PageCacheChunk* counters. */ \
    /* Something like hit rate: (PageCacheChunkShared + PageCacheChunkDataHits) / [sum of all 5]. */ \
    M(PageCacheChunkMisses, "Number of times a chunk has not been found in the userspace page cache.", ValueType::Number) \
    M(PageCacheChunkShared, "Number of times a chunk has been found in the userspace page cache, already in use by another thread.", ValueType::Number) \
    M(PageCacheChunkDataHits, "Number of times a chunk has been found in the userspace page cache, not in use, with all pages intact.", ValueType::Number) \
    M(PageCacheChunkDataPartialHits, "Number of times a chunk has been found in the userspace page cache, not in use, but some of its pages were evicted by the OS.", ValueType::Number) \
    M(PageCacheChunkDataMisses, "Number of times a chunk has been found in the userspace page cache, not in use, but all its pages were evicted by the OS.", ValueType::Number) \
    M(PageCacheBytesUnpinnedRoundedToPages, "Total size of populated pages in chunks that became evictable in PageCache. Rounded up to whole pages.", ValueType::Number) \
    M(PageCacheBytesUnpinnedRoundedToHugePages, "See PageCacheBytesUnpinnedRoundedToPages, but rounded to huge pages. Use the ratio between the two as a measure of memory waste from using huge pages.", ValueType::Number) \
    M(CreatedReadBufferOrdinary, "Number of times ordinary read buffer was created for reading data (while choosing among other read methods).", ValueType::Number) \
    M(CreatedReadBufferDirectIO, "Number of times a read buffer with O_DIRECT was created for reading data (while choosing among other read methods).", ValueType::Number) \
    M(CreatedReadBufferDirectIOFailed, "Number of times a read buffer with O_DIRECT was attempted to be created for reading data (while choosing among other read methods), but the OS did not allow it (due to lack of filesystem support or other reasons) and we fallen back to the ordinary reading method.", ValueType::Number) \
    M(CreatedReadBufferMMap, "Number of times a read buffer using 'mmap' was created for reading data (while choosing among other read methods).", ValueType::Number) \
    M(CreatedReadBufferMMapFailed, "Number of times a read buffer with 'mmap' was attempted to be created for reading data (while choosing among other read methods), but the OS did not allow it (due to lack of filesystem support or other reasons) and we fallen back to the ordinary reading method.", ValueType::Number) \
    M(DiskReadElapsedMicroseconds, "Total time spent waiting for read syscall. This include reads from page cache.", ValueType::Microseconds) \
    M(DiskWriteElapsedMicroseconds, "Total time spent waiting for write syscall. This include writes to page cache.", ValueType::Microseconds) \
    M(NetworkReceiveElapsedMicroseconds, "Total time spent waiting for data to receive or receiving data from network. Only ClickHouse-related network interaction is included, not by 3rd party libraries.", ValueType::Microseconds) \
    M(NetworkSendElapsedMicroseconds, "Total time spent waiting for data to send to network or sending data to network. Only ClickHouse-related network interaction is included, not by 3rd party libraries.", ValueType::Microseconds) \
    M(NetworkReceiveBytes, "Total number of bytes received from network. Only ClickHouse-related network interaction is included, not by 3rd party libraries.", ValueType::Bytes) \
    M(NetworkSendBytes, "Total number of bytes send to network. Only ClickHouse-related network interaction is included, not by 3rd party libraries.", ValueType::Bytes) \
    \
    M(GlobalThreadPoolExpansions, "Counts the total number of times new threads have been added to the global thread pool. This metric indicates the frequency of expansions in the global thread pool to accommodate increased processing demands.", ValueType::Number) \
    M(GlobalThreadPoolShrinks, "Counts the total number of times the global thread pool has shrunk by removing threads. This occurs when the number of idle threads exceeds max_thread_pool_free_size, indicating adjustments in the global thread pool size in response to decreased thread utilization.", ValueType::Number) \
    M(GlobalThreadPoolThreadCreationMicroseconds, "Total time spent waiting for new threads to start.", ValueType::Microseconds) \
    M(GlobalThreadPoolLockWaitMicroseconds, "Total time threads have spent waiting for locks in the global thread pool.", ValueType::Microseconds) \
    M(GlobalThreadPoolJobs, "Counts the number of jobs that have been pushed to the global thread pool.", ValueType::Number) \
    M(GlobalThreadPoolJobWaitTimeMicroseconds, "Measures the elapsed time from when a job is scheduled in the thread pool to when it is picked up for execution by a worker thread. This metric helps identify delays in job processing, indicating the responsiveness of the thread pool to new tasks.", ValueType::Microseconds) \
    M(LocalThreadPoolExpansions, "Counts the total number of times threads have been borrowed from the global thread pool to expand local thread pools.", ValueType::Number) \
    M(LocalThreadPoolShrinks, "Counts the total number of times threads have been returned to the global thread pool from local thread pools.", ValueType::Number) \
    M(LocalThreadPoolThreadCreationMicroseconds, "Total time local thread pools have spent waiting to borrow a thread from the global pool.", ValueType::Microseconds) \
    M(LocalThreadPoolLockWaitMicroseconds, "Total time threads have spent waiting for locks in the local thread pools.", ValueType::Microseconds) \
    M(LocalThreadPoolJobs, "Counts the number of jobs that have been pushed to the local thread pools.", ValueType::Microseconds) \
    M(LocalThreadPoolBusyMicroseconds, "Total time threads have spent executing the actual work.", ValueType::Microseconds) \
    M(LocalThreadPoolJobWaitTimeMicroseconds, "Measures the elapsed time from when a job is scheduled in the thread pool to when it is picked up for execution by a worker thread. This metric helps identify delays in job processing, indicating the responsiveness of the thread pool to new tasks.", ValueType::Microseconds) \
    \
    M(DiskS3GetRequestThrottlerCount, "Number of DiskS3 GET and SELECT requests passed through throttler.", ValueType::Number) \
    M(DiskS3GetRequestThrottlerSleepMicroseconds, "Total time a query was sleeping to conform DiskS3 GET and SELECT request throttling.", ValueType::Microseconds) \
    M(DiskS3PutRequestThrottlerCount, "Number of DiskS3 PUT, COPY, POST and LIST requests passed through throttler.", ValueType::Number) \
    M(DiskS3PutRequestThrottlerSleepMicroseconds, "Total time a query was sleeping to conform DiskS3 PUT, COPY, POST and LIST request throttling.", ValueType::Microseconds) \
    M(S3GetRequestThrottlerCount, "Number of S3 GET and SELECT requests passed through throttler.", ValueType::Number) \
    M(S3GetRequestThrottlerSleepMicroseconds, "Total time a query was sleeping to conform S3 GET and SELECT request throttling.", ValueType::Microseconds) \
    M(S3PutRequestThrottlerCount, "Number of S3 PUT, COPY, POST and LIST requests passed through throttler.", ValueType::Number) \
    M(S3PutRequestThrottlerSleepMicroseconds, "Total time a query was sleeping to conform S3 PUT, COPY, POST and LIST request throttling.", ValueType::Microseconds) \
    M(RemoteReadThrottlerBytes, "Bytes passed through 'max_remote_read_network_bandwidth_for_server'/'max_remote_read_network_bandwidth' throttler.", ValueType::Bytes) \
    M(RemoteReadThrottlerSleepMicroseconds, "Total time a query was sleeping to conform 'max_remote_read_network_bandwidth_for_server'/'max_remote_read_network_bandwidth' throttling.", ValueType::Microseconds) \
    M(RemoteWriteThrottlerBytes, "Bytes passed through 'max_remote_write_network_bandwidth_for_server'/'max_remote_write_network_bandwidth' throttler.", ValueType::Bytes) \
    M(RemoteWriteThrottlerSleepMicroseconds, "Total time a query was sleeping to conform 'max_remote_write_network_bandwidth_for_server'/'max_remote_write_network_bandwidth' throttling.", ValueType::Microseconds) \
    M(LocalReadThrottlerBytes, "Bytes passed through 'max_local_read_bandwidth_for_server'/'max_local_read_bandwidth' throttler.", ValueType::Bytes) \
    M(LocalReadThrottlerSleepMicroseconds, "Total time a query was sleeping to conform 'max_local_read_bandwidth_for_server'/'max_local_read_bandwidth' throttling.", ValueType::Microseconds) \
    M(LocalWriteThrottlerBytes, "Bytes passed through 'max_local_write_bandwidth_for_server'/'max_local_write_bandwidth' throttler.", ValueType::Bytes) \
    M(LocalWriteThrottlerSleepMicroseconds, "Total time a query was sleeping to conform 'max_local_write_bandwidth_for_server'/'max_local_write_bandwidth' throttling.", ValueType::Microseconds) \
    M(ThrottlerSleepMicroseconds, "Total time a query was sleeping to conform all throttling settings.", ValueType::Microseconds) \
    M(ReadTasksWithAppliedMutationsOnFly, "Total number of parts for which there was any mutation applied on fly", ValueType::Number) \
    M(MutationsAppliedOnFlyInAllReadTasks, "The sum of number of applied mutations on-fly for part among all read parts", ValueType::Number) \
    \
    M(SchedulerIOReadRequests, "Resource requests passed through scheduler for IO reads.", ValueType::Number) \
    M(SchedulerIOReadBytes, "Bytes passed through scheduler for IO reads.", ValueType::Bytes) \
    M(SchedulerIOReadWaitMicroseconds, "Total time a query was waiting on resource requests for IO reads.", ValueType::Microseconds) \
    M(SchedulerIOWriteRequests, "Resource requests passed through scheduler for IO writes.", ValueType::Number) \
    M(SchedulerIOWriteBytes, "Bytes passed through scheduler for IO writes.", ValueType::Bytes) \
    M(SchedulerIOWriteWaitMicroseconds, "Total time a query was waiting on resource requests for IO writes.", ValueType::Microseconds) \
    \
    M(QueryMaskingRulesMatch, "Number of times query masking rules was successfully matched.", ValueType::Number) \
    \
    M(ReplicatedPartFetches, "Number of times a data part was downloaded from replica of a ReplicatedMergeTree table.", ValueType::Number) \
    M(ReplicatedPartFailedFetches, "Number of times a data part was failed to download from replica of a ReplicatedMergeTree table.", ValueType::Number) \
    M(ObsoleteReplicatedParts, "Number of times a data part was covered by another data part that has been fetched from a replica (so, we have marked a covered data part as obsolete and no longer needed).", ValueType::Number) \
    M(ReplicatedPartMerges, "Number of times data parts of ReplicatedMergeTree tables were successfully merged.", ValueType::Number) \
    M(ReplicatedPartFetchesOfMerged, "Number of times we prefer to download already merged part from replica of ReplicatedMergeTree table instead of performing a merge ourself (usually we prefer doing a merge ourself to save network traffic). This happens when we have not all source parts to perform a merge or when the data part is old enough.", ValueType::Number) \
    M(ReplicatedPartMutations, "Number of times data parts of ReplicatedMergeTree tables were successfully mutated.", ValueType::Number) \
    M(ReplicatedPartChecks, "Number of times we had to perform advanced search for a data part on replicas or to clarify the need of an existing data part.", ValueType::Number) \
    M(ReplicatedPartChecksFailed, "Number of times the advanced search for a data part on replicas did not give result or when unexpected part has been found and moved away.", ValueType::Number) \
    M(ReplicatedDataLoss, "Number of times a data part that we wanted doesn't exist on any replica (even on replicas that are offline right now). That data parts are definitely lost. This is normal due to asynchronous replication (if quorum inserts were not enabled), when the replica on which the data part was written was failed and when it became online after fail it doesn't contain that data part.", ValueType::Number) \
    M(ReplicatedCoveredPartsInZooKeeperOnStart, "For debugging purposes. Number of parts in ZooKeeper that have a covering part, but doesn't exist on disk. Checked on server start.", ValueType::Number) \
    \
    M(InsertedRows, "Number of rows INSERTed to all tables.", ValueType::Number) \
    M(InsertedBytes, "Number of bytes (uncompressed; for columns as they stored in memory) INSERTed to all tables.", ValueType::Bytes) \
    M(DelayedInserts, "Number of times the INSERT of a block to a MergeTree table was throttled due to high number of active data parts for partition.", ValueType::Number) \
    M(RejectedInserts, "Number of times the INSERT of a block to a MergeTree table was rejected with 'Too many parts' exception due to high number of active data parts for partition.", ValueType::Number) \
    M(DelayedInsertsMilliseconds, "Total number of milliseconds spent while the INSERT of a block to a MergeTree table was throttled due to high number of active data parts for partition.", ValueType::Milliseconds) \
    M(DelayedMutations, "Number of times the mutation of a MergeTree table was throttled due to high number of unfinished mutations for table.", ValueType::Number) \
    M(RejectedMutations, "Number of times the mutation of a MergeTree table was rejected with 'Too many mutations' exception due to high number of unfinished mutations for table.", ValueType::Number) \
    M(DelayedMutationsMilliseconds, "Total number of milliseconds spent while the mutation of a MergeTree table was throttled due to high number of unfinished mutations for table.", ValueType::Milliseconds) \
    M(DistributedDelayedInserts, "Number of times the INSERT of a block to a Distributed table was throttled due to high number of pending bytes.", ValueType::Number) \
    M(DistributedRejectedInserts, "Number of times the INSERT of a block to a Distributed table was rejected with 'Too many bytes' exception due to high number of pending bytes.", ValueType::Number) \
    M(DistributedDelayedInsertsMilliseconds, "Total number of milliseconds spent while the INSERT of a block to a Distributed table was throttled due to high number of pending bytes.", ValueType::Milliseconds) \
    M(DuplicatedInsertedBlocks, "Number of times the INSERTed block to a ReplicatedMergeTree table was deduplicated.", ValueType::Number) \
    \
    M(ZooKeeperInit, "Number of times connection with ZooKeeper has been established.", ValueType::Number) \
    M(ZooKeeperTransactions, "Number of ZooKeeper operations, which include both read and write operations as well as multi-transactions.", ValueType::Number) \
    M(ZooKeeperList, "Number of 'list' (getChildren) requests to ZooKeeper.", ValueType::Number) \
    M(ZooKeeperCreate, "Number of 'create' requests to ZooKeeper.", ValueType::Number) \
    M(ZooKeeperRemove, "Number of 'remove' requests to ZooKeeper.", ValueType::Number) \
    M(ZooKeeperExists, "Number of 'exists' requests to ZooKeeper.", ValueType::Number) \
    M(ZooKeeperGet, "Number of 'get' requests to ZooKeeper.", ValueType::Number) \
    M(ZooKeeperSet, "Number of 'set' requests to ZooKeeper.", ValueType::Number) \
    M(ZooKeeperMulti, "Number of 'multi' requests to ZooKeeper (compound transactions).", ValueType::Number) \
    M(ZooKeeperCheck, "Number of 'check' requests to ZooKeeper. Usually they don't make sense in isolation, only as part of a complex transaction.", ValueType::Number) \
    M(ZooKeeperSync, "Number of 'sync' requests to ZooKeeper. These requests are rarely needed or usable.", ValueType::Number) \
    M(ZooKeeperReconfig, "Number of 'reconfig' requests to ZooKeeper.", ValueType::Number) \
    M(ZooKeeperClose, "Number of times connection with ZooKeeper has been closed voluntary.", ValueType::Number) \
    M(ZooKeeperWatchResponse, "Number of times watch notification has been received from ZooKeeper.", ValueType::Number) \
    M(ZooKeeperUserExceptions, "Number of exceptions while working with ZooKeeper related to the data (no node, bad version or similar).", ValueType::Number) \
    M(ZooKeeperHardwareExceptions, "Number of exceptions while working with ZooKeeper related to network (connection loss or similar).", ValueType::Number) \
    M(ZooKeeperOtherExceptions, "Number of exceptions while working with ZooKeeper other than ZooKeeperUserExceptions and ZooKeeperHardwareExceptions.", ValueType::Number) \
    M(ZooKeeperWaitMicroseconds, "Number of microseconds spent waiting for responses from ZooKeeper after creating a request, summed across all the requesting threads.", ValueType::Microseconds) \
    M(ZooKeeperBytesSent, "Number of bytes send over network while communicating with ZooKeeper.", ValueType::Bytes) \
    M(ZooKeeperBytesReceived, "Number of bytes received over network while communicating with ZooKeeper.", ValueType::Bytes) \
    \
    M(DistributedConnectionTries, "Total count of distributed connection attempts.", ValueType::Number) \
    M(DistributedConnectionUsable, "Total count of successful distributed connections to a usable server (with required table, but maybe stale).", ValueType::Number) \
    M(DistributedConnectionFailTry, "Total count when distributed connection fails with retry.", ValueType::Number) \
    M(DistributedConnectionMissingTable, "Number of times we rejected a replica from a distributed query, because it did not contain a table needed for the query.", ValueType::Number) \
    M(DistributedConnectionStaleReplica, "Number of times we rejected a replica from a distributed query, because some table needed for a query had replication lag higher than the configured threshold.", ValueType::Number) \
    M(DistributedConnectionSkipReadOnlyReplica, "Number of replicas skipped during INSERT into Distributed table due to replicas being read-only", ValueType::Number) \
    M(DistributedConnectionFailAtAll, "Total count when distributed connection fails after all retries finished.", ValueType::Number) \
    \
    M(HedgedRequestsChangeReplica, "Total count when timeout for changing replica expired in hedged requests.", ValueType::Number) \
    M(SuspendSendingQueryToShard, "Total count when sending query to shard was suspended when async_query_sending_for_remote is enabled.", ValueType::Number) \
    \
    M(CompileFunction, "Number of times a compilation of generated LLVM code (to create fused function for complex expressions) was initiated.", ValueType::Number) \
    M(CompiledFunctionExecute, "Number of times a compiled function was executed.", ValueType::Number) \
    M(CompileExpressionsMicroseconds, "Total time spent for compilation of expressions to LLVM code.", ValueType::Microseconds) \
    M(CompileExpressionsBytes, "Number of bytes used for expressions compilation.", ValueType::Bytes) \
    \
    M(ExecuteShellCommand, "Number of shell command executions.", ValueType::Number) \
    \
    M(ExternalProcessingCompressedBytesTotal, "Number of compressed bytes written by external processing (sorting/aggragating/joining)", ValueType::Bytes) \
    M(ExternalProcessingUncompressedBytesTotal, "Amount of data (uncompressed, before compression) written by external processing (sorting/aggragating/joining)", ValueType::Bytes) \
    M(ExternalProcessingFilesTotal, "Number of files used by external processing (sorting/aggragating/joining)", ValueType::Number) \
    M(ExternalSortWritePart, "Number of times a temporary file was written to disk for sorting in external memory.", ValueType::Number) \
    M(ExternalSortMerge, "Number of times temporary files were merged for sorting in external memory.", ValueType::Number) \
    M(ExternalSortCompressedBytes, "Number of compressed bytes written for sorting in external memory.", ValueType::Bytes) \
    M(ExternalSortUncompressedBytes, "Amount of data (uncompressed, before compression) written for sorting in external memory.", ValueType::Bytes) \
    M(ExternalAggregationWritePart, "Number of times a temporary file was written to disk for aggregation in external memory.", ValueType::Number) \
    M(ExternalAggregationMerge, "Number of times temporary files were merged for aggregation in external memory.", ValueType::Number) \
    M(ExternalAggregationCompressedBytes, "Number of bytes written to disk for aggregation in external memory.", ValueType::Bytes) \
    M(ExternalAggregationUncompressedBytes, "Amount of data (uncompressed, before compression) written to disk for aggregation in external memory.", ValueType::Bytes) \
    M(ExternalJoinWritePart, "Number of times a temporary file was written to disk for JOIN in external memory.", ValueType::Number) \
    M(ExternalJoinMerge, "Number of times temporary files were merged for JOIN in external memory.", ValueType::Number) \
    M(ExternalJoinCompressedBytes, "Number of compressed bytes written for JOIN in external memory.", ValueType::Bytes) \
    M(ExternalJoinUncompressedBytes, "Amount of data (uncompressed, before compression) written for JOIN in external memory.", ValueType::Bytes) \
    \
    M(IcebergPartitionPrunnedFiles, "Number of skipped files during Iceberg partition pruning", ValueType::Number) \
    M(JoinBuildTableRowCount, "Total number of rows in the build table for a JOIN operation.", ValueType::Number) \
    M(JoinProbeTableRowCount, "Total number of rows in the probe table for a JOIN operation.", ValueType::Number) \
    M(JoinResultRowCount, "Total number of rows in the result of a JOIN operation.", ValueType::Number) \
    \
    M(SlowRead, "Number of reads from a file that were slow. This indicate system overload. Thresholds are controlled by read_backoff_* settings.", ValueType::Number) \
    M(ReadBackoff, "Number of times the number of query processing threads was lowered due to slow reads.", ValueType::Number) \
    \
    M(ReplicaPartialShutdown, "How many times Replicated table has to deinitialize its state due to session expiration in ZooKeeper. The state is reinitialized every time when ZooKeeper is available again.", ValueType::Number) \
    \
    M(SelectedParts, "Number of data parts selected to read from a MergeTree table.", ValueType::Number) \
    M(SelectedPartsTotal, "Number of total data parts before selecting which ones to read from a MergeTree table.", ValueType::Number) \
    M(SelectedRanges, "Number of (non-adjacent) ranges in all data parts selected to read from a MergeTree table.", ValueType::Number) \
    M(SelectedMarks, "Number of marks (index granules) selected to read from a MergeTree table.", ValueType::Number) \
    M(SelectedMarksTotal, "Number of total marks (index granules) before selecting which ones to read from a MergeTree table.", ValueType::Number) \
    M(SelectedRows, "Number of rows SELECTed from all tables.", ValueType::Number) \
    M(SelectedBytes, "Number of bytes (uncompressed; for columns as they stored in memory) SELECTed from all tables.", ValueType::Bytes) \
    M(RowsReadByMainReader, "Number of rows read from MergeTree tables by the main reader (after PREWHERE step).", ValueType::Number) \
    M(RowsReadByPrewhereReaders, "Number of rows read from MergeTree tables (in total) by prewhere readers.", ValueType::Number) \
    M(LoadedDataParts, "Number of data parts loaded by MergeTree tables during initialization.", ValueType::Number) \
    M(LoadedDataPartsMicroseconds, "Microseconds spent by MergeTree tables for loading data parts during initialization.", ValueType::Microseconds) \
    \
    M(WaitMarksLoadMicroseconds, "Time spent loading marks", ValueType::Microseconds) \
    M(BackgroundLoadingMarksTasks, "Number of background tasks for loading marks", ValueType::Number) \
    M(LoadingMarksTasksCanceled, "Number of times background tasks for loading marks were canceled", ValueType::Number) \
    M(LoadedMarksFiles, "Number of mark files loaded.", ValueType::Number) \
    M(LoadedMarksCount, "Number of marks loaded (total across columns).", ValueType::Number) \
    M(LoadedMarksMemoryBytes, "Size of in-memory representations of loaded marks.", ValueType::Bytes) \
    M(LoadedPrimaryIndexFiles, "Number of primary index files loaded.", ValueType::Number) \
    M(LoadedPrimaryIndexRows, "Number of rows of primary key loaded.", ValueType::Number) \
    M(LoadedPrimaryIndexBytes, "Number of rows of primary key loaded.", ValueType::Bytes) \
    \
    M(Merge, "Number of launched background merges.", ValueType::Number) \
    M(MergeSourceParts, "Number of source parts scheduled for merges.", ValueType::Number) \
    M(MergedRows, "Rows read for background merges. This is the number of rows before merge.", ValueType::Number) \
    M(MergedColumns, "Number of columns merged during the horizontal stage of merges.", ValueType::Number) \
    M(GatheredColumns, "Number of columns gathered during the vertical stage of merges.", ValueType::Number) \
    M(MergedUncompressedBytes, "Uncompressed bytes (for columns as they stored in memory) that was read for background merges. This is the number before merge.", ValueType::Bytes) \
    M(MergeTotalMilliseconds, "Total time spent for background merges", ValueType::Milliseconds) \
    M(MergeExecuteMilliseconds, "Total busy time spent for execution of background merges", ValueType::Milliseconds) \
    M(MergeHorizontalStageTotalMilliseconds, "Total time spent for horizontal stage of background merges", ValueType::Milliseconds) \
    M(MergeHorizontalStageExecuteMilliseconds, "Total busy time spent for execution of horizontal stage of background merges", ValueType::Milliseconds) \
    M(MergeVerticalStageTotalMilliseconds, "Total time spent for vertical stage of background merges", ValueType::Milliseconds) \
    M(MergeVerticalStageExecuteMilliseconds, "Total busy time spent for execution of vertical stage of background merges", ValueType::Milliseconds) \
    M(MergeProjectionStageTotalMilliseconds, "Total time spent for projection stage of background merges", ValueType::Milliseconds) \
    M(MergeProjectionStageExecuteMilliseconds, "Total busy time spent for execution of projection stage of background merges", ValueType::Milliseconds) \
    M(MergePrewarmStageTotalMilliseconds, "Total time spent for prewarm stage of background merges", ValueType::Milliseconds) \
    M(MergePrewarmStageExecuteMilliseconds, "Total busy time spent for execution of prewarm stage of background merges", ValueType::Milliseconds) \
    \
    M(MergingSortedMilliseconds, "Total time spent while merging sorted columns", ValueType::Milliseconds) \
    M(AggregatingSortedMilliseconds, "Total time spent while aggregating sorted columns", ValueType::Milliseconds) \
    M(CollapsingSortedMilliseconds, "Total time spent while collapsing sorted columns", ValueType::Milliseconds) \
    M(ReplacingSortedMilliseconds, "Total time spent while replacing sorted columns", ValueType::Milliseconds) \
    M(SummingSortedMilliseconds, "Total time spent while summing sorted columns", ValueType::Milliseconds) \
    M(VersionedCollapsingSortedMilliseconds, "Total time spent while version collapsing sorted columns", ValueType::Milliseconds) \
    M(GatheringColumnMilliseconds, "Total time spent while gathering columns for vertical merge", ValueType::Milliseconds) \
    \
    M(MutationTotalParts, "Number of total parts for which mutations tried to be applied", ValueType::Number) \
    M(MutationUntouchedParts, "Number of total parts for which mutations tried to be applied but which was completely skipped according to predicate", ValueType::Number) \
    M(MutatedRows, "Rows read for mutations. This is the number of rows before mutation", ValueType::Number) \
    M(MutatedUncompressedBytes, "Uncompressed bytes (for columns as they stored in memory) that was read for mutations. This is the number before mutation.", ValueType::Bytes) \
    M(MutationTotalMilliseconds, "Total time spent for mutations.", ValueType::Milliseconds) \
    M(MutationExecuteMilliseconds, "Total busy time spent for execution of mutations.", ValueType::Milliseconds) \
    M(MutationAllPartColumns, "Number of times when task to mutate all columns in part was created", ValueType::Number) \
    M(MutationSomePartColumns, "Number of times when task to mutate some columns in part was created", ValueType::Number) \
    M(MutateTaskProjectionsCalculationMicroseconds, "Time spent calculating projections in mutations", ValueType::Microseconds) \
    \
    M(MergeTreeDataWriterRows, "Number of rows INSERTed to MergeTree tables.", ValueType::Number) \
    M(MergeTreeDataWriterUncompressedBytes, "Uncompressed bytes (for columns as they stored in memory) INSERTed to MergeTree tables.", ValueType::Bytes) \
    M(MergeTreeDataWriterCompressedBytes, "Bytes written to filesystem for data INSERTed to MergeTree tables.", ValueType::Bytes) \
    M(MergeTreeDataWriterBlocks, "Number of blocks INSERTed to MergeTree tables. Each block forms a data part of level zero.", ValueType::Number) \
    M(MergeTreeDataWriterBlocksAlreadySorted, "Number of blocks INSERTed to MergeTree tables that appeared to be already sorted.", ValueType::Number) \
    \
    M(MergeTreeDataWriterSkipIndicesCalculationMicroseconds, "Time spent calculating skip indices", ValueType::Microseconds) \
    M(MergeTreeDataWriterStatisticsCalculationMicroseconds, "Time spent calculating statistics", ValueType::Microseconds) \
    M(MergeTreeDataWriterSortingBlocksMicroseconds, "Time spent sorting blocks", ValueType::Microseconds) \
    M(MergeTreeDataWriterMergingBlocksMicroseconds, "Time spent merging input blocks (for special MergeTree engines)", ValueType::Microseconds) \
    M(MergeTreeDataWriterProjectionsCalculationMicroseconds, "Time spent calculating projections", ValueType::Microseconds) \
    M(MergeTreeDataProjectionWriterSortingBlocksMicroseconds, "Time spent sorting blocks (for projection it might be a key different from table's sorting key)", ValueType::Microseconds) \
    M(MergeTreeDataProjectionWriterMergingBlocksMicroseconds, "Time spent merging blocks", ValueType::Microseconds) \
    \
    M(InsertedWideParts, "Number of parts inserted in Wide format.", ValueType::Number) \
    M(InsertedCompactParts, "Number of parts inserted in Compact format.", ValueType::Number) \
    M(MergedIntoWideParts, "Number of parts merged into Wide format.", ValueType::Number) \
    M(MergedIntoCompactParts, "Number of parts merged into Compact format.", ValueType::Number) \
    \
    M(MergeTreeDataProjectionWriterRows, "Number of rows INSERTed to MergeTree tables projection.", ValueType::Number) \
    M(MergeTreeDataProjectionWriterUncompressedBytes, "Uncompressed bytes (for columns as they stored in memory) INSERTed to MergeTree tables projection.", ValueType::Bytes) \
    M(MergeTreeDataProjectionWriterCompressedBytes, "Bytes written to filesystem for data INSERTed to MergeTree tables projection.", ValueType::Bytes) \
    M(MergeTreeDataProjectionWriterBlocks, "Number of blocks INSERTed to MergeTree tables projection. Each block forms a data part of level zero.", ValueType::Number) \
    M(MergeTreeDataProjectionWriterBlocksAlreadySorted, "Number of blocks INSERTed to MergeTree tables projection that appeared to be already sorted.", ValueType::Number) \
    \
    M(CannotRemoveEphemeralNode, "Number of times an error happened while trying to remove ephemeral node. This is not an issue, because our implementation of ZooKeeper library guarantee that the session will expire and the node will be removed.", ValueType::Number) \
    \
    M(RegexpWithMultipleNeedlesCreated, "Regular expressions with multiple needles (VectorScan library) compiled.", ValueType::Number) \
    M(RegexpWithMultipleNeedlesGlobalCacheHit, "Number of times we fetched compiled regular expression with multiple needles (VectorScan library) from the global cache.", ValueType::Number) \
    M(RegexpWithMultipleNeedlesGlobalCacheMiss, "Number of times we failed to fetch compiled regular expression with multiple needles (VectorScan library) from the global cache.", ValueType::Number) \
    M(RegexpLocalCacheHit, "Number of times we fetched compiled regular expression from a local cache.", ValueType::Number) \
    M(RegexpLocalCacheMiss, "Number of times we failed to fetch compiled regular expression from a local cache.", ValueType::Number) \
    \
    M(ContextLock, "Number of times the lock of Context was acquired or tried to acquire. This is global lock.", ValueType::Number) \
    M(ContextLockWaitMicroseconds, "Context lock wait time in microseconds", ValueType::Microseconds) \
    \
    M(StorageBufferFlush, "Number of times a buffer in a 'Buffer' table was flushed.", ValueType::Number) \
    M(StorageBufferErrorOnFlush, "Number of times a buffer in the 'Buffer' table has not been able to flush due to error writing in the destination table.", ValueType::Number) \
    M(StorageBufferPassedAllMinThresholds, "Number of times a criteria on min thresholds has been reached to flush a buffer in a 'Buffer' table.", ValueType::Number) \
    M(StorageBufferPassedTimeMaxThreshold, "Number of times a criteria on max time threshold has been reached to flush a buffer in a 'Buffer' table.", ValueType::Number) \
    M(StorageBufferPassedRowsMaxThreshold, "Number of times a criteria on max rows threshold has been reached to flush a buffer in a 'Buffer' table.", ValueType::Number) \
    M(StorageBufferPassedBytesMaxThreshold, "Number of times a criteria on max bytes threshold has been reached to flush a buffer in a 'Buffer' table.", ValueType::Number) \
    M(StorageBufferPassedTimeFlushThreshold, "Number of times background-only flush threshold on time has been reached to flush a buffer in a 'Buffer' table. This is expert-only metric. If you read this and you are not an expert, stop reading.", ValueType::Number) \
    M(StorageBufferPassedRowsFlushThreshold, "Number of times background-only flush threshold on rows has been reached to flush a buffer in a 'Buffer' table. This is expert-only metric. If you read this and you are not an expert, stop reading.", ValueType::Number) \
    M(StorageBufferPassedBytesFlushThreshold, "Number of times background-only flush threshold on bytes has been reached to flush a buffer in a 'Buffer' table. This is expert-only metric. If you read this and you are not an expert, stop reading.", ValueType::Number) \
    M(StorageBufferLayerLockReadersWaitMilliseconds, "Time for waiting for Buffer layer during reading.", ValueType::Milliseconds) \
    M(StorageBufferLayerLockWritersWaitMilliseconds, "Time for waiting free Buffer layer to write to (can be used to tune Buffer layers).", ValueType::Milliseconds) \
    \
    M(SystemLogErrorOnFlush, "Number of times any of the system logs have failed to flush to the corresponding system table. Attempts to flush are repeated.", ValueType::Number) \
    \
    M(DictCacheKeysRequested, "Number of keys requested from the data source for the dictionaries of 'cache' types.", ValueType::Number) \
    M(DictCacheKeysRequestedMiss, "Number of keys requested from the data source for dictionaries of 'cache' types but not found in the data source.", ValueType::Number) \
    M(DictCacheKeysRequestedFound, "Number of keys requested from the data source for dictionaries of 'cache' types and found in the data source.", ValueType::Number) \
    M(DictCacheKeysExpired, "Number of keys looked up in the dictionaries of 'cache' types and found in the cache but they were obsolete.", ValueType::Number) \
    M(DictCacheKeysNotFound, "Number of keys looked up in the dictionaries of 'cache' types and not found.", ValueType::Number) \
    M(DictCacheKeysHit, "Number of keys looked up in the dictionaries of 'cache' types and found in the cache.", ValueType::Number) \
    M(DictCacheRequestTimeNs, "Number of nanoseconds spend in querying the external data sources for the dictionaries of 'cache' types.", ValueType::Nanoseconds) \
    M(DictCacheRequests, "Number of bulk requests to the external data sources for the dictionaries of 'cache' types.", ValueType::Number) \
    M(DictCacheLockWriteNs, "Number of nanoseconds spend in waiting for write lock to update the data for the dictionaries of 'cache' types.", ValueType::Nanoseconds) \
    M(DictCacheLockReadNs, "Number of nanoseconds spend in waiting for read lock to lookup the data for the dictionaries of 'cache' types.", ValueType::Nanoseconds) \
    \
    M(DistributedSyncInsertionTimeoutExceeded, "A timeout has exceeded while waiting for shards during synchronous insertion into a Distributed table (with 'distributed_foreground_insert' = 1)", ValueType::Number) \
    M(DistributedAsyncInsertionFailures, "Number of failures for asynchronous insertion into a Distributed table (with 'distributed_foreground_insert' = 0)", ValueType::Number) \
    M(DataAfterMergeDiffersFromReplica, R"(
Number of times data after merge is not byte-identical to the data on another replicas. There could be several reasons:
1. Using newer version of compression library after server update.
2. Using another compression method.
3. Non-deterministic compression algorithm (highly unlikely).
4. Non-deterministic merge algorithm due to logical error in code.
5. Data corruption in memory due to bug in code.
6. Data corruption in memory due to hardware issue.
7. Manual modification of source data after server startup.
8. Manual modification of checksums stored in ZooKeeper.
9. Part format related settings like 'enable_mixed_granularity_parts' are different on different replicas.
The server successfully detected this situation and will download merged part from the replica to force the byte-identical result.
)", ValueType::Number) \
    M(DataAfterMutationDiffersFromReplica, "Number of times data after mutation is not byte-identical to the data on other replicas. In addition to the reasons described in 'DataAfterMergeDiffersFromReplica', it is also possible due to non-deterministic mutation.", ValueType::Number) \
    M(PolygonsAddedToPool, "A polygon has been added to the cache (pool) for the 'pointInPolygon' function.", ValueType::Number) \
    M(PolygonsInPoolAllocatedBytes, "The number of bytes for polygons added to the cache (pool) for the 'pointInPolygon' function.", ValueType::Bytes) \
    \
    M(USearchAddCount, "Number of vectors added to usearch indexes.", ValueType::Number) \
    M(USearchAddVisitedMembers, "Number of nodes visited when adding vectors to usearch indexes.", ValueType::Number) \
    M(USearchAddComputedDistances, "Number of times distance was computed when adding vectors to usearch indexes.", ValueType::Number) \
    M(USearchSearchCount, "Number of search operations performed in usearch indexes.", ValueType::Number) \
    M(USearchSearchVisitedMembers, "Number of nodes visited when searching in usearch indexes.", ValueType::Number) \
    M(USearchSearchComputedDistances, "Number of times distance was computed when searching usearch indexes.", ValueType::Number) \
    \
    M(RWLockAcquiredReadLocks, "Number of times a read lock was acquired (in a heavy RWLock).", ValueType::Number) \
    M(RWLockAcquiredWriteLocks, "Number of times a write lock was acquired (in a heavy RWLock).", ValueType::Number) \
    M(RWLockReadersWaitMilliseconds, "Total time spent waiting for a read lock to be acquired (in a heavy RWLock).", ValueType::Milliseconds) \
    M(RWLockWritersWaitMilliseconds, "Total time spent waiting for a write lock to be acquired (in a heavy RWLock).", ValueType::Milliseconds) \
    M(DNSError, "Total count of errors in DNS resolution", ValueType::Number) \
    M(PartsLockHoldMicroseconds, "Total time spent holding data parts lock in MergeTree tables", ValueType::Microseconds) \
    M(PartsLockWaitMicroseconds, "Total time spent waiting for data parts lock in MergeTree tables", ValueType::Microseconds) \
    \
    M(RealTimeMicroseconds, "Total (wall clock) time spent in processing (queries and other tasks) threads (note that this is a sum).", ValueType::Microseconds) \
    M(UserTimeMicroseconds, "Total time spent in processing (queries and other tasks) threads executing CPU instructions in user mode. This includes time CPU pipeline was stalled due to main memory access, cache misses, branch mispredictions, hyper-threading, etc.", ValueType::Microseconds) \
    M(SystemTimeMicroseconds, "Total time spent in processing (queries and other tasks) threads executing CPU instructions in OS kernel mode. This is time spent in syscalls, excluding waiting time during blocking syscalls.", ValueType::Microseconds) \
    M(MemoryOvercommitWaitTimeMicroseconds, "Total time spent in waiting for memory to be freed in OvercommitTracker.", ValueType::Microseconds) \
    M(MemoryAllocatorPurge, "Total number of times memory allocator purge was requested", ValueType::Number) \
    M(MemoryAllocatorPurgeTimeMicroseconds, "Total number of times memory allocator purge was requested", ValueType::Microseconds) \
    M(SoftPageFaults, "The number of soft page faults in query execution threads. Soft page fault usually means a miss in the memory allocator cache, which requires a new memory mapping from the OS and subsequent allocation of a page of physical memory.", ValueType::Number) \
    M(HardPageFaults, "The number of hard page faults in query execution threads. High values indicate either that you forgot to turn off swap on your server, or eviction of memory pages of the ClickHouse binary during very high memory pressure, or successful usage of the 'mmap' read method for the tables data.", ValueType::Number) \
    \
    M(OSIOWaitMicroseconds, "Total time a thread spent waiting for a result of IO operation, from the OS point of view. This is real IO that doesn't include page cache.", ValueType::Microseconds) \
    M(OSCPUWaitMicroseconds, "Total time a thread was ready for execution but waiting to be scheduled by OS, from the OS point of view.", ValueType::Microseconds) \
    M(OSCPUVirtualTimeMicroseconds, "CPU time spent seen by OS. Does not include involuntary waits due to virtualization.", ValueType::Microseconds) \
    M(OSReadBytes, "Number of bytes read from disks or block devices. Doesn't include bytes read from page cache. May include excessive data due to block size, readahead, etc.", ValueType::Bytes) \
    M(OSWriteBytes, "Number of bytes written to disks or block devices. Doesn't include bytes that are in page cache dirty pages. May not include data that was written by OS asynchronously.", ValueType::Bytes) \
    M(OSReadChars, "Number of bytes read from filesystem, including page cache.", ValueType::Bytes) \
    M(OSWriteChars, "Number of bytes written to filesystem, including page cache.", ValueType::Bytes) \
    \
    M(ParallelReplicasHandleRequestMicroseconds, "Time spent processing requests for marks from replicas", ValueType::Microseconds) \
    M(ParallelReplicasHandleAnnouncementMicroseconds, "Time spent processing replicas announcements", ValueType::Microseconds) \
    M(ParallelReplicasAnnouncementMicroseconds, "Time spent to send an announcement", ValueType::Microseconds) \
    M(ParallelReplicasReadRequestMicroseconds, "Time spent for read requests", ValueType::Microseconds) \
    \
    M(ParallelReplicasReadAssignedMarks, "Sum across all replicas of how many of scheduled marks were assigned by consistent hash", ValueType::Number) \
    M(ParallelReplicasReadUnassignedMarks, "Sum across all replicas of how many unassigned marks were scheduled", ValueType::Number) \
    M(ParallelReplicasReadAssignedForStealingMarks, "Sum across all replicas of how many of scheduled marks were assigned for stealing by consistent hash", ValueType::Number) \
    M(ParallelReplicasReadMarks, "How many marks were read by the given replica", ValueType::Number) \
    \
    M(ParallelReplicasStealingByHashMicroseconds, "Time spent collecting segments meant for stealing by hash", ValueType::Microseconds) \
    M(ParallelReplicasProcessingPartsMicroseconds, "Time spent processing data parts", ValueType::Microseconds) \
    M(ParallelReplicasStealingLeftoversMicroseconds, "Time spent collecting orphaned segments", ValueType::Microseconds) \
    M(ParallelReplicasCollectingOwnedSegmentsMicroseconds, "Time spent collecting segments meant by hash", ValueType::Microseconds) \
    M(ParallelReplicasNumRequests, "Number of requests to the initiator.", ValueType::Number) \
    M(ParallelReplicasDeniedRequests, "Number of completely denied requests to the initiator", ValueType::Number) \
    M(CacheWarmerBytesDownloaded, "Amount of data fetched into filesystem cache by dedicated background threads.", ValueType::Bytes) \
    M(CacheWarmerDataPartsDownloaded, "Number of data parts that were fully fetched by CacheWarmer.", ValueType::Number) \
    M(IgnoredColdParts, "See setting ignore_cold_parts_seconds. Number of times read queries ignored very new parts that weren't pulled into cache by CacheWarmer yet.", ValueType::Number) \
    M(PreferredWarmedUnmergedParts, "See setting prefer_warmed_unmerged_parts_seconds. Number of times read queries used outdated pre-merge parts that are in cache instead of merged part that wasn't pulled into cache by CacheWarmer yet.", ValueType::Number) \
    \
    M(PerfCPUCycles, "Total cycles. Be wary of what happens during CPU frequency scaling.", ValueType::Number) \
    M(PerfInstructions, "Retired instructions. Be careful, these can be affected by various issues, most notably hardware interrupt counts.", ValueType::Number) \
    M(PerfCacheReferences, "Cache accesses. Usually, this indicates Last Level Cache accesses, but this may vary depending on your CPU. This may include prefetches and coherency messages; again this depends on the design of your CPU.", ValueType::Number) \
    M(PerfCacheMisses, "Cache misses. Usually this indicates Last Level Cache misses; this is intended to be used in conjunction with the PERFCOUNTHWCACHEREFERENCES event to calculate cache miss rates.", ValueType::Number) \
    M(PerfBranchInstructions, "Retired branch instructions. Prior to Linux 2.6.35, this used the wrong event on AMD processors.", ValueType::Number) \
    M(PerfBranchMisses, "Mispredicted branch instructions.", ValueType::Number) \
    M(PerfBusCycles, "Bus cycles, which can be different from total cycles.", ValueType::Number) \
    M(PerfStalledCyclesFrontend, "Stalled cycles during issue.", ValueType::Number) \
    M(PerfStalledCyclesBackend, "Stalled cycles during retirement.", ValueType::Number) \
    M(PerfRefCPUCycles, "Total cycles; not affected by CPU frequency scaling.", ValueType::Number) \
    \
    M(PerfCPUClock, "The CPU clock, a high-resolution per-CPU timer", ValueType::Number) \
    M(PerfTaskClock, "A clock count specific to the task that is running", ValueType::Number) \
    M(PerfContextSwitches, "Number of context switches", ValueType::Number) \
    M(PerfCPUMigrations, "Number of times the process has migrated to a new CPU", ValueType::Number) \
    M(PerfAlignmentFaults, "Number of alignment faults. These happen when unaligned memory accesses happen; the kernel can handle these but it reduces performance. This happens only on some architectures (never on x86).", ValueType::Number) \
    M(PerfEmulationFaults, "Number of emulation faults. The kernel sometimes traps on unimplemented instructions and emulates them for user space. This can negatively impact performance.", ValueType::Number) \
    M(PerfMinEnabledTime, "For all events, minimum time that an event was enabled. Used to track event multiplexing influence", ValueType::Number) \
    M(PerfMinEnabledRunningTime, "Running time for event with minimum enabled time. Used to track the amount of event multiplexing", ValueType::Number) \
    M(PerfDataTLBReferences, "Data TLB references", ValueType::Number) \
    M(PerfDataTLBMisses, "Data TLB misses", ValueType::Number) \
    M(PerfInstructionTLBReferences, "Instruction TLB references", ValueType::Number) \
    M(PerfInstructionTLBMisses, "Instruction TLB misses", ValueType::Number) \
    M(PerfLocalMemoryReferences, "Local NUMA node memory reads", ValueType::Number) \
    M(PerfLocalMemoryMisses, "Local NUMA node memory read misses", ValueType::Number) \
    \
    M(CannotWriteToWriteBufferDiscard, "Number of stack traces dropped by query profiler or signal handler because pipe is full or cannot write to pipe.", ValueType::Number) \
    M(QueryProfilerSignalOverruns, "Number of times we drop processing of a query profiler signal due to overrun plus the number of signals that OS has not delivered due to overrun.", ValueType::Number) \
    M(QueryProfilerConcurrencyOverruns, "Number of times we drop processing of a query profiler signal due to too many concurrent query profilers in other threads, which may indicate overload.", ValueType::Number) \
    M(QueryProfilerRuns, "Number of times QueryProfiler had been run.", ValueType::Number) \
    M(QueryProfilerErrors, "Invalid memory accesses during asynchronous stack unwinding.", ValueType::Number) \
    \
    M(CreatedLogEntryForMerge, "Successfully created log entry to merge parts in ReplicatedMergeTree.", ValueType::Number) \
    M(NotCreatedLogEntryForMerge, "Log entry to merge parts in ReplicatedMergeTree is not created due to concurrent log update by another replica.", ValueType::Number) \
    M(CreatedLogEntryForMutation, "Successfully created log entry to mutate parts in ReplicatedMergeTree.", ValueType::Number) \
    M(NotCreatedLogEntryForMutation, "Log entry to mutate parts in ReplicatedMergeTree is not created due to concurrent log update by another replica.", ValueType::Number) \
    \
    M(S3ReadMicroseconds, "Time of GET and HEAD requests to S3 storage.", ValueType::Microseconds) \
    M(S3ReadRequestsCount, "Number of GET and HEAD requests to S3 storage.", ValueType::Number) \
    M(S3ReadRequestsErrors, "Number of non-throttling errors in GET and HEAD requests to S3 storage.", ValueType::Number) \
    M(S3ReadRequestsThrottling, "Number of 429 and 503 errors in GET and HEAD requests to S3 storage.", ValueType::Number) \
    M(S3ReadRequestsRedirects, "Number of redirects in GET and HEAD requests to S3 storage.", ValueType::Number) \
    \
    M(S3WriteMicroseconds, "Time of POST, DELETE, PUT and PATCH requests to S3 storage.", ValueType::Microseconds) \
    M(S3WriteRequestsCount, "Number of POST, DELETE, PUT and PATCH requests to S3 storage.", ValueType::Number) \
    M(S3WriteRequestsErrors, "Number of non-throttling errors in POST, DELETE, PUT and PATCH requests to S3 storage.", ValueType::Number) \
    M(S3WriteRequestsThrottling, "Number of 429 and 503 errors in POST, DELETE, PUT and PATCH requests to S3 storage.", ValueType::Number) \
    M(S3WriteRequestsRedirects, "Number of redirects in POST, DELETE, PUT and PATCH requests to S3 storage.", ValueType::Number) \
    \
    M(DiskS3ReadMicroseconds, "Time of GET and HEAD requests to DiskS3 storage.", ValueType::Microseconds) \
    M(DiskS3ReadRequestsCount, "Number of GET and HEAD requests to DiskS3 storage.", ValueType::Number) \
    M(DiskS3ReadRequestsErrors, "Number of non-throttling errors in GET and HEAD requests to DiskS3 storage.", ValueType::Number) \
    M(DiskS3ReadRequestsThrottling, "Number of 429 and 503 errors in GET and HEAD requests to DiskS3 storage.", ValueType::Number) \
    M(DiskS3ReadRequestsRedirects, "Number of redirects in GET and HEAD requests to DiskS3 storage.", ValueType::Number) \
    \
    M(DiskS3WriteMicroseconds, "Time of POST, DELETE, PUT and PATCH requests to DiskS3 storage.", ValueType::Microseconds) \
    M(DiskS3WriteRequestsCount, "Number of POST, DELETE, PUT and PATCH requests to DiskS3 storage.", ValueType::Number) \
    M(DiskS3WriteRequestsErrors, "Number of non-throttling errors in POST, DELETE, PUT and PATCH requests to DiskS3 storage.", ValueType::Number) \
    M(DiskS3WriteRequestsThrottling, "Number of 429 and 503 errors in POST, DELETE, PUT and PATCH requests to DiskS3 storage.", ValueType::Number) \
    M(DiskS3WriteRequestsRedirects, "Number of redirects in POST, DELETE, PUT and PATCH requests to DiskS3 storage.", ValueType::Number) \
    \
    M(S3DeleteObjects, "Number of S3 API DeleteObject(s) calls.", ValueType::Number) \
    M(S3CopyObject, "Number of S3 API CopyObject calls.", ValueType::Number) \
    M(S3ListObjects, "Number of S3 API ListObjects calls.", ValueType::Number) \
    M(S3HeadObject,  "Number of S3 API HeadObject calls.", ValueType::Number) \
    M(S3GetObjectAttributes, "Number of S3 API GetObjectAttributes calls.", ValueType::Number) \
    M(S3CreateMultipartUpload, "Number of S3 API CreateMultipartUpload calls.", ValueType::Number) \
    M(S3UploadPartCopy, "Number of S3 API UploadPartCopy calls.", ValueType::Number) \
    M(S3UploadPart, "Number of S3 API UploadPart calls.", ValueType::Number) \
    M(S3AbortMultipartUpload, "Number of S3 API AbortMultipartUpload calls.", ValueType::Number) \
    M(S3CompleteMultipartUpload, "Number of S3 API CompleteMultipartUpload calls.", ValueType::Number) \
    M(S3PutObject, "Number of S3 API PutObject calls.", ValueType::Number) \
    M(S3GetObject, "Number of S3 API GetObject calls.", ValueType::Number) \
    \
    M(DiskS3DeleteObjects, "Number of DiskS3 API DeleteObject(s) calls.", ValueType::Number) \
    M(DiskS3CopyObject, "Number of DiskS3 API CopyObject calls.", ValueType::Number) \
    M(DiskS3ListObjects, "Number of DiskS3 API ListObjects calls.", ValueType::Number) \
    M(DiskS3HeadObject,  "Number of DiskS3 API HeadObject calls.", ValueType::Number) \
    M(DiskS3GetObjectAttributes, "Number of DiskS3 API GetObjectAttributes calls.", ValueType::Number) \
    M(DiskS3CreateMultipartUpload, "Number of DiskS3 API CreateMultipartUpload calls.", ValueType::Number) \
    M(DiskS3UploadPartCopy, "Number of DiskS3 API UploadPartCopy calls.", ValueType::Number) \
    M(DiskS3UploadPart, "Number of DiskS3 API UploadPart calls.", ValueType::Number) \
    M(DiskS3AbortMultipartUpload, "Number of DiskS3 API AbortMultipartUpload calls.", ValueType::Number) \
    M(DiskS3CompleteMultipartUpload, "Number of DiskS3 API CompleteMultipartUpload calls.", ValueType::Number) \
    M(DiskS3PutObject, "Number of DiskS3 API PutObject calls.", ValueType::Number) \
    M(DiskS3GetObject, "Number of DiskS3 API GetObject calls.", ValueType::Number) \
    \
    M(DiskPlainRewritableAzureDirectoryCreated, "Number of directories created by the 'plain_rewritable' metadata storage for AzureObjectStorage.", ValueType::Number) \
    M(DiskPlainRewritableAzureDirectoryRemoved, "Number of directories removed by the 'plain_rewritable' metadata storage for AzureObjectStorage.", ValueType::Number) \
    M(DiskPlainRewritableLocalDirectoryCreated, "Number of directories created by the 'plain_rewritable' metadata storage for LocalObjectStorage.", ValueType::Number) \
    M(DiskPlainRewritableLocalDirectoryRemoved, "Number of directories removed by the 'plain_rewritable' metadata storage for LocalObjectStorage.", ValueType::Number) \
    M(DiskPlainRewritableS3DirectoryCreated, "Number of directories created by the 'plain_rewritable' metadata storage for S3ObjectStorage.", ValueType::Number) \
    M(DiskPlainRewritableS3DirectoryRemoved, "Number of directories removed by the 'plain_rewritable' metadata storage for S3ObjectStorage.", ValueType::Number) \
    \
    M(S3Clients, "Number of created S3 clients.", ValueType::Number) \
    M(TinyS3Clients, "Number of S3 clients copies which reuse an existing auth provider from another client.", ValueType::Number) \
    \
    M(EngineFileLikeReadFiles, "Number of files read in table engines working with files (like File/S3/URL/HDFS).", ValueType::Number) \
    \
    M(ReadBufferFromS3Microseconds, "Time spent on reading from S3.", ValueType::Microseconds) \
    M(ReadBufferFromS3InitMicroseconds, "Time spent initializing connection to S3.", ValueType::Microseconds) \
    M(ReadBufferFromS3Bytes, "Bytes read from S3.", ValueType::Bytes) \
    M(ReadBufferFromS3RequestsErrors, "Number of exceptions while reading from S3.", ValueType::Number) \
    \
    M(WriteBufferFromS3Microseconds, "Time spent on writing to S3.", ValueType::Microseconds) \
    M(WriteBufferFromS3Bytes, "Bytes written to S3.", ValueType::Bytes) \
    M(WriteBufferFromS3RequestsErrors, "Number of exceptions while writing to S3.", ValueType::Number) \
    M(WriteBufferFromS3WaitInflightLimitMicroseconds, "Time spent on waiting while some of the current requests are done when its number reached the limit defined by s3_max_inflight_parts_for_one_file.", ValueType::Microseconds) \
    M(QueryMemoryLimitExceeded, "Number of times when memory limit exceeded for query.", ValueType::Number) \
    \
    M(AzureGetObject, "Number of Azure API GetObject calls.", ValueType::Number) \
    M(AzureUpload, "Number of Azure blob storage API Upload calls", ValueType::Number) \
    M(AzureStageBlock, "Number of Azure blob storage API StageBlock calls", ValueType::Number) \
    M(AzureCommitBlockList, "Number of Azure blob storage API CommitBlockList calls", ValueType::Number) \
    M(AzureCopyObject, "Number of Azure blob storage API CopyObject calls", ValueType::Number) \
    M(AzureDeleteObjects, "Number of Azure blob storage API DeleteObject(s) calls.", ValueType::Number) \
    M(AzureListObjects, "Number of Azure blob storage API ListObjects calls.", ValueType::Number) \
    M(AzureGetProperties, "Number of Azure blob storage API GetProperties calls.", ValueType::Number) \
    M(AzureCreateContainer, "Number of Azure blob storage API CreateContainer calls.", ValueType::Number) \
    \
    M(DiskAzureGetObject, "Number of Disk Azure API GetObject calls.", ValueType::Number) \
    M(DiskAzureUpload, "Number of Disk Azure blob storage API Upload calls", ValueType::Number) \
    M(DiskAzureStageBlock, "Number of Disk Azure blob storage API StageBlock calls", ValueType::Number) \
    M(DiskAzureCommitBlockList, "Number of Disk Azure blob storage API CommitBlockList calls", ValueType::Number) \
    M(DiskAzureCopyObject, "Number of Disk Azure blob storage API CopyObject calls", ValueType::Number) \
    M(DiskAzureListObjects, "Number of Disk Azure blob storage API ListObjects calls.", ValueType::Number) \
    M(DiskAzureDeleteObjects, "Number of Azure blob storage API DeleteObject(s) calls.", ValueType::Number) \
    M(DiskAzureGetProperties, "Number of Disk Azure blob storage API GetProperties calls.", ValueType::Number) \
    M(DiskAzureCreateContainer, "Number of Disk Azure blob storage API CreateContainer calls.", ValueType::Number) \
    \
    M(ReadBufferFromAzureMicroseconds, "Time spent on reading from Azure.", ValueType::Microseconds) \
    M(ReadBufferFromAzureInitMicroseconds, "Time spent initializing connection to Azure.", ValueType::Microseconds) \
    M(ReadBufferFromAzureBytes, "Bytes read from Azure.", ValueType::Bytes) \
    M(ReadBufferFromAzureRequestsErrors, "Number of exceptions while reading from Azure", ValueType::Number) \
    \
    M(CachedReadBufferReadFromCacheHits, "Number of times the read from filesystem cache hit the cache.", ValueType::Number) \
    M(CachedReadBufferReadFromCacheMisses, "Number of times the read from filesystem cache miss the cache.", ValueType::Number) \
    M(CachedReadBufferReadFromSourceMicroseconds, "Time reading from filesystem cache source (from remote filesystem, etc)", ValueType::Microseconds) \
    M(CachedReadBufferReadFromCacheMicroseconds, "Time reading from filesystem cache", ValueType::Microseconds) \
    M(CachedReadBufferReadFromSourceBytes, "Bytes read from filesystem cache source (from remote fs, etc)", ValueType::Bytes) \
    M(CachedReadBufferReadFromCacheBytes, "Bytes read from filesystem cache", ValueType::Bytes) \
    M(CachedReadBufferPredownloadedBytes, "Bytes read from filesystem cache source. Cache segments are read from left to right as a whole, it might be that we need to predownload some part of the segment irrelevant for the current task just to get to the needed data", ValueType::Bytes) \
    M(CachedReadBufferCacheWriteBytes, "Bytes written from source (remote fs, etc) to filesystem cache", ValueType::Bytes) \
    M(CachedReadBufferCacheWriteMicroseconds, "Time spent writing data into filesystem cache", ValueType::Microseconds) \
    M(CachedReadBufferCreateBufferMicroseconds, "Prepare buffer time", ValueType::Microseconds) \
    M(CachedWriteBufferCacheWriteBytes, "Bytes written from source (remote fs, etc) to filesystem cache", ValueType::Bytes) \
    M(CachedWriteBufferCacheWriteMicroseconds, "Time spent writing data into filesystem cache", ValueType::Microseconds) \
    \
    M(FilesystemCacheLoadMetadataMicroseconds, "Time spent loading filesystem cache metadata", ValueType::Microseconds) \
    M(FilesystemCacheEvictedBytes, "Number of bytes evicted from filesystem cache", ValueType::Bytes) \
    M(FilesystemCacheEvictedFileSegments, "Number of file segments evicted from filesystem cache", ValueType::Number) \
    M(FilesystemCacheBackgroundDownloadQueuePush, "Number of file segments sent for background download in filesystem cache", ValueType::Number) \
    M(FilesystemCacheEvictionSkippedFileSegments, "Number of file segments skipped for eviction because of being in unreleasable state", ValueType::Number) \
    M(FilesystemCacheEvictionSkippedEvictingFileSegments, "Number of file segments skipped for eviction because of being in evicting state", ValueType::Number) \
    M(FilesystemCacheEvictionTries, "Number of filesystem cache eviction attempts", ValueType::Number) \
    M(FilesystemCacheLockKeyMicroseconds, "Lock cache key time", ValueType::Microseconds) \
    M(FilesystemCacheLockMetadataMicroseconds, "Lock filesystem cache metadata time", ValueType::Microseconds) \
    M(FilesystemCacheLockCacheMicroseconds, "Lock filesystem cache time", ValueType::Microseconds) \
    M(FilesystemCacheReserveMicroseconds, "Filesystem cache space reservation time", ValueType::Microseconds) \
    M(FilesystemCacheEvictMicroseconds, "Filesystem cache eviction time", ValueType::Microseconds) \
    M(FilesystemCacheGetOrSetMicroseconds, "Filesystem cache getOrSet() time", ValueType::Microseconds) \
    M(FilesystemCacheGetMicroseconds, "Filesystem cache get() time", ValueType::Microseconds) \
    M(FileSegmentWaitMicroseconds, "Wait on DOWNLOADING state", ValueType::Microseconds) \
    M(FileSegmentCompleteMicroseconds, "Duration of FileSegment::complete() in filesystem cache", ValueType::Microseconds) \
    M(FileSegmentLockMicroseconds, "Lock file segment time", ValueType::Microseconds) \
    M(FileSegmentWriteMicroseconds, "File segment write() time", ValueType::Microseconds) \
    M(FileSegmentUseMicroseconds, "File segment use() time", ValueType::Microseconds) \
    M(FileSegmentRemoveMicroseconds, "File segment remove() time", ValueType::Microseconds) \
    M(FileSegmentHolderCompleteMicroseconds, "File segments holder complete() time", ValueType::Microseconds) \
    M(FileSegmentFailToIncreasePriority, "Number of times the priority was not increased due to a high contention on the cache lock", ValueType::Number) \
    M(FilesystemCacheFailToReserveSpaceBecauseOfLockContention, "Number of times space reservation was skipped due to a high contention on the cache lock", ValueType::Number) \
    M(FilesystemCacheFailToReserveSpaceBecauseOfCacheResize, "Number of times space reservation was skipped due to the cache is being resized", ValueType::Number) \
    M(FilesystemCacheHoldFileSegments, "Filesystem cache file segments count, which were hold", ValueType::Number) \
    M(FilesystemCacheUnusedHoldFileSegments, "Filesystem cache file segments count, which were hold, but not used (because of seek or LIMIT n, etc)", ValueType::Number) \
    M(FilesystemCacheFreeSpaceKeepingThreadRun, "Number of times background thread executed free space keeping job", ValueType::Number) \
    M(FilesystemCacheFreeSpaceKeepingThreadWorkMilliseconds, "Time for which background thread executed free space keeping job", ValueType::Milliseconds) \
    \
    M(RemoteFSSeeks, "Total number of seeks for async buffer", ValueType::Number) \
    M(RemoteFSPrefetches, "Number of prefetches made with asynchronous reading from remote filesystem", ValueType::Number) \
    M(RemoteFSCancelledPrefetches, "Number of cancelled prefecthes (because of seek)", ValueType::Number) \
    M(RemoteFSUnusedPrefetches, "Number of prefetches pending at buffer destruction", ValueType::Number) \
    M(RemoteFSPrefetchedReads, "Number of reads from prefecthed buffer", ValueType::Number) \
    M(RemoteFSPrefetchedBytes, "Number of bytes from prefecthed buffer", ValueType::Bytes) \
    M(RemoteFSUnprefetchedReads, "Number of reads from unprefetched buffer", ValueType::Number) \
    M(RemoteFSUnprefetchedBytes, "Number of bytes from unprefetched buffer", ValueType::Bytes) \
    M(RemoteFSLazySeeks, "Number of lazy seeks", ValueType::Number) \
    M(RemoteFSSeeksWithReset, "Number of seeks which lead to a new connection", ValueType::Number) \
    M(RemoteFSBuffers, "Number of buffers created for asynchronous reading from remote filesystem", ValueType::Number) \
    M(MergeTreePrefetchedReadPoolInit, "Time spent preparing tasks in MergeTreePrefetchedReadPool", ValueType::Microseconds) \
    M(WaitPrefetchTaskMicroseconds, "Time spend waiting for prefetched reader", ValueType::Microseconds) \
    \
    M(ThreadpoolReaderTaskMicroseconds, "Time spent getting the data in asynchronous reading", ValueType::Microseconds) \
    M(ThreadpoolReaderPrepareMicroseconds, "Time spent on preparation (e.g. call to reader seek() method)", ValueType::Microseconds) \
    M(ThreadpoolReaderReadBytes, "Bytes read from a threadpool task in asynchronous reading", ValueType::Bytes) \
    M(ThreadpoolReaderSubmit, "Bytes read from a threadpool task in asynchronous reading", ValueType::Bytes) \
    M(ThreadpoolReaderSubmitReadSynchronously, "How many times we haven't scheduled a task on the thread pool and read synchronously instead", ValueType::Number) \
    M(ThreadpoolReaderSubmitReadSynchronouslyBytes, "How many bytes were read synchronously", ValueType::Bytes) \
    M(ThreadpoolReaderSubmitReadSynchronouslyMicroseconds, "How much time we spent reading synchronously", ValueType::Microseconds) \
    M(ThreadpoolReaderSubmitLookupInCacheMicroseconds, "How much time we spent checking if content is cached", ValueType::Microseconds) \
    M(AsynchronousReaderIgnoredBytes, "Number of bytes ignored during asynchronous reading", ValueType::Bytes) \
    \
    M(FileSegmentWaitReadBufferMicroseconds, "Metric per file segment. Time spend waiting for internal read buffer (includes cache waiting)", ValueType::Microseconds) \
    M(FileSegmentReadMicroseconds, "Metric per file segment. Time spend reading from file", ValueType::Microseconds) \
    M(FileSegmentCacheWriteMicroseconds, "Metric per file segment. Time spend writing data to cache", ValueType::Microseconds) \
    M(FileSegmentPredownloadMicroseconds, "Metric per file segment. Time spent pre-downloading data to cache (pre-downloading - finishing file segment download (after someone who failed to do that) up to the point current thread was requested to do)", ValueType::Microseconds) \
    M(FileSegmentUsedBytes, "Metric per file segment. How many bytes were actually used from current file segment", ValueType::Bytes) \
    \
    M(ReadBufferSeekCancelConnection, "Number of seeks which lead to new connection (s3, http)", ValueType::Number) \
    \
    M(SleepFunctionCalls, "Number of times a sleep function (sleep, sleepEachRow) has been called.", ValueType::Number) \
    M(SleepFunctionMicroseconds, "Time set to sleep in a sleep function (sleep, sleepEachRow).", ValueType::Microseconds) \
    M(SleepFunctionElapsedMicroseconds, "Time spent sleeping in a sleep function (sleep, sleepEachRow).", ValueType::Microseconds) \
    \
    M(ThreadPoolReaderPageCacheHit, "Number of times the read inside ThreadPoolReader was done from the page cache.", ValueType::Number) \
    M(ThreadPoolReaderPageCacheHitBytes, "Number of bytes read inside ThreadPoolReader when it was done from the page cache.", ValueType::Bytes) \
    M(ThreadPoolReaderPageCacheHitElapsedMicroseconds, "Time spent reading data from page cache in ThreadPoolReader.", ValueType::Microseconds) \
    M(ThreadPoolReaderPageCacheMiss, "Number of times the read inside ThreadPoolReader was not done from page cache and was hand off to thread pool.", ValueType::Number) \
    M(ThreadPoolReaderPageCacheMissBytes, "Number of bytes read inside ThreadPoolReader when read was not done from page cache and was hand off to thread pool.", ValueType::Bytes) \
    M(ThreadPoolReaderPageCacheMissElapsedMicroseconds, "Time spent reading data inside the asynchronous job in ThreadPoolReader - when read was not done from the page cache.", ValueType::Microseconds) \
    \
    M(AsynchronousReadWaitMicroseconds, "Time spent in waiting for asynchronous reads in asynchronous local read.", ValueType::Microseconds) \
    M(SynchronousReadWaitMicroseconds, "Time spent in waiting for synchronous reads in asynchronous local read.", ValueType::Microseconds) \
    M(AsynchronousRemoteReadWaitMicroseconds, "Time spent in waiting for asynchronous remote reads.", ValueType::Microseconds) \
    M(SynchronousRemoteReadWaitMicroseconds, "Time spent in waiting for synchronous remote reads.", ValueType::Microseconds) \
    \
    M(ExternalDataSourceLocalCacheReadBytes, "Bytes read from local cache buffer in RemoteReadBufferCache", ValueType::Bytes) \
    \
    M(MainConfigLoads, "Number of times the main configuration was reloaded.", ValueType::Number) \
    \
    M(AggregationPreallocatedElementsInHashTables, "How many elements were preallocated in hash tables for aggregation.", ValueType::Number) \
    M(AggregationHashTablesInitializedAsTwoLevel, "How many hash tables were inited as two-level for aggregation.", ValueType::Number) \
    M(AggregationOptimizedEqualRangesOfKeys, "For how many blocks optimization of equal ranges of keys was applied", ValueType::Number) \
    M(HashJoinPreallocatedElementsInHashTables, "How many elements were preallocated in hash tables for hash join.", ValueType::Number) \
    \
    M(MetadataFromKeeperCacheHit, "Number of times an object storage metadata request was answered from cache without making request to Keeper", ValueType::Number) \
    M(MetadataFromKeeperCacheMiss, "Number of times an object storage metadata request had to be answered from Keeper", ValueType::Number) \
    M(MetadataFromKeeperCacheUpdateMicroseconds, "Total time spent in updating the cache including waiting for responses from Keeper", ValueType::Microseconds) \
    M(MetadataFromKeeperUpdateCacheOneLevel, "Number of times a cache update for one level of directory tree was done", ValueType::Number) \
    M(MetadataFromKeeperTransactionCommit, "Number of times metadata transaction commit was attempted", ValueType::Number) \
    M(MetadataFromKeeperTransactionCommitRetry, "Number of times metadata transaction commit was retried", ValueType::Number) \
    M(MetadataFromKeeperCleanupTransactionCommit, "Number of times metadata transaction commit for deleted objects cleanup was attempted", ValueType::Number) \
    M(MetadataFromKeeperCleanupTransactionCommitRetry, "Number of times metadata transaction commit for deleted objects cleanup was retried", ValueType::Number) \
    M(MetadataFromKeeperOperations, "Number of times a request was made to Keeper", ValueType::Number) \
    M(MetadataFromKeeperIndividualOperations, "Number of paths read or written by single or multi requests to Keeper", ValueType::Number) \
    M(MetadataFromKeeperReconnects, "Number of times a reconnect to Keeper was done", ValueType::Number) \
    M(MetadataFromKeeperBackgroundCleanupObjects, "Number of times a old deleted object clean up was performed by background task", ValueType::Number) \
    M(MetadataFromKeeperBackgroundCleanupTransactions, "Number of times old transaction idempotency token was cleaned up by background task", ValueType::Number) \
    M(MetadataFromKeeperBackgroundCleanupErrors, "Number of times an error was encountered in background cleanup task", ValueType::Number) \
    \
    M(SharedMergeTreeMetadataCacheHintLoadedFromCache, "Number of times metadata cache hint was found without going to Keeper", ValueType::Number) \
    \
    M(KafkaRebalanceRevocations, "Number of partition revocations (the first stage of consumer group rebalance)", ValueType::Number) \
    M(KafkaRebalanceAssignments, "Number of partition assignments (the final stage of consumer group rebalance)", ValueType::Number) \
    M(KafkaRebalanceErrors, "Number of failed consumer group rebalances", ValueType::Number) \
    M(KafkaMessagesPolled, "Number of Kafka messages polled from librdkafka to ClickHouse", ValueType::Number) \
    M(KafkaMessagesRead, "Number of Kafka messages already processed by ClickHouse", ValueType::Number) \
    M(KafkaMessagesFailed, "Number of Kafka messages ClickHouse failed to parse", ValueType::Number) \
    M(KafkaRowsRead, "Number of rows parsed from Kafka messages", ValueType::Number) \
    M(KafkaRowsRejected, "Number of parsed rows which were later rejected (due to rebalances / errors or similar reasons). Those rows will be consumed again after the rebalance.", ValueType::Number) \
    M(KafkaDirectReads, "Number of direct selects from Kafka tables since server start", ValueType::Number) \
    M(KafkaBackgroundReads, "Number of background reads populating materialized views from Kafka since server start", ValueType::Number) \
    M(KafkaCommits, "Number of successful commits of consumed offsets to Kafka (normally should be the same as KafkaBackgroundReads)", ValueType::Number) \
    M(KafkaCommitFailures, "Number of failed commits of consumed offsets to Kafka (usually is a sign of some data duplication)", ValueType::Number) \
    M(KafkaConsumerErrors, "Number of errors reported by librdkafka during polls", ValueType::Number) \
    M(KafkaWrites, "Number of writes (inserts) to Kafka tables ", ValueType::Number) \
    M(KafkaRowsWritten, "Number of rows inserted into Kafka tables", ValueType::Number) \
    M(KafkaProducerFlushes, "Number of explicit flushes to Kafka producer", ValueType::Number) \
    M(KafkaMessagesProduced, "Number of messages produced to Kafka", ValueType::Number) \
    M(KafkaProducerErrors, "Number of errors during producing the messages to Kafka", ValueType::Number) \
    \
    M(ScalarSubqueriesGlobalCacheHit, "Number of times a read from a scalar subquery was done using the global cache", ValueType::Number) \
    M(ScalarSubqueriesLocalCacheHit, "Number of times a read from a scalar subquery was done using the local cache", ValueType::Number) \
    M(ScalarSubqueriesCacheMiss, "Number of times a read from a scalar subquery was not cached and had to be calculated completely", ValueType::Number) \
    \
    M(SchemaInferenceCacheHits, "Number of times the requested source is found in schema cache", ValueType::Number) \
    M(SchemaInferenceCacheSchemaHits, "Number of times the schema is found in schema cache during schema inference", ValueType::Number) \
    M(SchemaInferenceCacheNumRowsHits, "Number of times the number of rows is found in schema cache during count from files", ValueType::Number) \
    M(SchemaInferenceCacheMisses, "Number of times the requested source is not in schema cache", ValueType::Number) \
    M(SchemaInferenceCacheSchemaMisses, "Number of times the requested source is in cache but the schema is not in cache during schema inference", ValueType::Number) \
    M(SchemaInferenceCacheNumRowsMisses, "Number of times the requested source is in cache but the number of rows is not in cache while count from files", ValueType::Number) \
    M(SchemaInferenceCacheEvictions, "Number of times a schema from cache was evicted due to overflow", ValueType::Number) \
    M(SchemaInferenceCacheInvalidations, "Number of times a schema in cache became invalid due to changes in data", ValueType::Number) \
    \
    M(KeeperPacketsSent, "Packets sent by keeper server", ValueType::Number) \
    M(KeeperPacketsReceived, "Packets received by keeper server", ValueType::Number) \
    M(KeeperRequestTotal, "Total requests number on keeper server", ValueType::Number) \
    M(KeeperLatency, "Keeper latency", ValueType::Milliseconds) \
    M(KeeperTotalElapsedMicroseconds, "Keeper total latency for a single request", ValueType::Microseconds) \
    M(KeeperProcessElapsedMicroseconds, "Keeper commit latency for a single request", ValueType::Microseconds) \
    M(KeeperPreprocessElapsedMicroseconds, "Keeper preprocessing latency for a single reuquest", ValueType::Microseconds)\
    M(KeeperStorageLockWaitMicroseconds, "Time spent waiting for acquiring Keeper storage lock", ValueType::Microseconds) \
    M(KeeperCommitWaitElapsedMicroseconds, "Time spent waiting for certain log to be committed", ValueType::Microseconds) \
    M(KeeperBatchMaxCount, "Number of times the size of batch was limited by the amount", ValueType::Number) \
    M(KeeperBatchMaxTotalSize, "Number of times the size of batch was limited by the total bytes size", ValueType::Number) \
    M(KeeperCommits, "Number of successful commits", ValueType::Number) \
    M(KeeperCommitsFailed, "Number of failed commits", ValueType::Number) \
    M(KeeperSnapshotCreations, "Number of snapshots creations", ValueType::Number) \
    M(KeeperSnapshotCreationsFailed, "Number of failed snapshot creations", ValueType::Number) \
    M(KeeperSnapshotApplys, "Number of snapshot applying", ValueType::Number) \
    M(KeeperSnapshotApplysFailed, "Number of failed snapshot applying", ValueType::Number) \
    M(KeeperReadSnapshot, "Number of snapshot read(serialization)", ValueType::Number) \
    M(KeeperSaveSnapshot, "Number of snapshot save", ValueType::Number) \
    M(KeeperCreateRequest, "Number of create requests", ValueType::Number) \
    M(KeeperRemoveRequest, "Number of remove requests", ValueType::Number) \
    M(KeeperSetRequest, "Number of set requests", ValueType::Number) \
    M(KeeperReconfigRequest, "Number of reconfig requests", ValueType::Number) \
    M(KeeperCheckRequest, "Number of check requests", ValueType::Number) \
    M(KeeperMultiRequest, "Number of multi requests", ValueType::Number) \
    M(KeeperMultiReadRequest, "Number of multi read requests", ValueType::Number) \
    M(KeeperGetRequest, "Number of get requests", ValueType::Number) \
    M(KeeperListRequest, "Number of list requests", ValueType::Number) \
    M(KeeperExistsRequest, "Number of exists requests", ValueType::Number) \
    \
    M(OverflowBreak, "Number of times, data processing was cancelled by query complexity limitation with setting '*_overflow_mode' = 'break' and the result is incomplete.", ValueType::Number) \
    M(OverflowThrow, "Number of times, data processing was cancelled by query complexity limitation with setting '*_overflow_mode' = 'throw' and exception was thrown.", ValueType::Number) \
    M(OverflowAny, "Number of times approximate GROUP BY was in effect: when aggregation was performed only on top of first 'max_rows_to_group_by' unique keys and other keys were ignored due to 'group_by_overflow_mode' = 'any'.", ValueType::Number) \
    \
    M(S3QueueSetFileProcessingMicroseconds, "Time spent to set file as processing", ValueType::Microseconds) \
    M(S3QueueSetFileProcessedMicroseconds, "Time spent to set file as processed", ValueType::Microseconds) \
    M(S3QueueSetFileFailedMicroseconds, "Time spent to set file as failed", ValueType::Microseconds) \
    M(ObjectStorageQueueFailedFiles, "Number of files which failed to be processed", ValueType::Number)\
    M(ObjectStorageQueueProcessedFiles, "Number of files which were processed", ValueType::Number)\
    M(ObjectStorageQueueCleanupMaxSetSizeOrTTLMicroseconds, "Time spent to set file as failed", ValueType::Microseconds) \
    M(ObjectStorageQueuePullMicroseconds, "Time spent to read file data", ValueType::Microseconds) \
    M(ObjectStorageQueueLockLocalFileStatusesMicroseconds, "Time spent to lock local file statuses", ValueType::Microseconds) \
    M(ObjectStorageQueueFailedToBatchSetProcessing, "Number of times batched set processing request failed", ValueType::Number)\
    M(ObjectStorageQueueTrySetProcessingRequests, "The number of times we tried to make set processing request", ValueType::Number)\
    M(ObjectStorageQueueTrySetProcessingSucceeded, "The number of times we successfully set file as processing", ValueType::Number)\
    M(ObjectStorageQueueTrySetProcessingFailed, "The number of times we unsuccessfully set file as processing", ValueType::Number)\
    M(ObjectStorageQueueListedFiles, "Number of listed files in StorageS3(Azure)Queue", ValueType::Number)\
    M(ObjectStorageQueueFilteredFiles, "Number of filtered files in StorageS3(Azure)Queue", ValueType::Number)\
    M(ObjectStorageQueueReadFiles, "Number of read files (not equal to the number of actually inserted files)", ValueType::Number)\
    M(ObjectStorageQueueReadRows, "Number of read rows (not equal to the number of actually inserted rows)", ValueType::Number)\
    M(ObjectStorageQueueReadBytes, "Number of read bytes (not equal to the number of actually inserted bytes)", ValueType::Number)\
    M(ObjectStorageQueueExceptionsDuringRead, "Number of exceptions during read in S3(Azure)Queue", ValueType::Number)\
    M(ObjectStorageQueueExceptionsDuringInsert, "Number of exceptions during insert in S3(Azure)Queue", ValueType::Number)\
    M(ObjectStorageQueueRemovedObjects, "Number of objects removed as part of after_processing = delete", ValueType::Number)\
    M(ObjectStorageQueueInsertIterations, "Number of insert iterations", ValueType::Number)\
    M(ObjectStorageQueueCommitRequests, "Number of keeper requests to commit files as either failed or processed", ValueType::Number)\
    M(ObjectStorageQueueSuccessfulCommits, "Number of successful keeper commits", ValueType::Number)\
    M(ObjectStorageQueueUnsuccessfulCommits, "Number of unsuccessful keeper commits", ValueType::Number)\
    M(ObjectStorageQueueCancelledFiles, "Number cancelled files in StorageS3(Azure)Queue", ValueType::Number)\
    M(ObjectStorageQueueProcessedRows, "Number of processed rows in StorageS3(Azure)Queue", ValueType::Number)\
    \
    M(ServerStartupMilliseconds, "Time elapsed from starting server to listening to sockets in milliseconds", ValueType::Milliseconds) \
    M(IOUringSQEsSubmitted, "Total number of io_uring SQEs submitted", ValueType::Number) \
    M(IOUringSQEsResubmitsAsync, "Total number of asynchronous io_uring SQE resubmits performed", ValueType::Number) \
    M(IOUringSQEsResubmitsSync, "Total number of synchronous io_uring SQE resubmits performed", ValueType::Number) \
    M(IOUringCQEsCompleted, "Total number of successfully completed io_uring CQEs", ValueType::Number) \
    M(IOUringCQEsFailed, "Total number of completed io_uring CQEs with failures", ValueType::Number) \
    \
    M(BackupsOpenedForRead, "Number of backups opened for reading", ValueType::Number) \
    M(BackupsOpenedForWrite, "Number of backups opened for writing", ValueType::Number) \
    M(BackupsOpenedForUnlock, "Number of backups opened for unlocking", ValueType::Number) \
    M(BackupReadMetadataMicroseconds, "Time spent reading backup metadata from .backup file", ValueType::Microseconds) \
    M(BackupWriteMetadataMicroseconds, "Time spent writing backup metadata to .backup file", ValueType::Microseconds) \
    M(BackupEntriesCollectorMicroseconds, "Time spent making backup entries", ValueType::Microseconds) \
    M(BackupEntriesCollectorForTablesDataMicroseconds, "Time spent making backup entries for tables data", ValueType::Microseconds) \
    M(BackupEntriesCollectorRunPostTasksMicroseconds, "Time spent running post tasks after making backup entries", ValueType::Microseconds) \
    M(BackupPreparingFileInfosMicroseconds, "Time spent preparing file infos for backup entries", ValueType::Microseconds) \
    M(BackupReadLocalFilesToCalculateChecksums, "Number of files read locally to calculate checksums for backup entries", ValueType::Number) \
    M(BackupReadLocalBytesToCalculateChecksums, "Total size of files read locally to calculate checksums for backup entries", ValueType::Number) \
    M(BackupReadRemoteFilesToCalculateChecksums, "Number of files read from remote disks to calculate checksums for backup entries", ValueType::Number) \
    M(BackupReadRemoteBytesToCalculateChecksums, "Total size of files read from remote disks to calculate checksums for backup entries", ValueType::Number) \
    M(BackupLockFileReads, "How many times the '.lock' file was read while making backup", ValueType::Number) \
    M(RestorePartsSkippedFiles, "Number of files skipped while restoring parts", ValueType::Number) \
    M(RestorePartsSkippedBytes, "Total size of files skipped while restoring parts", ValueType::Number) \
    \
    M(ReadTaskRequestsReceived, "The number of callbacks requested from the remote server back to the initiator server to choose the read task (for s3Cluster table function and similar). Measured on the initiator server side.", ValueType::Number) \
    M(MergeTreeReadTaskRequestsReceived, "The number of callbacks requested from the remote server back to the initiator server to choose the read task (for MergeTree tables). Measured on the initiator server side.", ValueType::Number) \
    \
    M(ReadTaskRequestsSent, "The number of callbacks requested from the remote server back to the initiator server to choose the read task (for s3Cluster table function and similar). Measured on the remote server side.", ValueType::Number) \
    M(MergeTreeReadTaskRequestsSent, "The number of callbacks requested from the remote server back to the initiator server to choose the read task (for MergeTree tables). Measured on the remote server side.", ValueType::Number) \
    M(MergeTreeAllRangesAnnouncementsSent, "The number of announcements sent from the remote server to the initiator server about the set of data parts (for MergeTree tables). Measured on the remote server side.", ValueType::Number) \
    M(ReadTaskRequestsSentElapsedMicroseconds, "Time spent in callbacks requested from the remote server back to the initiator server to choose the read task (for s3Cluster table function and similar). Measured on the remote server side.", ValueType::Microseconds) \
    M(MergeTreeReadTaskRequestsSentElapsedMicroseconds, "Time spent in callbacks requested from the remote server back to the initiator server to choose the read task (for MergeTree tables). Measured on the remote server side.", ValueType::Microseconds) \
    M(MergeTreeAllRangesAnnouncementsSentElapsedMicroseconds, "Time spent in sending the announcement from the remote server to the initiator server about the set of data parts (for MergeTree tables). Measured on the remote server side.", ValueType::Microseconds) \
    M(MergerMutatorsGetPartsForMergeElapsedMicroseconds, "Time spent to take data parts snapshot to build ranges from them.", ValueType::Microseconds) \
    M(MergerMutatorPrepareRangesForMergeElapsedMicroseconds, "Time spent to prepare parts ranges which can be merged according to merge predicate.", ValueType::Microseconds) \
    M(MergerMutatorSelectPartsForMergeElapsedMicroseconds, "Time spent to select parts from ranges which can be merged.", ValueType::Microseconds) \
    M(MergerMutatorRangesForMergeCount, "Amount of candidate ranges for merge", ValueType::Number) \
    M(MergerMutatorPartsInRangesForMergeCount, "Amount of candidate parts for merge", ValueType::Number) \
    M(MergerMutatorSelectRangePartsCount, "Amount of parts in selected range for merge", ValueType::Number) \
    \
    M(ConnectionPoolIsFullMicroseconds, "Total time spent waiting for a slot in connection pool.", ValueType::Microseconds) \
    M(AsyncLoaderWaitMicroseconds, "Total time a query was waiting for async loader jobs.", ValueType::Microseconds) \
    \
    M(DistrCacheServerSwitches, "Distributed Cache read buffer event. Number of server switches between distributed cache servers in read/write-through cache", ValueType::Number) \
    M(DistrCacheReadMicroseconds, "Distributed Cache read buffer event. Time spent reading from distributed cache", ValueType::Microseconds) \
    M(DistrCacheFallbackReadMicroseconds, "Distributed Cache read buffer event. Time spend reading from fallback buffer instead of distributed cache", ValueType::Microseconds) \
    M(DistrCachePrecomputeRangesMicroseconds, "Distributed Cache read buffer event. Time spent to precompute read ranges", ValueType::Microseconds) \
    M(DistrCacheNextImplMicroseconds, "Distributed Cache read buffer event. Time spend in ReadBufferFromDistributedCache::nextImpl", ValueType::Microseconds) \
    M(DistrCacheStartRangeMicroseconds, "Distributed Cache read buffer event. Time spent to start a new read range with distributed cache", ValueType::Microseconds) \
    M(DistrCacheIgnoredBytesWhileWaitingProfileEvents, "Distributed Cache read buffer event. Ignored bytes while waiting for profile events in distributed cache", ValueType::Number) \
    M(DistrCacheRangeChange, "Distributed Cache read buffer event. Number of times we changed read range because of seek/last_position change", ValueType::Number) \
    \
    M(DistrCacheGetResponseMicroseconds, "Distributed Cache client event. Time spend to wait for response from distributed cache", ValueType::Microseconds) \
    M(DistrCacheReadErrors, "Distributed Cache client event. Number of distributed cache errors during read", ValueType::Number) \
    M(DistrCacheMakeRequestErrors, "Distributed Cache client event. Number of distributed cache errors when making a request", ValueType::Number) \
    M(DistrCacheReceiveResponseErrors, "Distributed Cache client event. Number of distributed cache errors when receiving response a request", ValueType::Number) \
    \
    M(DistrCachePackets, "Distributed Cache client event. Total number of packets received from distributed cache", ValueType::Number) \
    M(DistrCachePacketsBytes, "Distributed Cache client event. The number of bytes in Data packets which were not ignored", ValueType::Bytes) \
    M(DistrCacheUnusedPackets, "Distributed Cache client event. Number of skipped unused packets from distributed cache", ValueType::Number) \
    M(DistrCacheUnusedPacketsBytes, "Distributed Cache client event. The number of bytes in Data packets which were ignored", ValueType::Bytes) \
    M(DistrCacheUnusedPacketsBufferAllocations, "Distributed Cache client event. The number of extra buffer allocations in case we could not reuse existing buffer", ValueType::Number) \
    \
    M(DistrCacheLockRegistryMicroseconds, "Distributed Cache registry event. Time spent to take DistributedCacheRegistry lock", ValueType::Microseconds) \
    M(DistrCacheRegistryUpdateMicroseconds, "Distributed Cache registry event. Time spent updating distributed cache registry", ValueType::Microseconds) \
    M(DistrCacheRegistryUpdates, "Distributed Cache registry event. Number of distributed cache registry updates", ValueType::Number) \
    M(DistrCacheHashRingRebuilds, "Distributed Cache registry event. Number of distributed cache hash ring rebuilds", ValueType::Number) \
    \
    M(DistrCacheReadBytesFromCache, "Distributed Cache read buffer event. Bytes read from distributed cache", ValueType::Bytes) \
    M(DistrCacheReadBytesFromFallbackBuffer, "Distributed Cache read buffer event. Bytes read from fallback buffer", ValueType::Number) \
    \
    M(DistrCacheRangeResetBackward, "Distributed Cache read buffer event. Number of times we reset read range because of seek/last_position change", ValueType::Number) \
    M(DistrCacheRangeResetForward, "Distributed Cache read buffer event. Number of times we reset read range because of seek/last_position change", ValueType::Number) \
    M(DistrCacheReconnectsAfterTimeout, "Distributed Cache server event. The number of reconnects after timeout", ValueType::Number) \
    \
    M(DistrCacheOpenedConnections, "Distributed Cache connection event. The number of open connections to distributed cache", ValueType::Number) \
    M(DistrCacheReusedConnections, "Distributed Cache connection event. The number of reused connections to distributed cache", ValueType::Number) \
    M(DistrCacheOpenedConnectionsBypassingPool, "Distributed Cache connection event. The number of open connections to distributed cache bypassing pool", ValueType::Number) \
    M(DistrCacheConnectMicroseconds, "Distributed Cache connection event. The time spent to connect to distributed cache", ValueType::Microseconds) \
    M(DistrCacheConnectAttempts, "Distributed Cache connection event. The number of connection attempts to distributed cache", ValueType::Number) \
    M(DistrCacheGetClientMicroseconds, "Distributed Cache connection event. Time spent getting client for distributed cache", ValueType::Microseconds) \
    \
    M(DistrCacheServerProcessRequestMicroseconds, "Distributed Cache server event. Time spent processing request on DistributedCache server side", ValueType::Microseconds) \
    M(DistrCacheServerStartRequestPackets, "Distributed Cache server event. Number of StartRequest packets in DistributedCacheServer", ValueType::Number) \
    M(DistrCacheServerContinueRequestPackets, "Distributed Cache server event. Number of ContinueRequest packets in DistributedCacheServer", ValueType::Number) \
    M(DistrCacheServerEndRequestPackets, "Distributed Cache server event. Number of EndRequest packets in DistributedCacheServer", ValueType::Number) \
    M(DistrCacheServerAckRequestPackets, "Distributed Cache server event. Number of AckRequest packets in DistributedCacheServer", ValueType::Number) \
    M(DistrCacheServerNewS3CachedClients, "Distributed Cache server event. The number of new cached s3 clients", ValueType::Number) \
    M(DistrCacheServerReusedS3CachedClients, "Distributed Cache server event. The number of reused cached s3 clients", ValueType::Number) \
    \
    M(LogTest, "Number of log messages with level Test", ValueType::Number) \
    M(LogTrace, "Number of log messages with level Trace", ValueType::Number) \
    M(LogDebug, "Number of log messages with level Debug", ValueType::Number) \
    M(LogInfo, "Number of log messages with level Info", ValueType::Number) \
    M(LogWarning, "Number of log messages with level Warning", ValueType::Number) \
    M(LogError, "Number of log messages with level Error", ValueType::Number) \
    M(LogFatal, "Number of log messages with level Fatal", ValueType::Number) \
    M(LoggerElapsedNanoseconds, "Cumulative time spend in logging", ValueType::Nanoseconds) \
    \
    M(InterfaceHTTPSendBytes, "Number of bytes sent through HTTP interfaces", ValueType::Bytes) \
    M(InterfaceHTTPReceiveBytes, "Number of bytes received through HTTP interfaces", ValueType::Bytes) \
    M(InterfaceNativeSendBytes, "Number of bytes sent through native interfaces", ValueType::Bytes) \
    M(InterfaceNativeReceiveBytes, "Number of bytes received through native interfaces", ValueType::Bytes) \
    M(InterfacePrometheusSendBytes, "Number of bytes sent through Prometheus interfaces", ValueType::Bytes) \
    M(InterfacePrometheusReceiveBytes, "Number of bytes received through Prometheus interfaces", ValueType::Bytes) \
    M(InterfaceInterserverSendBytes, "Number of bytes sent through interserver interfaces", ValueType::Bytes) \
    M(InterfaceInterserverReceiveBytes, "Number of bytes received through interserver interfaces", ValueType::Bytes) \
    M(InterfaceMySQLSendBytes, "Number of bytes sent through MySQL interfaces", ValueType::Bytes) \
    M(InterfaceMySQLReceiveBytes, "Number of bytes received through MySQL interfaces", ValueType::Bytes) \
    M(InterfacePostgreSQLSendBytes, "Number of bytes sent through PostgreSQL interfaces", ValueType::Bytes) \
    M(InterfacePostgreSQLReceiveBytes, "Number of bytes received through PostgreSQL interfaces", ValueType::Bytes) \
    \
    M(ParallelReplicasUsedCount, "Number of replicas used to execute a query with task-based parallel replicas", ValueType::Number) \
    M(ParallelReplicasAvailableCount, "Number of replicas available to execute a query with task-based parallel replicas", ValueType::Number) \
    M(ParallelReplicasUnavailableCount, "Number of replicas which was chosen, but found to be unavailable during query execution with task-based parallel replicas", ValueType::Number) \
    \
    M(SharedMergeTreeVirtualPartsUpdates, "Virtual parts update count", ValueType::Number) \
    M(SharedMergeTreeVirtualPartsUpdatesByLeader, "Virtual parts updates by leader", ValueType::Number) \
    M(SharedMergeTreeVirtualPartsUpdateMicroseconds, "Virtual parts update microseconds", ValueType::Microseconds) \
    M(SharedMergeTreeVirtualPartsUpdatesFromZooKeeper, "Virtual parts updates count from ZooKeeper", ValueType::Number) \
    M(SharedMergeTreeVirtualPartsUpdatesFromZooKeeperMicroseconds, "Virtual parts updates from ZooKeeper microseconds", ValueType::Microseconds) \
    M(SharedMergeTreeVirtualPartsUpdatesPeerNotFound, "Virtual updates from peer failed because no one found", ValueType::Number) \
    M(SharedMergeTreeVirtualPartsUpdatesFromPeer, "Virtual parts updates count from peer", ValueType::Number) \
    M(SharedMergeTreeVirtualPartsUpdatesFromPeerMicroseconds, "Virtual parts updates from peer microseconds", ValueType::Microseconds) \
    M(SharedMergeTreeVirtualPartsUpdatesForMergesOrStatus, "Virtual parts updates from non-default background job", ValueType::Number) \
    M(SharedMergeTreeVirtualPartsUpdatesLeaderFailedElection, "Virtual parts updates leader election failed", ValueType::Number) \
    M(SharedMergeTreeVirtualPartsUpdatesLeaderSuccessfulElection, "Virtual parts updates leader election successful", ValueType::Number) \
    M(SharedMergeTreeMergeMutationAssignmentAttempt, "How many times we tried to assign merge or mutation", ValueType::Number) \
    M(SharedMergeTreeMergeMutationAssignmentFailedWithNothingToDo, "How many times we tried to assign merge or mutation and failed because nothing to merge", ValueType::Number) \
    M(SharedMergeTreeMergeMutationAssignmentFailedWithConflict, "How many times we tried to assign merge or mutation and failed because of conflict in Keeper", ValueType::Number) \
    M(SharedMergeTreeMergeMutationAssignmentSuccessful, "How many times we tried to assign merge or mutation", ValueType::Number) \
    M(SharedMergeTreeMergePartsMovedToOudated, "How many parts moved to oudated directory", ValueType::Number) \
    M(SharedMergeTreeMergePartsMovedToCondemned, "How many parts moved to condemned directory", ValueType::Number) \
    M(SharedMergeTreeOutdatedPartsConfirmationRequest, "How many ZooKeeper requests were used to config outdated parts", ValueType::Number) \
    M(SharedMergeTreeOutdatedPartsConfirmationInvocations, "How many invocations were made to confirm outdated parts", ValueType::Number) \
    M(SharedMergeTreeOutdatedPartsHTTPRequest, "How many HTTP requests were send to confirm outdated parts", ValueType::Number) \
    M(SharedMergeTreeOutdatedPartsHTTPResponse, "How many HTTP responses were send to confirm outdated parts", ValueType::Number) \
    M(SharedMergeTreeCondemnedPartsKillRequest, "How many ZooKeeper requests were used to remove condemned parts", ValueType::Number) \
    M(SharedMergeTreeCondemnedPartsLockConfict, "How many times we failed to acquite lock because of conflict", ValueType::Number) \
    M(SharedMergeTreeCondemnedPartsRemoved, "How many condemned parts were removed", ValueType::Number) \
    M(SharedMergeTreeMergeSelectingTaskMicroseconds, "Merge selecting task microseconds for SMT", ValueType::Number) \
    M(SharedMergeTreeOptimizeAsync, "Asynchronous OPTIMIZE queries executed", ValueType::Number) \
    M(SharedMergeTreeOptimizeSync, "Synchronous OPTIMIZE queries executed", ValueType::Number) \
    M(SharedMergeTreeScheduleDataProcessingJob, "How many times scheduleDataProcessingJob called/", ValueType::Number) \
    M(SharedMergeTreeScheduleDataProcessingJobNothingToScheduled, "How many times scheduleDataProcessingJob called but nothing to do", ValueType::Number) \
    M(SharedMergeTreeScheduleDataProcessingJobMicroseconds, "scheduleDataProcessingJob execute time", ValueType::Number) \
    M(SharedMergeTreeHandleBlockingParts, "How many blocking parts to handle in scheduleDataProcessingJob", ValueType::Number) \
    M(SharedMergeTreeHandleBlockingPartsMicroseconds, "Time of handling blocking parts in scheduleDataProcessingJob ", ValueType::Number) \
    M(SharedMergeTreeHandleFetchPartsMicroseconds, "Time of handling fetched parts in scheduleDataProcessingJob", ValueType::Number) \
    M(SharedMergeTreeHandleOutdatedParts, "How many outdated parts to handle in scheduleDataProcessingJob", ValueType::Number) \
    M(SharedMergeTreeHandleOutdatedPartsMicroseconds, "Time of handling outdated parts in scheduleDataProcessingJob", ValueType::Number) \
    M(SharedMergeTreeGetPartsBatchToLoadMicroseconds, "Time of getPartsBatchToLoad in scheduleDataProcessingJob", ValueType::Number) \
    M(SharedMergeTreeTryUpdateDiskMetadataCacheForPartMicroseconds, "Time of tryUpdateDiskMetadataCacheForPart in scheduleDataProcessingJob", ValueType::Number) \
    M(SharedMergeTreeLoadChecksumAndIndexesMicroseconds, "Time of loadColumnsChecksumsIndexes only for SharedMergeTree", ValueType::Number) \
    M(KeeperLogsEntryReadFromLatestCache, "Number of log entries in Keeper being read from latest logs cache", ValueType::Number) \
    M(KeeperLogsEntryReadFromCommitCache, "Number of log entries in Keeper being read from commit logs cache", ValueType::Number) \
    M(KeeperLogsEntryReadFromFile, "Number of log entries in Keeper being read directly from the changelog file", ValueType::Number) \
    M(KeeperLogsPrefetchedEntries, "Number of log entries in Keeper being prefetched from the changelog file", ValueType::Number) \
    \
    M(StorageConnectionsCreated, "Number of created connections for storages", ValueType::Number) \
    M(StorageConnectionsReused, "Number of reused connections for storages", ValueType::Number) \
    M(StorageConnectionsReset, "Number of reset connections for storages", ValueType::Number) \
    M(StorageConnectionsPreserved, "Number of preserved connections for storages", ValueType::Number) \
    M(StorageConnectionsExpired, "Number of expired connections for storages", ValueType::Number) \
    M(StorageConnectionsErrors, "Number of cases when creation of a connection for storage is failed", ValueType::Number) \
    M(StorageConnectionsElapsedMicroseconds, "Total time spend on creating connections for storages", ValueType::Microseconds)                                                                                                                                                                                                                                               \
    \
    M(DiskConnectionsCreated, "Number of created connections for disk", ValueType::Number) \
    M(DiskConnectionsReused, "Number of reused connections for disk", ValueType::Number) \
    M(DiskConnectionsReset, "Number of reset connections for disk", ValueType::Number) \
    M(DiskConnectionsPreserved, "Number of preserved connections for disk", ValueType::Number) \
    M(DiskConnectionsExpired, "Number of expired connections for disk", ValueType::Number) \
    M(DiskConnectionsErrors, "Number of cases when creation of a connection for disk is failed", ValueType::Number) \
    M(DiskConnectionsElapsedMicroseconds, "Total time spend on creating connections for disk", ValueType::Microseconds) \
    \
    M(HTTPConnectionsCreated, "Number of created http connections", ValueType::Number) \
    M(HTTPConnectionsReused, "Number of reused http connections", ValueType::Number) \
    M(HTTPConnectionsReset, "Number of reset http connections", ValueType::Number) \
    M(HTTPConnectionsPreserved, "Number of preserved http connections", ValueType::Number) \
    M(HTTPConnectionsExpired, "Number of expired http connections", ValueType::Number) \
    M(HTTPConnectionsErrors, "Number of cases when creation of a http connection failed", ValueType::Number) \
    M(HTTPConnectionsElapsedMicroseconds, "Total time spend on creating http connections", ValueType::Microseconds) \
    \
    M(AddressesDiscovered, "Total count of new addresses in dns resolve results for http connections", ValueType::Number) \
    M(AddressesExpired, "Total count of expired addresses which is no longer presented in dns resolve results for http connections", ValueType::Number) \
    M(AddressesMarkedAsFailed, "Total count of addresses which has been marked as faulty due to connection errors for http connections", ValueType::Number) \
    \
    M(ReadWriteBufferFromHTTPRequestsSent, "Number of HTTP requests sent by ReadWriteBufferFromHTTP", ValueType::Number) \
    M(ReadWriteBufferFromHTTPBytes, "Total size of payload bytes received and sent by ReadWriteBufferFromHTTP. Doesn't include HTTP headers.", ValueType::Bytes) \
    \
    M(ConcurrencyControlSlotsGranted, "Number of CPU slot granted according to guarantee of 1 thread per query and for queries with setting 'use_concurrency_control' = 0", ValueType::Number) \
    M(ConcurrencyControlSlotsDelayed, "Number of CPU slot not granted initially and required to wait for a free CPU slot", ValueType::Number) \
    M(ConcurrencyControlSlotsAcquired, "Total number of CPU slot acquired", ValueType::Number) \
    M(ConcurrencyControlQueriesDelayed, "Total number of CPU slot allocations (queries) that were required to wait for slots to upscale", ValueType::Number) \
    \
    M(SharedDatabaseCatalogFailedToApplyState, "Number of failures to apply new state in SharedDatabaseCatalog", ValueType::Number) \
    M(SharedDatabaseCatalogStateApplicationMicroseconds, "Total time spend on application of new state in SharedDatabaseCatalog", ValueType::Microseconds) \
    \
    M(GWPAsanAllocateSuccess, "Number of successful allocations done by GWPAsan", ValueType::Number) \
    M(GWPAsanAllocateFailed, "Number of failed allocations done by GWPAsan (i.e. filled pool)", ValueType::Number) \
    M(GWPAsanFree, "Number of free operations done by GWPAsan", ValueType::Number) \
    \
    M(MemoryWorkerRun, "Number of runs done by MemoryWorker in background", ValueType::Number) \
    M(MemoryWorkerRunElapsedMicroseconds, "Total time spent by MemoryWorker for background work", ValueType::Microseconds) \
    \
    M(ParquetFetchWaitTimeMicroseconds, "Time of waiting fetching parquet data", ValueType::Microseconds) \
    M(FilterTransformPassedRows, "Number of rows that passed the filter in the query", ValueType::Number) \
    M(FilterTransformPassedBytes, "Number of bytes that passed the filter in the query", ValueType::Bytes) \


#ifdef APPLY_FOR_EXTERNAL_EVENTS
    #define APPLY_FOR_EVENTS(M) APPLY_FOR_BUILTIN_EVENTS(M) APPLY_FOR_EXTERNAL_EVENTS(M)
#else
    #define APPLY_FOR_EVENTS(M) APPLY_FOR_BUILTIN_EVENTS(M)
#endif

namespace ProfileEvents
{

#define M(NAME, DOCUMENTATION, VALUE_TYPE) extern const Event NAME = Event(__COUNTER__);
    APPLY_FOR_EVENTS(M)
#undef M
constexpr Event END = Event(__COUNTER__);

/// Global variable, initialized by zeros.
static Counter global_counters_array[END] {};
/// Initialize global counters statically
Counters global_counters(global_counters_array);

const Event Counters::num_counters = END;


Timer::Timer(Counters & counters_, Event timer_event_, Resolution resolution_)
    : counters(counters_), timer_event(timer_event_), resolution(resolution_)
{
}

Timer::Timer(Counters & counters_, Event timer_event_, Event counter_event, Resolution resolution_)
    : Timer(counters_, timer_event_, resolution_)
{
    counters.increment(counter_event);
}

UInt64 Timer::get()
{
    return watch.elapsedNanoseconds() / static_cast<UInt64>(resolution);
}

void Timer::end()
{
    counters.increment(timer_event, get());
    watch.reset();
}

Counters::Counters(VariableContext level_, Counters * parent_)
    : counters_holder(new Counter[num_counters] {}),
      parent(parent_),
      level(level_)
{
    counters = counters_holder.get();
}

Counters::Counters(Counters && src) noexcept
    : counters(std::exchange(src.counters, nullptr))
    , counters_holder(std::move(src.counters_holder))
    , parent(src.parent.exchange(nullptr))
    , trace_profile_events(src.trace_profile_events)
    , level(src.level)
{
}

void Counters::resetCounters()
{
    if (counters)
    {
        for (Event i = Event(0); i < num_counters; ++i)
            counters[i].store(0, std::memory_order_relaxed);
    }
}

void Counters::reset()
{
    setParent(nullptr);
    resetCounters();
}

Counters::Snapshot::Snapshot()
    : counters_holder(new Count[num_counters] {})
{}

Counters::Snapshot Counters::getPartiallyAtomicSnapshot() const
{
    Snapshot res;
    for (Event i = Event(0); i < num_counters; ++i)
        res.counters_holder[i] = counters[i].load(std::memory_order_relaxed);
    return res;
}

const char * getName(Event event)
{
    static const char * strings[] =
    {
    #define M(NAME, DOCUMENTATION, VALUE_TYPE) #NAME,
        APPLY_FOR_EVENTS(M)
    #undef M
    };

    return strings[event];
}

const char * getDocumentation(Event event)
{
    static const char * strings[] =
    {
    #define M(NAME, DOCUMENTATION, VALUE_TYPE) DOCUMENTATION,
        APPLY_FOR_EVENTS(M)
    #undef M
    };

    return strings[event];
}

ValueType getValueType(Event event)
{
    static ValueType strings[] =
    {
    #define M(NAME, DOCUMENTATION, VALUE_TYPE) VALUE_TYPE,
        APPLY_FOR_EVENTS(M)
    #undef M
    };

    return strings[event];
}

Event end() { return END; }

void increment(Event event, Count amount)
{
    DB::CurrentThread::getProfileEvents().increment(event, amount);
}

void incrementNoTrace(Event event, Count amount)
{
    DB::CurrentThread::getProfileEvents().incrementNoTrace(event, amount);
}

void Counters::increment(Event event, Count amount)
{
    Counters * current = this;
    bool send_to_trace_log = false;

    do
    {
        send_to_trace_log |= current->trace_profile_events;
        current->counters[event].fetch_add(amount, std::memory_order_relaxed);
        current = current->parent;
    } while (current != nullptr);

    if (unlikely(send_to_trace_log))
        DB::TraceSender::send(DB::TraceType::ProfileEvent, StackTrace(), {.event = event, .increment = amount});
}

void Counters::incrementNoTrace(Event event, Count amount)
{
    Counters * current = this;
    do
    {
        current->counters[event].fetch_add(amount, std::memory_order_relaxed);
        current = current->parent;
    } while (current != nullptr);
}

void incrementForLogMessage(Poco::Message::Priority priority)
{
    switch (priority)
    {
        case Poco::Message::PRIO_TEST: increment(LogTest); break;
        case Poco::Message::PRIO_TRACE: increment(LogTrace); break;
        case Poco::Message::PRIO_DEBUG: increment(LogDebug); break;
        case Poco::Message::PRIO_INFORMATION: increment(LogInfo); break;
        case Poco::Message::PRIO_WARNING: increment(LogWarning); break;
        case Poco::Message::PRIO_ERROR: increment(LogError); break;
        case Poco::Message::PRIO_FATAL: increment(LogFatal); break;
        default: break;
    }
}

void incrementLoggerElapsedNanoseconds(UInt64 ns)
{
    increment(LoggerElapsedNanoseconds, ns);
}

CountersIncrement::CountersIncrement(Counters::Snapshot const & snapshot)
{
    init();
    memcpy(increment_holder.get(), snapshot.counters_holder.get(), Counters::num_counters * sizeof(Increment));
}

CountersIncrement::CountersIncrement(Counters::Snapshot const & after, Counters::Snapshot const & before)
{
    init();
    for (Event i = Event(0); i < Counters::num_counters; ++i)
        increment_holder[i] = static_cast<Increment>(after[i]) - static_cast<Increment>(before[i]);
}

void CountersIncrement::init()
{
    increment_holder = std::make_unique<Increment[]>(Counters::num_counters);
}

}

#undef APPLY_FOR_EVENTS<|MERGE_RESOLUTION|>--- conflicted
+++ resolved
@@ -75,14 +75,11 @@
     M(SkippingIndexCacheWeightLost, "Approximate number of bytes evicted from the secondary index cache.", ValueType::Number) \
     M(QueryCacheHits, "Number of times a query result has been found in the query cache (and query computation was avoided). Only updated for SELECT queries with SETTING use_query_cache = 1.", ValueType::Number) \
     M(QueryCacheMisses, "Number of times a query result has not been found in the query cache (and required query computation). Only updated for SELECT queries with SETTING use_query_cache = 1.", ValueType::Number) \
-<<<<<<< HEAD
     M(DataLakeMetadataCacheHits, "Number of times an index granule has been found in the datalake metadata cache.", ValueType::Number) \
     M(DataLakeMetadataCacheMisses, "Number of times an datalake meta has not been found in the datalake metadata cache and had to be read from (remote) disk.", ValueType::Number) \
     M(DataLakeMetadataCacheWeightLost, "Approximate number of bytes evicted from the datalake metadata cache.", ValueType::Number) \
-=======
     M(QueryConditionCacheHits, "Number of times an entry has been found in the query condition cache (and reading of marks can be skipped). Only updated for SELECT queries with SETTING use_query_condition_cache = 1.", ValueType::Number) \
     M(QueryConditionCacheMisses, "Number of times an entry has not been found in the query condition cache (and reading of mark cannot be skipped). Only updated for SELECT queries with SETTING use_query_condition_cache = 1.", ValueType::Number) \
->>>>>>> d3349cca
     /* Each page cache chunk access increments exactly one of the following 5 PageCacheChunk* counters. */ \
     /* Something like hit rate: (PageCacheChunkShared + PageCacheChunkDataHits) / [sum of all 5]. */ \
     M(PageCacheChunkMisses, "Number of times a chunk has not been found in the userspace page cache.", ValueType::Number) \
