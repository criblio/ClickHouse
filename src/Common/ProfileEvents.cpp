--- conflicted
+++ resolved
@@ -8,67 +8,6 @@
 /// If the event is generic (i.e. not server specific)
 /// it should be also added to src/Coordination/KeeperConstant.cpp
 #define APPLY_FOR_BUILTIN_EVENTS(M) \
-<<<<<<< HEAD
-    M(Query, "Number of queries to be interpreted and potentially executed. Does not include queries that failed to parse or were rejected due to AST size limits, quota limits or limits on the number of simultaneously running queries. May include internal queries initiated by ClickHouse itself. Does not count subqueries.") \
-    M(SelectQuery, "Same as Query, but only for SELECT queries.") \
-    M(InsertQuery, "Same as Query, but only for INSERT queries.") \
-    M(InitialQuery, "Same as Query, but only counts initial queries (see is_initial_query).")\
-    M(QueriesWithSubqueries, "Count queries with all subqueries") \
-    M(SelectQueriesWithSubqueries, "Count SELECT queries with all subqueries") \
-    M(InsertQueriesWithSubqueries, "Count INSERT queries with all subqueries") \
-    M(SelectQueriesWithPrimaryKeyUsage, "Count SELECT queries which use the primary key to evaluate the WHERE condition") \
-    M(AsyncInsertQuery, "Same as InsertQuery, but only for asynchronous INSERT queries.") \
-    M(AsyncInsertBytes, "Data size in bytes of asynchronous INSERT queries.") \
-    M(AsyncInsertRows, "Number of rows inserted by asynchronous INSERT queries.") \
-    M(AsyncInsertCacheHits, "Number of times a duplicate hash id has been found in asynchronous INSERT hash id cache.") \
-    M(FailedQuery, "Number of failed queries.") \
-    M(FailedSelectQuery, "Same as FailedQuery, but only for SELECT queries.") \
-    M(FailedInsertQuery, "Same as FailedQuery, but only for INSERT queries.") \
-    M(FailedAsyncInsertQuery, "Number of failed ASYNC INSERT queries.") \
-    M(QueryTimeMicroseconds, "Total time of all queries.") \
-    M(SelectQueryTimeMicroseconds, "Total time of SELECT queries.") \
-    M(InsertQueryTimeMicroseconds, "Total time of INSERT queries.") \
-    M(OtherQueryTimeMicroseconds, "Total time of queries that are not SELECT or INSERT.") \
-    M(FileOpen, "Number of files opened.") \
-    M(Seek, "Number of times the 'lseek' function was called.") \
-    M(ReadBufferFromFileDescriptorRead, "Number of reads (read/pread) from a file descriptor. Does not include sockets.") \
-    M(ReadBufferFromFileDescriptorReadFailed, "Number of times the read (read/pread) from a file descriptor have failed.") \
-    M(ReadBufferFromFileDescriptorReadBytes, "Number of bytes read from file descriptors. If the file is compressed, this will show the compressed data size.") \
-    M(WriteBufferFromFileDescriptorWrite, "Number of writes (write/pwrite) to a file descriptor. Does not include sockets.") \
-    M(WriteBufferFromFileDescriptorWriteFailed, "Number of times the write (write/pwrite) to a file descriptor have failed.") \
-    M(WriteBufferFromFileDescriptorWriteBytes, "Number of bytes written to file descriptors. If the file is compressed, this will show compressed data size.") \
-    M(FileSync, "Number of times the F_FULLFSYNC/fsync/fdatasync function was called for files.") \
-    M(DirectorySync, "Number of times the F_FULLFSYNC/fsync/fdatasync function was called for directories.") \
-    M(FileSyncElapsedMicroseconds, "Total time spent waiting for F_FULLFSYNC/fsync/fdatasync syscall for files.") \
-    M(DirectorySyncElapsedMicroseconds, "Total time spent waiting for F_FULLFSYNC/fsync/fdatasync syscall for directories.") \
-    M(ReadCompressedBytes, "Number of bytes (the number of bytes before decompression) read from compressed sources (files, network).") \
-    M(CompressedReadBufferBlocks, "Number of compressed blocks (the blocks of data that are compressed independent of each other) read from compressed sources (files, network).") \
-    M(CompressedReadBufferBytes, "Number of uncompressed bytes (the number of bytes after decompression) read from compressed sources (files, network).") \
-    M(UncompressedCacheHits, "Number of times a block of data has been found in the uncompressed cache (and decompression was avoided).") \
-    M(UncompressedCacheMisses, "Number of times a block of data has not been found in the uncompressed cache (and required decompression).") \
-    M(UncompressedCacheWeightLost, "Number of bytes evicted from the uncompressed cache.") \
-    M(MMappedFileCacheHits, "Number of times a file has been found in the MMap cache (for the 'mmap' read_method), so we didn't have to mmap it again.") \
-    M(MMappedFileCacheMisses, "Number of times a file has not been found in the MMap cache (for the 'mmap' read_method), so we had to mmap it again.") \
-    M(OpenedFileCacheHits, "Number of times a file has been found in the opened file cache, so we didn't have to open it again.") \
-    M(OpenedFileCacheMisses, "Number of times a file has been found in the opened file cache, so we had to open it again.") \
-    M(OpenedFileCacheMicroseconds, "Amount of time spent executing OpenedFileCache methods.") \
-    M(AIOWrite, "Number of writes with Linux or FreeBSD AIO interface") \
-    M(AIOWriteBytes, "Number of bytes written with Linux or FreeBSD AIO interface") \
-    M(AIORead, "Number of reads with Linux or FreeBSD AIO interface") \
-    M(AIOReadBytes, "Number of bytes read with Linux or FreeBSD AIO interface") \
-    M(IOBufferAllocs, "Number of allocations of IO buffers (for ReadBuffer/WriteBuffer).") \
-    M(IOBufferAllocBytes, "Number of bytes allocated for IO buffers (for ReadBuffer/WriteBuffer).") \
-    M(ArenaAllocChunks, "Number of chunks allocated for memory Arena (used for GROUP BY and similar operations)") \
-    M(ArenaAllocBytes, "Number of bytes allocated for memory Arena (used for GROUP BY and similar operations)") \
-    M(FunctionExecute, "Number of SQL ordinary function calls (SQL functions are called on per-block basis, so this number represents the number of blocks).") \
-    M(TableFunctionExecute, "Number of table function calls.") \
-    M(MarkCacheHits, "Number of times an entry has been found in the mark cache, so we didn't have to load a mark file.") \
-    M(MarkCacheMisses, "Number of times an entry has not been found in the mark cache, so we had to load a mark file in memory, which is a costly operation, adding to query latency.") \
-    M(QueryCacheHits, "Number of times a query result has been found in the query cache (and query computation was avoided). Only updated for SELECT queries with SETTING use_query_cache = 1.") \
-    M(QueryCacheMisses, "Number of times a query result has not been found in the query cache (and required query computation). Only updated for SELECT queries with SETTING use_query_cache = 1.") \
-    M(QueryConditionCacheHits, "Number of times an entry has been found in the query condition cache (and reading of invalid marks can be skipped). Only updated for SELECT queries with SETTING use_query_condition_cache = 1.") \
-    M(QueryConditionCacheMisses, "Number of times an entry has not been found in the query condition cache (and reading of mark cannot be skipped). Only updated for SELECT queries with SETTING use_query_condition_cache = 1.") \
-=======
     M(Query, "Number of queries to be interpreted and potentially executed. Does not include queries that failed to parse or were rejected due to AST size limits, quota limits or limits on the number of simultaneously running queries. May include internal queries initiated by ClickHouse itself. Does not count subqueries.", ValueType::Number) \
     M(SelectQuery, "Same as Query, but only for SELECT queries.", ValueType::Number) \
     M(InsertQuery, "Same as Query, but only for INSERT queries.", ValueType::Number) \
@@ -128,7 +67,8 @@
     M(MarkCacheMisses, "Number of times an entry has not been found in the mark cache, so we had to load a mark file in memory, which is a costly operation, adding to query latency.", ValueType::Number) \
     M(QueryCacheHits, "Number of times a query result has been found in the query cache (and query computation was avoided). Only updated for SELECT queries with SETTING use_query_cache = 1.", ValueType::Number) \
     M(QueryCacheMisses, "Number of times a query result has not been found in the query cache (and required query computation). Only updated for SELECT queries with SETTING use_query_cache = 1.", ValueType::Number) \
->>>>>>> 7eee1494
+    M(QueryConditionCacheHits, "Number of times an entry has been found in the query condition cache (and reading of invalid marks can be skipped). Only updated for SELECT queries with SETTING use_query_condition_cache = 1.", ValueType::Number) \
+    M(QueryConditionCacheMisses, "Number of times an entry has not been found in the query condition cache (and reading of mark cannot be skipped). Only updated for SELECT queries with SETTING use_query_condition_cache = 1.", ValueType::Number) \
     /* Each page cache chunk access increments exactly one of the following 5 PageCacheChunk* counters. */ \
     /* Something like hit rate: (PageCacheChunkShared + PageCacheChunkDataHits) / [sum of all 5]. */ \
     M(PageCacheChunkMisses, "Number of times a chunk has not been found in the userspace page cache.", ValueType::Number) \
