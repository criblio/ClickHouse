#include <Processors/Formats/IRowInputFormat.h>
#include <IO/WriteHelpers.h>    // toString
#include <common/logger_useful.h>


namespace DB
{

namespace ErrorCodes
{
    extern const int NOT_IMPLEMENTED;
    extern const int CANNOT_PARSE_INPUT_ASSERTION_FAILED;
    extern const int CANNOT_PARSE_QUOTED_STRING;
    extern const int CANNOT_PARSE_DATE;
    extern const int CANNOT_PARSE_DATETIME;
    extern const int CANNOT_READ_ARRAY_FROM_TEXT;
<<<<<<< HEAD
    extern const int CANNOT_READ_MAP_FROM_TEXT;
=======
    extern const int CANNOT_READ_ALL_DATA;
>>>>>>> ccf57300
    extern const int CANNOT_PARSE_NUMBER;
    extern const int CANNOT_PARSE_UUID;
    extern const int TOO_LARGE_STRING_SIZE;
    extern const int INCORRECT_NUMBER_OF_COLUMNS;
    extern const int ARGUMENT_OUT_OF_BOUND;
    extern const int INCORRECT_DATA;
}


bool isParseError(int code)
{
    return code == ErrorCodes::CANNOT_PARSE_INPUT_ASSERTION_FAILED
        || code == ErrorCodes::CANNOT_PARSE_QUOTED_STRING
        || code == ErrorCodes::CANNOT_PARSE_DATE
        || code == ErrorCodes::CANNOT_PARSE_DATETIME
        || code == ErrorCodes::CANNOT_READ_ARRAY_FROM_TEXT
        || code == ErrorCodes::CANNOT_READ_MAP_FROM_TEXT
        || code == ErrorCodes::CANNOT_PARSE_NUMBER
        || code == ErrorCodes::CANNOT_PARSE_UUID
        || code == ErrorCodes::CANNOT_READ_ALL_DATA
        || code == ErrorCodes::TOO_LARGE_STRING_SIZE
        || code == ErrorCodes::ARGUMENT_OUT_OF_BOUND       /// For Decimals
        || code == ErrorCodes::INCORRECT_DATA;             /// For some ReadHelpers
}


Chunk IRowInputFormat::generate()
{
    if (total_rows == 0)
        readPrefix();

    const Block & header = getPort().getHeader();

    size_t num_columns = header.columns();
    MutableColumns columns = header.cloneEmptyColumns();

    ///auto chunk_missing_values = std::make_unique<ChunkMissingValues>();
    block_missing_values.clear();

    try
    {
        RowReadExtension info;
        for (size_t rows = 0; rows < params.max_block_size; ++rows)
        {
            try
            {
                ++total_rows;

                info.read_columns.clear();
                if (!readRow(columns, info))
                    break;
                if (params.callback)
                    params.callback();

                for (size_t column_idx = 0; column_idx < info.read_columns.size(); ++column_idx)
                {
                    if (!info.read_columns[column_idx])
                    {
                        size_t column_size = columns[column_idx]->size();
                        if (column_size == 0)
                            throw Exception("Unexpected empty column", ErrorCodes::INCORRECT_NUMBER_OF_COLUMNS);
                        block_missing_values.setBit(column_idx, column_size - 1);
                    }
                }
            }
            catch (Exception & e)
            {
                /// Logic for possible skipping of errors.

                if (!isParseError(e.code()))
                    throw;

                if (params.allow_errors_num == 0 && params.allow_errors_ratio == 0)
                    throw;

                ++num_errors;
                Float64 current_error_ratio = static_cast<Float64>(num_errors) / total_rows;

                if (num_errors > params.allow_errors_num
                    && current_error_ratio > params.allow_errors_ratio)
                {
                    e.addMessage("(Already have " + toString(num_errors) + " errors"
                        " out of " + toString(total_rows) + " rows"
                        ", which is " + toString(current_error_ratio) + " of all rows)");
                    throw;
                }

                if (!allowSyncAfterError())
                {
                    e.addMessage("(Input format doesn't allow to skip errors)");
                    throw;
                }

                syncAfterError();

                /// Truncate all columns in block to minimal size (remove values, that was appended to only part of columns).

                size_t min_size = std::numeric_limits<size_t>::max();
                for (size_t column_idx = 0; column_idx < num_columns; ++column_idx)
                    min_size = std::min(min_size, columns[column_idx]->size());

                for (size_t column_idx = 0; column_idx < num_columns; ++column_idx)
                {
                    auto & column = columns[column_idx];
                    if (column->size() > min_size)
                        column->popBack(column->size() - min_size);
                }
            }
        }
    }
    catch (Exception & e)
    {
        if (!isParseError(e.code()))
            throw;

        String verbose_diagnostic;
        try
        {
            verbose_diagnostic = getDiagnosticInfo();
        }
        catch (const Exception & exception)
        {
            verbose_diagnostic = "Cannot get verbose diagnostic: " + exception.message();
        }
        catch (...)
        {
            /// Error while trying to obtain verbose diagnostic. Ok to ignore.
        }

        e.addMessage("(at row " + toString(total_rows) + ")\n" + verbose_diagnostic);
        throw;
    }

    if (columns.empty() || columns[0]->empty())
    {
        if (num_errors && (params.allow_errors_num > 0 || params.allow_errors_ratio > 0))
        {
            Poco::Logger * log = &Poco::Logger::get("IRowInputFormat");
            LOG_TRACE(log, "Skipped {} rows with errors while reading the input stream", num_errors);
        }

        readSuffix();
        return {};
    }

    auto num_rows = columns.front()->size();
    Chunk chunk(std::move(columns), num_rows);
    //chunk.setChunkInfo(std::move(chunk_missing_values));
    return chunk;
}

void IRowInputFormat::syncAfterError()
{
    throw Exception("Method syncAfterError is not implemented for input format", ErrorCodes::NOT_IMPLEMENTED);
}

void IRowInputFormat::resetParser()
{
    IInputFormat::resetParser();
    total_rows = 0;
    num_errors = 0;
    block_missing_values.clear();
}


}<|MERGE_RESOLUTION|>--- conflicted
+++ resolved
@@ -14,11 +14,7 @@
     extern const int CANNOT_PARSE_DATE;
     extern const int CANNOT_PARSE_DATETIME;
     extern const int CANNOT_READ_ARRAY_FROM_TEXT;
-<<<<<<< HEAD
-    extern const int CANNOT_READ_MAP_FROM_TEXT;
-=======
     extern const int CANNOT_READ_ALL_DATA;
->>>>>>> ccf57300
     extern const int CANNOT_PARSE_NUMBER;
     extern const int CANNOT_PARSE_UUID;
     extern const int TOO_LARGE_STRING_SIZE;
@@ -35,7 +31,6 @@
         || code == ErrorCodes::CANNOT_PARSE_DATE
         || code == ErrorCodes::CANNOT_PARSE_DATETIME
         || code == ErrorCodes::CANNOT_READ_ARRAY_FROM_TEXT
-        || code == ErrorCodes::CANNOT_READ_MAP_FROM_TEXT
         || code == ErrorCodes::CANNOT_PARSE_NUMBER
         || code == ErrorCodes::CANNOT_PARSE_UUID
         || code == ErrorCodes::CANNOT_READ_ALL_DATA
