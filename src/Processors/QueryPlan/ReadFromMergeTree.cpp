#include <Processors/QueryPlan/ReadFromMergeTree.h>

#include <Core/Settings.h>
#include <IO/Operators.h>
#include <Interpreters/Cluster.h>
#include <Interpreters/Context.h>
#include <Interpreters/ExpressionAnalyzer.h>
#include <Interpreters/ExpressionActions.h>
#include <Interpreters/InterpreterSelectQuery.h>
#include <Interpreters/TreeRewriter.h>
#include <Interpreters/Cache/QueryConditionCache.h>
#include <Parsers/ASTFunction.h>
#include <Parsers/ASTIdentifier.h>
#include <Parsers/ASTLiteral.h>
#include <Parsers/ASTSelectQuery.h>
#include <Parsers/ExpressionListParsers.h>
#include <Parsers/parseIdentifierOrStringLiteral.h>
#include <Processors/ConcatProcessor.h>
#include <Processors/Merges/AggregatingSortedTransform.h>
#include <Processors/Merges/CollapsingSortedTransform.h>
#include <Processors/Merges/GraphiteRollupSortedTransform.h>
#include <Processors/Merges/MergingSortedTransform.h>
#include <Processors/Merges/ReplacingSortedTransform.h>
#include <Processors/Merges/SummingSortedTransform.h>
#include <Processors/Merges/VersionedCollapsingTransform.h>
#include <Processors/QueryPlan/IQueryPlanStep.h>
#include <Processors/QueryPlan/PartsSplitter.h>
#include <Processors/Sources/NullSource.h>
#include <Processors/Transforms/ExpressionTransform.h>
#include <Processors/Transforms/FilterTransform.h>
#include <Processors/Transforms/ReverseTransform.h>
#include <Processors/Transforms/SelectByIndicesTransform.h>
#include <Processors/Transforms/VirtualRowTransform.h>
#include <QueryPipeline/QueryPipelineBuilder.h>
#include <Storages/LazilyReadInfo.h>
#include <Storages/MergeTree/MergeTreeDataSelectExecutor.h>
#include <Storages/MergeTree/MergeTreeIndexLegacyVectorSimilarity.h>
#include <Storages/MergeTree/MergeTreeIndexMinMax.h>
#include <Storages/MergeTree/MergeTreeIndexVectorSimilarity.h>
#include <Storages/MergeTree/MergeTreePrefetchedReadPool.h>
#include <Storages/MergeTree/MergeTreeReadPool.h>
#include <Storages/MergeTree/MergeTreeReadPoolInOrder.h>
#include <Storages/MergeTree/MergeTreeReadPoolParallelReplicas.h>
#include <Storages/MergeTree/MergeTreeReadPoolParallelReplicasInOrder.h>
#include <Storages/MergeTree/LoadedMergeTreeDataPartInfoForReader.h>
#include <Storages/MergeTree/MergeTreeSettings.h>
#include <Storages/MergeTree/MergeTreeSource.h>
#include <Storages/MergeTree/RangesInDataPart.h>
#include <Storages/MergeTree/RequestResponse.h>
#include <Poco/Logger.h>
#include <Common/JSONBuilder.h>
#include <Common/logger_useful.h>
#include <Common/thread_local_rng.h>

#include <algorithm>
#include <iterator>
#include <memory>
#include <unordered_map>

#include <fmt/ranges.h>

#include "config.h"

using namespace DB;

namespace
{
template <typename Container, typename Getter>
size_t countPartitions(const Container & parts, Getter get_partition_id)
{
    if (parts.empty())
        return 0;

    String cur_partition_id = get_partition_id(parts[0]);
    size_t unique_partitions = 1;
    for (size_t i = 1; i < parts.size(); ++i)
    {
        if (get_partition_id(parts[i]) != cur_partition_id)
        {
            ++unique_partitions;
            cur_partition_id = get_partition_id(parts[i]);
        }
    }
    return unique_partitions;
}

size_t countPartitions(const RangesInDataParts & parts_with_ranges)
{
    auto get_partition_id = [](const RangesInDataPart & rng) { return rng.data_part->info.partition_id; };
    return countPartitions(parts_with_ranges, get_partition_id);
}

size_t countPartitions(const MergeTreeData::DataPartsVector & prepared_parts)
{
    auto get_partition_id = [](const MergeTreeData::DataPartPtr data_part) { return data_part->info.partition_id; };
    return countPartitions(prepared_parts, get_partition_id);
}

bool restoreDAGInputs(ActionsDAG & dag, const NameSet & inputs)
{
    std::unordered_set<const ActionsDAG::Node *> outputs(dag.getOutputs().begin(), dag.getOutputs().end());
    bool added = false;
    for (const auto * input : dag.getInputs())
    {
        if (inputs.contains(input->result_name) && !outputs.contains(input))
        {
            dag.getOutputs().push_back(input);
            added = true;
        }
    }

    return added;
}

bool restorePrewhereInputs(PrewhereInfo & info, const NameSet & inputs)
{
    bool added = false;
    if (info.row_level_filter)
        added = added || restoreDAGInputs(*info.row_level_filter, inputs);

    added = added || restoreDAGInputs(info.prewhere_actions, inputs);

    return added;
}

}

namespace ProfileEvents
{
    extern const Event SelectedParts;
    extern const Event SelectedPartsTotal;
    extern const Event SelectedRanges;
    extern const Event SelectedMarks;
    extern const Event SelectedMarksTotal;
    extern const Event SelectQueriesWithPrimaryKeyUsage;
}

namespace DB
{

namespace Setting
{
    extern const SettingsBool allow_asynchronous_read_from_io_pool_for_merge_tree;
    extern const SettingsBool allow_prefetched_read_pool_for_local_filesystem;
    extern const SettingsBool allow_prefetched_read_pool_for_remote_filesystem;
    extern const SettingsBool apply_deleted_mask;
    extern const SettingsBool checksum_on_read;
    extern const SettingsBool compile_sort_description;
    extern const SettingsBool do_not_merge_across_partitions_select_final;
    extern const SettingsBool enable_multiple_prewhere_read_steps;
    extern const SettingsBool enable_vertical_final;
    extern const SettingsBool force_aggregate_partitions_independently;
    extern const SettingsBool force_primary_key;
    extern const SettingsString ignore_data_skipping_indices;
    extern const SettingsUInt64 max_number_of_partitions_for_independent_aggregation;
    extern const SettingsUInt64 max_rows_to_read;
    extern const SettingsUInt64 max_rows_to_read_leaf;
    extern const SettingsMaxThreads max_final_threads;
    extern const SettingsUInt64 max_parser_backtracks;
    extern const SettingsUInt64 max_parser_depth;
    extern const SettingsUInt64 max_query_size;
    extern const SettingsFloat max_streams_to_max_threads_ratio;
    extern const SettingsUInt64 max_streams_for_merge_tree_reading;
    extern const SettingsMaxThreads max_threads;
    extern const SettingsUInt64 merge_tree_max_bytes_to_use_cache;
    extern const SettingsUInt64 merge_tree_max_rows_to_use_cache;
    extern const SettingsUInt64 merge_tree_min_bytes_for_concurrent_read_for_remote_filesystem;
    extern const SettingsUInt64 merge_tree_min_rows_for_concurrent_read_for_remote_filesystem;
    extern const SettingsUInt64 merge_tree_min_bytes_for_concurrent_read;
    extern const SettingsUInt64 merge_tree_min_rows_for_concurrent_read;
    extern const SettingsFloat merge_tree_read_split_ranges_into_intersecting_and_non_intersecting_injection_probability;
    extern const SettingsBool merge_tree_use_const_size_tasks_for_remote_reading;
    extern const SettingsUInt64 min_count_to_compile_sort_description;
    extern const SettingsOverflowMode read_overflow_mode;
    extern const SettingsOverflowMode read_overflow_mode_leaf;
    extern const SettingsUInt64 parallel_replicas_count;
    extern const SettingsBool parallel_replicas_local_plan;
    extern const SettingsUInt64 preferred_block_size_bytes;
    extern const SettingsUInt64 preferred_max_column_in_block_size_bytes;
    extern const SettingsUInt64 read_in_order_two_level_merge_threshold;
    extern const SettingsBool split_parts_ranges_into_intersecting_and_non_intersecting_final;
    extern const SettingsBool split_intersecting_parts_ranges_into_layers_final;
    extern const SettingsBool use_skip_indexes;
    extern const SettingsBool use_skip_indexes_if_final;
    extern const SettingsBool use_uncompressed_cache;
    extern const SettingsBool query_plan_merge_filters;
    extern const SettingsUInt64 merge_tree_min_read_task_size;
    extern const SettingsBool read_in_order_use_virtual_row;
    extern const SettingsBool use_query_condition_cache;
    extern const SettingsBool allow_experimental_analyzer;
    extern const SettingsBool merge_tree_use_deserialization_prefixes_cache;
    extern const SettingsBool merge_tree_use_prefixes_deserialization_thread_pool;
}

namespace MergeTreeSetting
{
    extern const MergeTreeSettingsUInt64 index_granularity;
    extern const MergeTreeSettingsUInt64 index_granularity_bytes;
}

namespace ErrorCodes
{
    extern const int INDEX_NOT_USED;
    extern const int LOGICAL_ERROR;
    extern const int TOO_MANY_ROWS;
    extern const int CANNOT_PARSE_TEXT;
}

static MergeTreeReaderSettings getMergeTreeReaderSettings(
    const ContextPtr & context, const SelectQueryInfo & query_info)
{
    const auto & settings = context->getSettingsRef();
    return {
        .read_settings = context->getReadSettings(),
        .save_marks_in_cache = true,
        .checksum_on_read = settings[Setting::checksum_on_read],
        .read_in_order = query_info.input_order_info != nullptr,
        .apply_deleted_mask = settings[Setting::apply_deleted_mask],
        .use_asynchronous_read_from_pool = settings[Setting::allow_asynchronous_read_from_io_pool_for_merge_tree]
            && (settings[Setting::max_streams_to_max_threads_ratio] > 1 || settings[Setting::max_streams_for_merge_tree_reading] > 1),
        .enable_multiple_prewhere_read_steps = settings[Setting::enable_multiple_prewhere_read_steps],
        .force_short_circuit_execution = settings[Setting::query_plan_merge_filters],
        .use_query_condition_cache = settings[Setting::use_query_condition_cache] && settings[Setting::allow_experimental_analyzer],
        .use_deserialization_prefixes_cache = settings[Setting::merge_tree_use_deserialization_prefixes_cache],
        .use_prefixes_deserialization_thread_pool = settings[Setting::merge_tree_use_prefixes_deserialization_thread_pool],
    };
}

static bool checkAllPartsOnRemoteFS(const RangesInDataParts & parts)
{
    for (const auto & part : parts)
    {
        if (!part.data_part->isStoredOnRemoteDisk())
            return false;
    }
    return true;
}

/// build sort description for output stream
static SortDescription getSortDescriptionForOutputHeader(
    const Header & output_header,
    const Names & sorting_key_columns,
    const int sort_direction,
    InputOrderInfoPtr input_order_info,
    PrewhereInfoPtr prewhere_info,
    bool enable_vertical_final)
{
    /// Updating sort description can be done after PREWHERE actions are applied to the header.
    /// After PREWHERE actions are applied, column names in header can differ from storage column names due to aliases
    /// To mitigate it, we're trying to build original header and use it to deduce sorting description
    /// TODO: this approach is fragile, it'd be more robust to update sorting description for the whole plan during plan optimization
    Block original_header = output_header.cloneEmpty();
    if (prewhere_info)
    {
        {
            FindOriginalNodeForOutputName original_column_finder(prewhere_info->prewhere_actions);
            for (auto & column : original_header)
            {
                const auto * original_node = original_column_finder.find(column.name);
                if (original_node)
                    column.name = original_node->result_name;
            }
        }

        if (prewhere_info->row_level_filter)
        {
            FindOriginalNodeForOutputName original_column_finder(*prewhere_info->row_level_filter);
            for (auto & column : original_header)
            {
                const auto * original_node = original_column_finder.find(column.name);
                if (original_node)
                    column.name = original_node->result_name;
            }
        }
    }

    SortDescription sort_description;
    const Block & header = output_header;
    for (const auto & sorting_key : sorting_key_columns)
    {
        const auto it = std::find_if(
            original_header.begin(), original_header.end(), [&sorting_key](const auto & column) { return column.name == sorting_key; });
        if (it == original_header.end())
            break;

        const size_t column_pos = std::distance(original_header.begin(), it);
        sort_description.emplace_back((header.begin() + column_pos)->name, sort_direction);
    }

    if (input_order_info && !enable_vertical_final)
    {
        // output_stream.sort_scope = DataStream::SortScope::Stream;
        const size_t used_prefix_of_sorting_key_size = input_order_info->used_prefix_of_sorting_key_size;
        if (sort_description.size() > used_prefix_of_sorting_key_size)
            sort_description.resize(used_prefix_of_sorting_key_size);

        return sort_description;
    }

    return {};
}

void ReadFromMergeTree::AnalysisResult::checkLimits(const Settings & settings, const SelectQueryInfo & query_info_) const
{

    /// Do not check number of read rows if we have reading
    /// in order of sorting key with limit.
    /// In general case, when there exists WHERE clause
    /// it's impossible to estimate number of rows precisely,
    /// because we can stop reading at any time.

    SizeLimits limits;
    if (settings[Setting::read_overflow_mode] == OverflowMode::THROW && settings[Setting::max_rows_to_read] && !query_info_.input_order_info)
        limits = SizeLimits(settings[Setting::max_rows_to_read], 0, settings[Setting::read_overflow_mode]);

    SizeLimits leaf_limits;
    if (settings[Setting::read_overflow_mode_leaf] == OverflowMode::THROW && settings[Setting::max_rows_to_read_leaf] && !query_info_.input_order_info)
        leaf_limits = SizeLimits(settings[Setting::max_rows_to_read_leaf], 0, settings[Setting::read_overflow_mode_leaf]);

    if (limits.max_rows || leaf_limits.max_rows)
    {
        /// Fail fast if estimated number of rows to read exceeds the limit
        size_t total_rows_estimate = selected_rows;
        if (query_info_.trivial_limit > 0 && total_rows_estimate > query_info_.trivial_limit)
        {
            total_rows_estimate = query_info_.trivial_limit;
        }
        limits.check(total_rows_estimate, 0, "rows (controlled by 'max_rows_to_read' setting)", ErrorCodes::TOO_MANY_ROWS);
        leaf_limits.check(
            total_rows_estimate, 0, "rows (controlled by 'max_rows_to_read_leaf' setting)", ErrorCodes::TOO_MANY_ROWS);
    }
}

ReadFromMergeTree::ReadFromMergeTree(
    MergeTreeData::DataPartsVector parts_,
    MergeTreeData::MutationsSnapshotPtr mutations_,
    Names all_column_names_,
    const MergeTreeData & data_,
    const SelectQueryInfo & query_info_,
    const StorageSnapshotPtr & storage_snapshot_,
    const ContextPtr & context_,
    size_t max_block_size_,
    size_t num_streams_,
    std::shared_ptr<PartitionIdToMaxBlock> max_block_numbers_to_read_,
    LoggerPtr log_,
    AnalysisResultPtr analyzed_result_ptr_,
    bool enable_parallel_reading_,
    std::optional<MergeTreeAllRangesCallback> all_ranges_callback_,
    std::optional<MergeTreeReadTaskCallback> read_task_callback_,
    std::optional<size_t> number_of_current_replica_)
    : SourceStepWithFilter(MergeTreeSelectProcessor::transformHeader(
        storage_snapshot_->getSampleBlockForColumns(all_column_names_),
        {},
        query_info_.prewhere_info), all_column_names_, query_info_, storage_snapshot_, context_)
    , reader_settings(getMergeTreeReaderSettings(context_, query_info_))
    , prepared_parts(std::move(parts_))
    , mutations_snapshot(std::move(mutations_))
    , all_column_names(std::move(all_column_names_))
    , data(data_)
    , actions_settings(ExpressionActionsSettings(context_))
    , block_size{
        .max_block_size_rows = max_block_size_,
        .preferred_block_size_bytes = context->getSettingsRef()[Setting::preferred_block_size_bytes],
        .preferred_max_column_in_block_size_bytes = context->getSettingsRef()[Setting::preferred_max_column_in_block_size_bytes]}
    , requested_num_streams(num_streams_)
    , max_block_numbers_to_read(std::move(max_block_numbers_to_read_))
    , log(std::move(log_))
    , analyzed_result_ptr(analyzed_result_ptr_)
    , is_parallel_reading_from_replicas(enable_parallel_reading_)
    , enable_remove_parts_from_snapshot_optimization(query_info_.merge_tree_enable_remove_parts_from_snapshot_optimization)
    , number_of_current_replica(number_of_current_replica_)
{
    if (is_parallel_reading_from_replicas)
    {
        if (all_ranges_callback_.has_value())
            all_ranges_callback = all_ranges_callback_.value();
        else
            all_ranges_callback = context->getMergeTreeAllRangesCallback();

        if (read_task_callback_.has_value())
            read_task_callback = read_task_callback_.value();
        else
            read_task_callback = context->getMergeTreeReadTaskCallback();
    }

    const auto & settings = context->getSettingsRef();
    if (settings[Setting::max_streams_for_merge_tree_reading])
    {
        if (settings[Setting::allow_asynchronous_read_from_io_pool_for_merge_tree])
        {
            /// When async reading is enabled, allow to read using more streams.
            /// Will add resize to output_streams_limit to reduce memory usage.
            output_streams_limit = std::min<size_t>(requested_num_streams, settings[Setting::max_streams_for_merge_tree_reading]);
            /// We intentionally set `max_streams` to 1 in InterpreterSelectQuery in case of small limit.
            /// Changing it here to `max_streams_for_merge_tree_reading` proven itself as a threat for performance.
            if (requested_num_streams != 1)
                requested_num_streams = std::max<size_t>(requested_num_streams, settings[Setting::max_streams_for_merge_tree_reading]);
        }
        else
            /// Just limit requested_num_streams otherwise.
            requested_num_streams = std::min<size_t>(requested_num_streams, settings[Setting::max_streams_for_merge_tree_reading]);
    }

    /// Add explicit description.
    setStepDescription(data.getStorageID().getFullNameNotQuoted());
    enable_vertical_final = query_info.isFinal() && context->getSettingsRef()[Setting::enable_vertical_final]
        && data.merging_params.mode == MergeTreeData::MergingParams::Replacing;
}

std::unique_ptr<ReadFromMergeTree> ReadFromMergeTree::createLocalParallelReplicasReadingStep(
    AnalysisResultPtr analyzed_result_ptr_,
    MergeTreeAllRangesCallback all_ranges_callback_,
    MergeTreeReadTaskCallback read_task_callback_,
    size_t replica_number)
{
    const bool enable_parallel_reading = true;
    return std::make_unique<ReadFromMergeTree>(
        prepared_parts,
        mutations_snapshot,
        all_column_names,
        data,
        getQueryInfo(),
        getStorageSnapshot(),
        getContext(),
        block_size.max_block_size_rows,
        requested_num_streams,
        max_block_numbers_to_read,
        log,
        std::move(analyzed_result_ptr_),
        enable_parallel_reading,
        all_ranges_callback_,
        read_task_callback_,
        replica_number);
}

Pipe ReadFromMergeTree::readFromPoolParallelReplicas(RangesInDataParts parts_with_range, Names required_columns, PoolSettings pool_settings)
{
    const auto & client_info = context->getClientInfo();

    auto extension = ParallelReadingExtension{
        all_ranges_callback.value(), read_task_callback.value(), number_of_current_replica.value_or(client_info.number_of_current_replica), context->getClusterForParallelReplicas()->getShardsInfo().at(0).getAllNodeCount()};

    auto pool = std::make_shared<MergeTreeReadPoolParallelReplicas>(
        std::move(extension),
        std::move(parts_with_range),
        mutations_snapshot,
        shared_virtual_fields,
        storage_snapshot,
        prewhere_info,
        actions_settings,
        reader_settings,
        required_columns,
        pool_settings,
        block_size,
        context);

    Pipes pipes;

    for (size_t i = 0; i < pool_settings.threads; ++i)
    {
        auto algorithm = std::make_unique<MergeTreeThreadSelectAlgorithm>(i);

        auto processor
            = std::make_unique<MergeTreeSelectProcessor>(pool, std::move(algorithm), prewhere_info, lazily_read_info, actions_settings, reader_settings);

        auto source = std::make_shared<MergeTreeSource>(std::move(processor), data.getLogName());
        pipes.emplace_back(std::move(source));
    }

    return Pipe::unitePipes(std::move(pipes));
}


Pipe ReadFromMergeTree::readFromPool(
    RangesInDataParts parts_with_range,
    Names required_columns,
    PoolSettings pool_settings)
{
    size_t total_rows = parts_with_range.getRowsCountAllParts();

    if (query_info.trivial_limit > 0 && query_info.trivial_limit < total_rows)
        total_rows = query_info.trivial_limit;

    const auto & settings = context->getSettingsRef();

    /// round min_marks_to_read up to nearest multiple of block_size expressed in marks
    /// If granularity is adaptive it doesn't make sense
    /// Maybe it will make sense to add settings `max_block_size_bytes`
    if (block_size.max_block_size_rows && !data.canUseAdaptiveGranularity())
    {
        size_t fixed_index_granularity = (*data.getSettings())[MergeTreeSetting::index_granularity];
        pool_settings.min_marks_for_concurrent_read = (pool_settings.min_marks_for_concurrent_read * fixed_index_granularity + block_size.max_block_size_rows - 1)
            / block_size.max_block_size_rows * block_size.max_block_size_rows / fixed_index_granularity;
    }

    bool all_parts_are_remote = true;
    bool all_parts_are_local = true;
    for (const auto & part : parts_with_range)
    {
        const bool is_remote = part.data_part->isStoredOnRemoteDisk();
        all_parts_are_local &= !is_remote;
        all_parts_are_remote &= is_remote;
    }

    MergeTreeReadPoolPtr pool;

    bool allow_prefetched_remote = all_parts_are_remote && settings[Setting::allow_prefetched_read_pool_for_remote_filesystem]
        && MergeTreePrefetchedReadPool::checkReadMethodAllowed(reader_settings.read_settings.remote_fs_method);

    bool allow_prefetched_local = all_parts_are_local && settings[Setting::allow_prefetched_read_pool_for_local_filesystem]
        && MergeTreePrefetchedReadPool::checkReadMethodAllowed(reader_settings.read_settings.local_fs_method);

    /** Do not use prefetched read pool if query is trivial limit query.
      * Because time spend during filling per thread tasks can be greater than whole query
      * execution for big tables with small limit.
      */
    bool use_prefetched_read_pool = query_info.trivial_limit == 0 && (allow_prefetched_remote || allow_prefetched_local);

    if (use_prefetched_read_pool)
    {
        pool = std::make_shared<MergeTreePrefetchedReadPool>(
            std::move(parts_with_range),
            mutations_snapshot,
            shared_virtual_fields,
            storage_snapshot,
            prewhere_info,
            actions_settings,
            reader_settings,
            required_columns,
            pool_settings,
            block_size,
            context);
    }
    else
    {
        pool = std::make_shared<MergeTreeReadPool>(
            std::move(parts_with_range),
            mutations_snapshot,
            shared_virtual_fields,
            storage_snapshot,
            prewhere_info,
            actions_settings,
            reader_settings,
            required_columns,
            pool_settings,
            block_size,
            context);
    }

    LOG_DEBUG(log, "Reading approx. {} rows with {} streams", total_rows, pool_settings.threads);

    Pipes pipes;
    for (size_t i = 0; i < pool_settings.threads; ++i)
    {
        auto algorithm = std::make_unique<MergeTreeThreadSelectAlgorithm>(i);

        auto processor
            = std::make_unique<MergeTreeSelectProcessor>(pool, std::move(algorithm), prewhere_info, lazily_read_info, actions_settings, reader_settings);

        auto source = std::make_shared<MergeTreeSource>(std::move(processor), data.getLogName());

        if (i == 0)
            source->addTotalRowsApprox(total_rows);

        pipes.emplace_back(std::move(source));
    }

    auto pipe = Pipe::unitePipes(std::move(pipes));
    if (output_streams_limit && output_streams_limit < pipe.numOutputPorts())
        pipe.resize(output_streams_limit);
    return pipe;
}

Pipe ReadFromMergeTree::readInOrder(
    RangesInDataParts parts_with_ranges,
    Names required_columns,
    PoolSettings pool_settings,
    ReadType read_type,
    UInt64 read_limit)
{
    /// For reading in order it makes sense to read only
    /// one range per task to reduce number of read rows.
    bool has_limit_below_one_block = read_type != ReadType::Default && read_limit && read_limit < block_size.max_block_size_rows;
    MergeTreeReadPoolPtr pool;

    if (is_parallel_reading_from_replicas)
    {
        const auto & client_info = context->getClientInfo();
        ParallelReadingExtension extension{
            all_ranges_callback.value(),
            read_task_callback.value(),
            number_of_current_replica.value_or(client_info.number_of_current_replica), context->getClusterForParallelReplicas()->getShardsInfo().at(0).getAllNodeCount()};

        CoordinationMode mode = read_type == ReadType::InOrder
            ? CoordinationMode::WithOrder
            : CoordinationMode::ReverseOrder;

        pool = std::make_shared<MergeTreeReadPoolParallelReplicasInOrder>(
            std::move(extension),
            mode,
            parts_with_ranges,
            mutations_snapshot,
            shared_virtual_fields,
            has_limit_below_one_block,
            storage_snapshot,
            prewhere_info,
            actions_settings,
            reader_settings,
            required_columns,
            pool_settings,
            block_size,
            context);
    }
    else
    {
        pool = std::make_shared<MergeTreeReadPoolInOrder>(
            has_limit_below_one_block,
            read_type,
            parts_with_ranges,
            mutations_snapshot,
            shared_virtual_fields,
            storage_snapshot,
            prewhere_info,
            actions_settings,
            reader_settings,
            required_columns,
            pool_settings,
            block_size,
            context);
    }

    /// If parallel replicas enabled, set total rows in progress here only on initiator with local plan
    /// Otherwise rows will counted multiple times
    const UInt64 in_order_limit = query_info.input_order_info ? query_info.input_order_info->limit : 0;
    const bool parallel_replicas_local_plan_for_initiator = is_parallel_reading_from_replicas
        && context->getSettingsRef()[Setting::parallel_replicas_local_plan] && context->canUseParallelReplicasOnInitiator();
    const bool set_total_rows_approx = !is_parallel_reading_from_replicas || parallel_replicas_local_plan_for_initiator;

    Pipes pipes;
    for (size_t i = 0; i < parts_with_ranges.size(); ++i)
    {
        const auto & part_with_ranges = parts_with_ranges[i];

        UInt64 total_rows = part_with_ranges.getRowsCount();
        if (query_info.trivial_limit > 0 && query_info.trivial_limit < total_rows)
            total_rows = query_info.trivial_limit;
        else if (in_order_limit > 0 && in_order_limit < total_rows)
            total_rows = in_order_limit;

        LOG_TRACE(log, "Reading {} ranges in{}order from part {}, approx. {} rows starting from {}",
            part_with_ranges.ranges.size(),
            read_type == ReadType::InReverseOrder ? " reverse " : " ",
            part_with_ranges.data_part->name, total_rows,
            part_with_ranges.data_part->index_granularity->getMarkStartingRow(part_with_ranges.ranges.front().begin));

        MergeTreeSelectAlgorithmPtr algorithm;
        if (read_type == ReadType::InReverseOrder)
            algorithm = std::make_unique<MergeTreeInReverseOrderSelectAlgorithm>(i);
        else
            algorithm = std::make_unique<MergeTreeInOrderSelectAlgorithm>(i);

        auto processor
            = std::make_unique<MergeTreeSelectProcessor>(pool, std::move(algorithm), prewhere_info, lazily_read_info, actions_settings, reader_settings);

        processor->addPartLevelToChunk(isQueryWithFinal());

        auto source = std::make_shared<MergeTreeSource>(std::move(processor), data.getLogName());
        if (set_total_rows_approx)
            source->addTotalRowsApprox(total_rows);

        Pipe pipe(source);

        if (virtual_row_conversion && (read_type == ReadType::InOrder))
        {
            const auto & index = part_with_ranges.data_part->getIndex();
            const auto & primary_key = storage_snapshot->metadata->primary_key;
            size_t mark_range_begin = part_with_ranges.ranges.front().begin;

            ColumnsWithTypeAndName pk_columns;
            size_t num_columns = virtual_row_conversion->getRequiredColumnsWithTypes().size();
            pk_columns.reserve(num_columns);

            for (size_t j = 0; j < num_columns; ++j)
            {
                auto column = primary_key.data_types[j]->createColumn()->cloneEmpty();
                column->insert((*(*index)[j])[mark_range_begin]);
                pk_columns.push_back({std::move(column), primary_key.data_types[j], primary_key.column_names[j]});
            }

            Block pk_block(std::move(pk_columns));

            pipe.addSimpleTransform([&](const Block & header)
            {
                return std::make_shared<VirtualRowTransform>(header, pk_block, virtual_row_conversion);
            });
        }

        pipes.emplace_back(std::move(pipe));
    }

    auto pipe = Pipe::unitePipes(std::move(pipes));

    if (read_type == ReadType::InReverseOrder)
    {
        pipe.addSimpleTransform([&](const Block & header)
        {
            return std::make_shared<ReverseTransform>(header);
        });
    }

    return pipe;
}

Pipe ReadFromMergeTree::read(
    RangesInDataParts parts_with_range,
    Names required_columns,
    ReadType read_type,
    size_t max_streams,
    size_t min_marks_for_concurrent_read,
    bool use_uncompressed_cache)
{
    const auto & settings = context->getSettingsRef();
    size_t sum_marks = parts_with_range.getMarksCountAllParts();

    PoolSettings pool_settings{
        .threads = max_streams,
        .sum_marks = sum_marks,
        .min_marks_for_concurrent_read = min_marks_for_concurrent_read,
        .preferred_block_size_bytes = settings[Setting::preferred_block_size_bytes],
        .use_uncompressed_cache = use_uncompressed_cache,
        .use_const_size_tasks_for_remote_reading = settings[Setting::merge_tree_use_const_size_tasks_for_remote_reading],
    };

    if (read_type == ReadType::ParallelReplicas)
        return readFromPoolParallelReplicas(std::move(parts_with_range), std::move(required_columns), std::move(pool_settings));

    /// Reading from default thread pool is beneficial for remote storage because of new prefetches.
    if (read_type == ReadType::Default && (max_streams > 1 || checkAllPartsOnRemoteFS(parts_with_range)))
        return readFromPool(std::move(parts_with_range), std::move(required_columns), std::move(pool_settings));

    auto pipe = readInOrder(parts_with_range, required_columns, pool_settings, read_type, /*limit=*/ 0);

    /// Use ConcatProcessor to concat sources together.
    /// It is needed to read in parts order (and so in PK order) if single thread is used.
    if (read_type == ReadType::Default && pipe.numOutputPorts() > 1)
        pipe.addTransform(std::make_shared<ConcatProcessor>(pipe.getHeader(), pipe.numOutputPorts()));

    return pipe;
}

namespace
{

struct PartRangesReadInfo
{
    std::vector<size_t> sum_marks_in_parts;

    size_t sum_marks = 0;
    size_t total_rows = 0;
    size_t adaptive_parts = 0;
    size_t index_granularity_bytes = 0;
    size_t max_marks_to_use_cache = 0;
    size_t min_marks_for_concurrent_read = 0;
    bool use_uncompressed_cache = false;

    PartRangesReadInfo(
        const RangesInDataParts & parts,
        const Settings & settings,
        const MergeTreeSettings & data_settings)
    {
        /// Count marks for each part.
        sum_marks_in_parts.resize(parts.size());

        for (size_t i = 0; i < parts.size(); ++i)
        {
            total_rows += parts[i].getRowsCount();
            sum_marks_in_parts[i] = parts[i].getMarksCount();
            sum_marks += sum_marks_in_parts[i];

            if (parts[i].data_part->index_granularity_info.mark_type.adaptive)
                ++adaptive_parts;
        }

        if (adaptive_parts > parts.size() / 2)
            index_granularity_bytes = data_settings[MergeTreeSetting::index_granularity_bytes];

        max_marks_to_use_cache = MergeTreeDataSelectExecutor::roundRowsOrBytesToMarks(
            settings[Setting::merge_tree_max_rows_to_use_cache],
            settings[Setting::merge_tree_max_bytes_to_use_cache],
            data_settings[MergeTreeSetting::index_granularity],
            index_granularity_bytes);

        auto all_parts_on_remote_disk = checkAllPartsOnRemoteFS(parts);

        size_t min_rows_for_concurrent_read;
        size_t min_bytes_for_concurrent_read;
        if (all_parts_on_remote_disk)
        {
            min_rows_for_concurrent_read = settings[Setting::merge_tree_min_rows_for_concurrent_read_for_remote_filesystem];
            min_bytes_for_concurrent_read = settings[Setting::merge_tree_min_bytes_for_concurrent_read_for_remote_filesystem];
        }
        else
        {
            min_rows_for_concurrent_read = settings[Setting::merge_tree_min_rows_for_concurrent_read];
            min_bytes_for_concurrent_read = settings[Setting::merge_tree_min_bytes_for_concurrent_read];
        }

        min_marks_for_concurrent_read = MergeTreeDataSelectExecutor::minMarksForConcurrentRead(
            min_rows_for_concurrent_read, min_bytes_for_concurrent_read,
            data_settings[MergeTreeSetting::index_granularity], index_granularity_bytes, settings[Setting::merge_tree_min_read_task_size], sum_marks);

        use_uncompressed_cache = settings[Setting::use_uncompressed_cache];
        if (sum_marks > max_marks_to_use_cache)
            use_uncompressed_cache = false;
    }
};

}

Pipe ReadFromMergeTree::readByLayers(const RangesInDataParts & parts_with_ranges, SplitPartsByRanges split_parts, const Names & column_names, const InputOrderInfoPtr & input_order_info)
{
    const auto & settings = context->getSettingsRef();
    const auto data_settings = data.getSettings();

    LOG_TRACE(log, "Spreading mark ranges among streams (reading by layers)");

    PartRangesReadInfo info(parts_with_ranges, settings, *data_settings);
    if (0 == info.sum_marks)
        return {};

    ReadingInOrderStepGetter reading_step_getter;
    Names in_order_column_names_to_read;
    SortDescription sort_description;

    if (reader_settings.read_in_order)
    {
        NameSet column_names_set(column_names.begin(), column_names.end());
        in_order_column_names_to_read = column_names;

        /// Add columns needed to calculate the sorting expression
        for (const auto & column_name : storage_snapshot->metadata->getColumnsRequiredForSortingKey())
        {
            if (column_names_set.contains(column_name))
                continue;

            in_order_column_names_to_read.push_back(column_name);
            column_names_set.insert(column_name);
        }
        auto sorting_expr = storage_snapshot->metadata->getSortingKey().expression;
        const auto & sorting_columns = storage_snapshot->metadata->getSortingKey().column_names;

        sort_description.compile_sort_description = settings[Setting::compile_sort_description];
        sort_description.min_count_to_compile_sort_description = settings[Setting::min_count_to_compile_sort_description];

        for (size_t j = 0; j < input_order_info->used_prefix_of_sorting_key_size; ++j)
            sort_description.emplace_back(sorting_columns[j], input_order_info->direction);

        reading_step_getter = [this, &in_order_column_names_to_read, &info, sorting_expr, &sort_description](auto parts)
        {
            auto pipe = this->read(
                std::move(parts),
                in_order_column_names_to_read,
                ReadType::InOrder,
                1 /* num_streams */,
                0 /* min_marks_for_concurrent_read */,
                info.use_uncompressed_cache);

            if (pipe.empty())
            {
                auto header = MergeTreeSelectProcessor::transformHeader(
                    storage_snapshot->getSampleBlockForColumns(in_order_column_names_to_read),
                    lazily_read_info,
                    query_info.prewhere_info);
                pipe = Pipe(std::make_shared<NullSource>(header));
            }

            pipe.addSimpleTransform([sorting_expr](const Block & header)
            {
                return std::make_shared<ExpressionTransform>(header, sorting_expr);
            });

            if (pipe.numOutputPorts() != 1)
            {
                auto transform = std::make_shared<MergingSortedTransform>(
                    pipe.getHeader(), pipe.numOutputPorts(), sort_description, block_size.max_block_size_rows, /*max_block_size_bytes=*/0, SortingQueueStrategy::Batch,
                    0, false, nullptr, false, /*apply_virtual_row_conversions*/ false);

                pipe.addTransform(std::move(transform));
            }

            return pipe;
        };
    }
    else
    {
        reading_step_getter = [this, &column_names, &info](auto parts)
        {
            return this->read(
                std::move(parts),
                column_names,
                ReadType::Default,
                1 /* num_streams */,
                info.min_marks_for_concurrent_read,
                info.use_uncompressed_cache);
        };
    }

    auto pipes = ::readByLayers(std::move(split_parts), storage_snapshot->metadata->getPrimaryKey(), std::move(reading_step_getter), false, context);
    return Pipe::unitePipes(std::move(pipes));
}

Pipe ReadFromMergeTree::spreadMarkRangesAmongStreams(RangesInDataParts && parts_with_ranges, size_t num_streams, const Names & column_names)
{
    const auto & settings = context->getSettingsRef();
    const auto data_settings = data.getSettings();

    LOG_TRACE(log, "Spreading mark ranges among streams (default reading)");

    PartRangesReadInfo info(parts_with_ranges, settings, *data_settings);
    Names tmp_column_names(column_names.begin(), column_names.end());

    if (0 == info.sum_marks)
        return {};

    if (num_streams > 1)
    {
        /// Reduce the number of num_streams if the data is small.
        if (info.sum_marks < num_streams * info.min_marks_for_concurrent_read && parts_with_ranges.size() < num_streams)
        {
            /*
            If the data is fragmented, then allocate the size of parts to num_streams. If the data is not fragmented, besides the sum_marks and
            min_marks_for_concurrent_read, involve the system cores to get the num_streams. Increase the num_streams and decrease the min_marks_for_concurrent_read
            if the data is small but system has plentiful cores. It helps to improve the parallel performance of `MergeTreeRead` significantly.
            Make sure the new num_streams `num_streams * increase_num_streams_ratio` will not exceed the previous calculated prev_num_streams.
            The new info.min_marks_for_concurrent_read `info.min_marks_for_concurrent_read / increase_num_streams_ratio` should be larger than 8.
            https://github.com/ClickHouse/ClickHouse/pull/53867
            */
            if ((info.sum_marks + info.min_marks_for_concurrent_read - 1) / info.min_marks_for_concurrent_read > parts_with_ranges.size())
            {
                const size_t prev_num_streams = num_streams;
                num_streams = (info.sum_marks + info.min_marks_for_concurrent_read - 1) / info.min_marks_for_concurrent_read;
                const size_t increase_num_streams_ratio = std::min(prev_num_streams / num_streams, info.min_marks_for_concurrent_read / 8);
                if (increase_num_streams_ratio > 1)
                {
                    num_streams = num_streams * increase_num_streams_ratio;
                    info.min_marks_for_concurrent_read = (info.sum_marks + num_streams - 1) / num_streams;
                }
            }
            else
                num_streams = parts_with_ranges.size();
        }
    }

    auto read_type = is_parallel_reading_from_replicas ? ReadType::ParallelReplicas : ReadType::Default;

    double read_split_ranges_into_intersecting_and_non_intersecting_injection_probability
        = settings[Setting::merge_tree_read_split_ranges_into_intersecting_and_non_intersecting_injection_probability];
    std::bernoulli_distribution fault(read_split_ranges_into_intersecting_and_non_intersecting_injection_probability);

    if (read_type != ReadType::ParallelReplicas &&
        num_streams > 1 &&
        read_split_ranges_into_intersecting_and_non_intersecting_injection_probability > 0.0 &&
        fault(thread_local_rng) &&
        !isQueryWithFinal() &&
        data.merging_params.is_deleted_column.empty() &&
        !prewhere_info &&
        !lazily_read_info &&
        !reader_settings.use_query_condition_cache) /// the query condition cache produces incorrect results with intersecting ranges
    {
        NameSet column_names_set(column_names.begin(), column_names.end());
        Names in_order_column_names_to_read(column_names);

        /// Add columns needed to calculate the sorting expression
        for (const auto & column_name : storage_snapshot->metadata->getColumnsRequiredForSortingKey())
        {
            if (column_names_set.contains(column_name))
                continue;

            in_order_column_names_to_read.push_back(column_name);
            column_names_set.insert(column_name);
        }

        auto in_order_reading_step_getter = [this, &in_order_column_names_to_read, &info](auto parts)
        {
            return this->read(
                std::move(parts),
                in_order_column_names_to_read,
                ReadType::InOrder,
                1 /* num_streams */,
                0 /* min_marks_for_concurrent_read */,
                info.use_uncompressed_cache);
        };

        auto sorting_expr = storage_snapshot->metadata->getSortingKey().expression;

        SplitPartsWithRangesByPrimaryKeyResult split_ranges_result = splitPartsWithRangesByPrimaryKey(
            storage_snapshot->metadata->getPrimaryKey(),
            storage_snapshot->metadata->getSortingKey(),
            std::move(sorting_expr),
            std::move(parts_with_ranges),
            num_streams,
            context,
            std::move(in_order_reading_step_getter),
            true /*split_parts_ranges_into_intersecting_and_non_intersecting_final*/,
            true /*split_intersecting_parts_ranges_into_layers*/);

        auto merging_pipes = std::move(split_ranges_result.merging_pipes);
        auto non_intersecting_parts_ranges_read_pipe = read(std::move(split_ranges_result.non_intersecting_parts_ranges),
            tmp_column_names,
            read_type,
            num_streams,
            info.min_marks_for_concurrent_read,
            info.use_uncompressed_cache);

        if (merging_pipes.empty())
            return non_intersecting_parts_ranges_read_pipe;

        Pipes pipes;
        pipes.resize(2);
        pipes[0] = Pipe::unitePipes(std::move(merging_pipes));
        pipes[1] = std::move(non_intersecting_parts_ranges_read_pipe);

        auto conversion_action = ActionsDAG::makeConvertingActions(
            pipes[0].getHeader().getColumnsWithTypeAndName(),
            pipes[1].getHeader().getColumnsWithTypeAndName(),
            ActionsDAG::MatchColumnsMode::Name);
        auto converting_expr = std::make_shared<ExpressionActions>(std::move(conversion_action));
        pipes[0].addSimpleTransform(
            [converting_expr](const Block & header)
            {
                return std::make_shared<ExpressionTransform>(header, converting_expr);
            });
        return Pipe::unitePipes(std::move(pipes));
    }

    return read(std::move(parts_with_ranges),
        tmp_column_names,
        read_type,
        num_streams,
        info.min_marks_for_concurrent_read,
        info.use_uncompressed_cache);
}

static ActionsDAG createProjection(const Block & header)
{
    return ActionsDAG(header.getNamesAndTypesList());
}

Pipe ReadFromMergeTree::spreadMarkRangesAmongStreamsWithOrder(
    RangesInDataParts && parts_with_ranges,
    size_t num_streams,
    const Names & column_names,
    std::optional<ActionsDAG> & out_projection,
    const InputOrderInfoPtr & input_order_info)
{
    const auto & settings = context->getSettingsRef();
    const auto data_settings = data.getSettings();

    LOG_TRACE(log, "Spreading ranges among streams with order");

    PartRangesReadInfo info(parts_with_ranges, settings, *data_settings);

    Pipes res;

    if (info.sum_marks == 0)
        return {};

    /// PREWHERE actions can remove some input columns (which are needed only for prewhere condition).
    /// In case of read-in-order, PREWHERE is executed before sorting. But removed columns could be needed for sorting key.
    /// To fix this, we prohibit removing any input in prewhere actions. Instead, projection actions will be added after sorting.
    /// See 02354_read_in_order_prewhere.sql as an example.
    bool have_input_columns_removed_after_prewhere = false;
    if (prewhere_info)
    {
        NameSet sorting_columns;
        for (const auto & column : storage_snapshot->metadata->getSortingKey().expression->getRequiredColumnsWithTypes())
            sorting_columns.insert(column.name);

        have_input_columns_removed_after_prewhere = restorePrewhereInputs(*prewhere_info, sorting_columns);
    }

    /// Let's split ranges to avoid reading much data.
    auto split_ranges
        = [rows_granularity = (*data_settings)[MergeTreeSetting::index_granularity], my_max_block_size = block_size.max_block_size_rows]
        (const auto & ranges, int direction)
    {
        MarkRanges new_ranges;
        const size_t max_marks_in_range = (my_max_block_size + rows_granularity - 1) / rows_granularity;
        size_t marks_in_range = 1;

        if (direction == 1)
        {
            /// Split first few ranges to avoid reading much data.
            bool split = false;
            for (auto range : ranges)
            {
                while (!split && range.begin + marks_in_range < range.end)
                {
                    new_ranges.emplace_back(range.begin, range.begin + marks_in_range);
                    range.begin += marks_in_range;
                    marks_in_range *= 2;

                    if (marks_in_range > max_marks_in_range)
                        split = true;
                }
                new_ranges.emplace_back(range.begin, range.end);
            }
        }
        else
        {
            /// Split all ranges to avoid reading much data, because we have to
            ///  store whole range in memory to reverse it.
            for (auto it = ranges.rbegin(); it != ranges.rend(); ++it)
            {
                auto range = *it;
                while (range.begin + marks_in_range < range.end)
                {
                    new_ranges.emplace_front(range.end - marks_in_range, range.end);
                    range.end -= marks_in_range;
                    marks_in_range = std::min(marks_in_range * 2, max_marks_in_range);
                }
                new_ranges.emplace_front(range.begin, range.end);
            }
        }

        return new_ranges;
    };

    const size_t min_marks_per_stream = (info.sum_marks - 1) / num_streams + 1;
    bool need_preliminary_merge = (parts_with_ranges.size() > settings[Setting::read_in_order_two_level_merge_threshold]);

    const auto read_type = input_order_info->direction == 1 ? ReadType::InOrder : ReadType::InReverseOrder;

    PoolSettings pool_settings{
        .threads = num_streams,
        .sum_marks = parts_with_ranges.getMarksCountAllParts(),
        .min_marks_for_concurrent_read = info.min_marks_for_concurrent_read,
        .preferred_block_size_bytes = settings[Setting::preferred_block_size_bytes],
        .use_uncompressed_cache = info.use_uncompressed_cache,
    };

    Pipes pipes;
    /// For parallel replicas the split will be performed on the initiator side.
    if (is_parallel_reading_from_replicas)
    {
        pipes.emplace_back(readInOrder(std::move(parts_with_ranges), column_names, pool_settings, read_type, input_order_info->limit));
    }
    else
    {
        std::vector<RangesInDataParts> split_parts_and_ranges;
        split_parts_and_ranges.reserve(num_streams);

        for (size_t i = 0; i < num_streams && !parts_with_ranges.empty(); ++i)
        {
            size_t need_marks = min_marks_per_stream;
            RangesInDataParts new_parts;

            /// Loop over parts.
            /// We will iteratively take part or some subrange of a part from the back
            ///  and assign a stream to read from it.
            while (need_marks > 0 && !parts_with_ranges.empty())
            {
                RangesInDataPart part = parts_with_ranges.back();
                parts_with_ranges.pop_back();
                size_t & marks_in_part = info.sum_marks_in_parts.back();

                /// We will not take too few rows from a part.
                if (marks_in_part >= info.min_marks_for_concurrent_read && need_marks < info.min_marks_for_concurrent_read)
                    need_marks = info.min_marks_for_concurrent_read;

                /// Do not leave too few rows in the part.
                if (marks_in_part > need_marks && marks_in_part - need_marks < info.min_marks_for_concurrent_read)
                    need_marks = marks_in_part;

                MarkRanges ranges_to_get_from_part;

                /// We take full part if it contains enough marks or
                /// if we know limit and part contains less than 'limit' rows.
                bool take_full_part = marks_in_part <= need_marks || (input_order_info->limit && input_order_info->limit > part.getRowsCount());

                /// We take the whole part if it is small enough.
                if (take_full_part)
                {
                    ranges_to_get_from_part = part.ranges;

                    need_marks -= marks_in_part;
                    info.sum_marks_in_parts.pop_back();
                }
                else
                {
                    /// Loop through ranges in part. Take enough ranges to cover "need_marks".
                    while (need_marks > 0)
                    {
                        if (part.ranges.empty())
                            throw Exception(ErrorCodes::LOGICAL_ERROR, "Unexpected end of ranges while spreading marks among streams");

                        MarkRange & range = part.ranges.front();

                        const size_t marks_in_range = range.end - range.begin;
                        const size_t marks_to_get_from_range = std::min(marks_in_range, need_marks);

                        ranges_to_get_from_part.emplace_back(range.begin, range.begin + marks_to_get_from_range);
                        range.begin += marks_to_get_from_range;
                        marks_in_part -= marks_to_get_from_range;
                        need_marks -= marks_to_get_from_range;
                        if (range.begin == range.end)
                            part.ranges.pop_front();
                    }
                    parts_with_ranges.emplace_back(part);
                }

                ranges_to_get_from_part = split_ranges(ranges_to_get_from_part, input_order_info->direction);
                new_parts.emplace_back(part.data_part, part.part_index_in_query, std::move(ranges_to_get_from_part));
            }

            split_parts_and_ranges.emplace_back(std::move(new_parts));
        }

        for (auto && item : split_parts_and_ranges)
            pipes.emplace_back(readInOrder(std::move(item), column_names, pool_settings, read_type, input_order_info->limit));
    }

    Block pipe_header;
    if (!pipes.empty())
        pipe_header = pipes.front().getHeader();

    if (need_preliminary_merge || output_each_partition_through_separate_port)
    {
        size_t prefix_size = input_order_info->used_prefix_of_sorting_key_size;
        auto order_key_prefix_ast = storage_snapshot->metadata->getSortingKey().expression_list_ast->clone();
        order_key_prefix_ast->children.resize(prefix_size);

        auto syntax_result = TreeRewriter(context).analyze(order_key_prefix_ast, storage_snapshot->metadata->getColumns().get(GetColumnsOptions(GetColumnsOptions::AllPhysical).withSubcolumns()));
        auto sorting_key_prefix_expr = ExpressionAnalyzer(order_key_prefix_ast, syntax_result, context).getActionsDAG(false);
        const auto & sorting_columns = storage_snapshot->metadata->getSortingKey().column_names;

        SortDescription sort_description;
        sort_description.compile_sort_description = settings[Setting::compile_sort_description];
        sort_description.min_count_to_compile_sort_description = settings[Setting::min_count_to_compile_sort_description];

        for (size_t j = 0; j < prefix_size; ++j)
            sort_description.emplace_back(sorting_columns[j], input_order_info->direction);

        auto sorting_key_expr = std::make_shared<ExpressionActions>(std::move(sorting_key_prefix_expr));

        auto merge_streams = [&](Pipe & pipe)
        {
            pipe.addSimpleTransform([sorting_key_expr](const Block & header)
                                    { return std::make_shared<ExpressionTransform>(header, sorting_key_expr); });

            if (pipe.numOutputPorts() > 1)
            {
                auto transform = std::make_shared<MergingSortedTransform>(
                    pipe.getHeader(), pipe.numOutputPorts(), sort_description, block_size.max_block_size_rows, /*max_block_size_bytes=*/0, SortingQueueStrategy::Batch,
                    0, false, nullptr, false, /*apply_virtual_row_conversions*/ false);

                pipe.addTransform(std::move(transform));
            }
        };

        if (!pipes.empty() && output_each_partition_through_separate_port)
        {
            /// In contrast with usual aggregation in order that allocates separate AggregatingTransform for each data part,
            /// aggregation of partitioned data uses the same AggregatingTransform for all parts of the same partition.
            /// Thus we need to merge all partition parts into a single sorted stream.
            Pipe pipe = Pipe::unitePipes(std::move(pipes));
            merge_streams(pipe);
            return pipe;
        }

        for (auto & pipe : pipes)
            merge_streams(pipe);
    }

    if (!pipes.empty() && (need_preliminary_merge || have_input_columns_removed_after_prewhere))
        /// Drop temporary columns, added by 'sorting_key_prefix_expr'
        out_projection = createProjection(pipe_header);

    return Pipe::unitePipes(std::move(pipes));
}

static void addMergingFinal(
    Pipe & pipe,
    const SortDescription & sort_description,
    MergeTreeData::MergingParams merging_params,
    Names partition_key_columns,
    size_t max_block_size_rows,
    bool enable_vertical_final)
{
    const auto & header = pipe.getHeader();
    size_t num_outputs = pipe.numOutputPorts();

    auto now = time(nullptr);

    auto get_merging_processor = [&]() -> MergingTransformPtr
    {
        switch (merging_params.mode)
        {
            case MergeTreeData::MergingParams::Ordinary:
                return std::make_shared<MergingSortedTransform>(header, num_outputs,
                            sort_description, max_block_size_rows, /*max_block_size_bytes=*/0, SortingQueueStrategy::Batch);

            case MergeTreeData::MergingParams::Collapsing:
                return std::make_shared<CollapsingSortedTransform>(header, num_outputs,
                            sort_description, merging_params.sign_column, true, max_block_size_rows, /*max_block_size_bytes=*/0);

            case MergeTreeData::MergingParams::Summing:
                return std::make_shared<SummingSortedTransform>(header, num_outputs,
                            sort_description, merging_params.columns_to_sum, partition_key_columns, max_block_size_rows, /*max_block_size_bytes=*/0);

            case MergeTreeData::MergingParams::Aggregating:
                return std::make_shared<AggregatingSortedTransform>(header, num_outputs,
                            sort_description, max_block_size_rows, /*max_block_size_bytes=*/0);

            case MergeTreeData::MergingParams::Replacing:
                return std::make_shared<ReplacingSortedTransform>(header, num_outputs,
                            sort_description, merging_params.is_deleted_column, merging_params.version_column, max_block_size_rows, /*max_block_size_bytes=*/0, /*out_row_sources_buf_*/ nullptr, /*use_average_block_sizes*/ false, /*cleanup*/ !merging_params.is_deleted_column.empty(), enable_vertical_final);


            case MergeTreeData::MergingParams::VersionedCollapsing:
                return std::make_shared<VersionedCollapsingTransform>(header, num_outputs,
                            sort_description, merging_params.sign_column, max_block_size_rows, /*max_block_size_bytes=*/0);

            case MergeTreeData::MergingParams::Graphite:
                return std::make_shared<GraphiteRollupSortedTransform>(header, num_outputs,
                            sort_description, max_block_size_rows, /*max_block_size_bytes=*/0, merging_params.graphite_params, now);
        }
    };

    pipe.addTransform(get_merging_processor());
    if (enable_vertical_final)
        pipe.addSimpleTransform([](const Block & header_)
                                { return std::make_shared<SelectByIndicesTransform>(header_); });
}

static std::pair<std::shared_ptr<ExpressionActions>, String> createExpressionForPositiveSign(const String & sign_column_name, const Block & header, const ContextPtr & context)
{
    ASTPtr sign_indentifier = std::make_shared<ASTIdentifier>(sign_column_name);
    ASTPtr sign_filter = makeASTFunction("equals", sign_indentifier, std::make_shared<ASTLiteral>(Field(static_cast<Int8>(1))));
    const auto & sign_column = header.getByName(sign_column_name);

    auto syntax_result = TreeRewriter(context).analyze(sign_filter, {{sign_column.name, sign_column.type}});
    auto actions = ExpressionAnalyzer(sign_filter, syntax_result, context).getActionsDAG(false);
    return {std::make_shared<ExpressionActions>(std::move(actions)), sign_filter->getColumnName()};
}

bool ReadFromMergeTree::doNotMergePartsAcrossPartitionsFinal() const
{
    const auto & settings = context->getSettingsRef();

    /// If setting do_not_merge_across_partitions_select_final is set always prefer it
    if (settings[Setting::do_not_merge_across_partitions_select_final].changed)
        return settings[Setting::do_not_merge_across_partitions_select_final];

    if (!storage_snapshot->metadata->hasPrimaryKey() || !storage_snapshot->metadata->hasPartitionKey())
        return false;

    /** To avoid merging parts across partitions we want result of partition key expression for
      * rows with same primary key to be the same.
      *
      * If partition key expression is deterministic, and contains only columns that are included
      * in primary key, then for same primary key column values, result of partition key expression
      * will be the same.
      */
    const auto & partition_key_expression = storage_snapshot->metadata->getPartitionKey().expression;
    if (partition_key_expression->getActionsDAG().hasNonDeterministic())
        return false;

    const auto & primary_key_columns = storage_snapshot->metadata->getPrimaryKey().column_names;
    NameSet primary_key_columns_set(primary_key_columns.begin(), primary_key_columns.end());

    const auto & partition_key_required_columns = partition_key_expression->getRequiredColumns();
    for (const auto & partition_key_required_column : partition_key_required_columns)
        if (!primary_key_columns_set.contains(partition_key_required_column))
            return false;

    return true;
}

Pipe ReadFromMergeTree::spreadMarkRangesAmongStreamsFinal(
    RangesInDataParts && parts_with_ranges, size_t num_streams, const Names & origin_column_names, const Names & column_names, std::optional<ActionsDAG> & out_projection)
{
    const auto & settings = context->getSettingsRef();
    const auto & data_settings = data.getSettings();
    PartRangesReadInfo info(parts_with_ranges, settings, *data_settings);

    assert(num_streams == requested_num_streams);
    num_streams = std::min<size_t>(num_streams, settings[Setting::max_final_threads]);

    /// If setting do_not_merge_across_partitions_select_final is true than we won't merge parts from different partitions.
    /// We have all parts in parts vector, where parts with same partition are nearby.
    /// So we will store iterators pointed to the beginning of each partition range (and parts.end()),
    /// then we will create a pipe for each partition that will run selecting processor and merging processor
    /// for the parts with this partition. In the end we will unite all the pipes.
    std::vector<RangesInDataParts::iterator> parts_to_merge_ranges;
    auto it = parts_with_ranges.begin();
    parts_to_merge_ranges.push_back(it);

    bool do_not_merge_across_partitions_select_final = doNotMergePartsAcrossPartitionsFinal();
    if (do_not_merge_across_partitions_select_final)
    {
        while (it != parts_with_ranges.end())
        {
            it = std::find_if(
                it, parts_with_ranges.end(), [&it](auto & part) { return it->data_part->info.partition_id != part.data_part->info.partition_id; });
            parts_to_merge_ranges.push_back(it);
        }
    }
    else
    {
        /// If do_not_merge_across_partitions_select_final is false we just merge all the parts.
        parts_to_merge_ranges.push_back(parts_with_ranges.end());
    }

    Pipes merging_pipes;
    Pipes no_merging_pipes;

    /// If do_not_merge_across_partitions_select_final is true and num_streams > 1
    /// we will store lonely parts with level > 0 to use parallel select on them.
    RangesInDataParts non_intersecting_parts_by_primary_key;

    auto sorting_expr = storage_snapshot->metadata->getSortingKey().expression;

    if (prewhere_info)
    {
        NameSet sorting_columns;
        for (const auto & column : storage_snapshot->metadata->getSortingKey().expression->getRequiredColumnsWithTypes())
            sorting_columns.insert(column.name);
        restorePrewhereInputs(*prewhere_info, sorting_columns);
    }

    for (size_t range_index = 0; range_index < parts_to_merge_ranges.size() - 1; ++range_index)
    {
        /// If do_not_merge_across_partitions_select_final is true and there is only one part in partition
        /// with level > 0 then we won't post-process this part, and if num_streams > 1 we
        /// can use parallel select on such parts.
        bool no_merging_final = do_not_merge_across_partitions_select_final &&
            std::distance(parts_to_merge_ranges[range_index], parts_to_merge_ranges[range_index + 1]) == 1 &&
            parts_to_merge_ranges[range_index]->data_part->info.level > 0 &&
            data.merging_params.is_deleted_column.empty() && !reader_settings.read_in_order;

        if (no_merging_final)
        {
            non_intersecting_parts_by_primary_key.push_back(std::move(*parts_to_merge_ranges[range_index]));
            continue;
        }

        Pipes pipes;
        {
            RangesInDataParts new_parts;

            for (auto part_it = parts_to_merge_ranges[range_index]; part_it != parts_to_merge_ranges[range_index + 1]; ++part_it)
                new_parts.emplace_back(part_it->data_part, part_it->part_index_in_query, part_it->ranges);

            if (new_parts.empty())
                continue;

            if (num_streams > 1 && storage_snapshot->metadata->hasPrimaryKey())
            {
                // Let's split parts into non intersecting parts ranges and layers to ensure data parallelism of FINAL.
                auto in_order_reading_step_getter = [this, &column_names, &info](auto parts)
                {
                    return this->read(
                        std::move(parts),
                        column_names,
                        ReadType::InOrder,
                        1 /* num_streams */,
                        0 /* min_marks_for_concurrent_read */,
                        info.use_uncompressed_cache);
                };

                /// Parts of non-zero level still may contain duplicate PK values to merge on FINAL if there's is_deleted column,
                /// so we have to process all ranges. It would be more optimal to remove this flag and add an extra filtering step.
                bool split_parts_ranges_into_intersecting_and_non_intersecting_final
                    = settings[Setting::split_parts_ranges_into_intersecting_and_non_intersecting_final]
                    && data.merging_params.is_deleted_column.empty() && !reader_settings.read_in_order;

                SplitPartsWithRangesByPrimaryKeyResult split_ranges_result = splitPartsWithRangesByPrimaryKey(
                    storage_snapshot->metadata->getPrimaryKey(),
                    storage_snapshot->metadata->getSortingKey(),
                    sorting_expr,
                    std::move(new_parts),
                    num_streams,
                    context,
                    std::move(in_order_reading_step_getter),
                    split_parts_ranges_into_intersecting_and_non_intersecting_final,
                    settings[Setting::split_intersecting_parts_ranges_into_layers_final]);

                for (auto && non_intersecting_parts_range : split_ranges_result.non_intersecting_parts_ranges)
                    non_intersecting_parts_by_primary_key.push_back(std::move(non_intersecting_parts_range));

                for (auto && merging_pipe : split_ranges_result.merging_pipes)
                    pipes.push_back(std::move(merging_pipe));
            }
            else
            {
                pipes.emplace_back(read(
                    std::move(new_parts), column_names, ReadType::InOrder, num_streams, 0, info.use_uncompressed_cache));

                pipes.back().addSimpleTransform([sorting_expr](const Block & header)
                                                { return std::make_shared<ExpressionTransform>(header, sorting_expr); });
            }

            /// Drop temporary columns, added by 'sorting_key_expr'
            if (!out_projection && !pipes.empty())
                out_projection = createProjection(pipes.front().getHeader());
        }

        if (pipes.empty())
            continue;

        Names sort_columns = storage_snapshot->metadata->getSortingKeyColumns();
        std::vector<bool> reverse_flags = storage_snapshot->metadata->getSortingKeyReverseFlags();
        SortDescription sort_description;
        sort_description.compile_sort_description = settings[Setting::compile_sort_description];
        sort_description.min_count_to_compile_sort_description = settings[Setting::min_count_to_compile_sort_description];

        size_t sort_columns_size = sort_columns.size();
        sort_description.reserve(sort_columns_size);

        Names partition_key_columns = storage_snapshot->metadata->getPartitionKey().column_names;

        for (size_t i = 0; i < sort_columns_size; ++i)
        {
            if (!reverse_flags.empty() && reverse_flags[i])
                sort_description.emplace_back(sort_columns[i], -1, 1);
            else
                sort_description.emplace_back(sort_columns[i], 1, 1);
        }

        for (auto & pipe : pipes)
            addMergingFinal(
                pipe,
                sort_description,
                data.merging_params,
                partition_key_columns,
                block_size.max_block_size_rows,
                enable_vertical_final);

        merging_pipes.emplace_back(Pipe::unitePipes(std::move(pipes)));
    }

    if (!non_intersecting_parts_by_primary_key.empty())
    {
        Pipe pipe;

        /// Collapsing algorithm doesn't expose non-matched rows with a negative sign in queries with FINAL.
        /// To support this logic without merging data, add a filtering by sign column for non-intersecting ranges.
        if (data.merging_params.mode == MergeTreeData::MergingParams::Collapsing)
        {
            auto columns_with_sign = origin_column_names;
            if (std::ranges::find(columns_with_sign, data.merging_params.sign_column) == columns_with_sign.end())
                columns_with_sign.push_back(data.merging_params.sign_column);

            pipe = spreadMarkRangesAmongStreams(std::move(non_intersecting_parts_by_primary_key), num_streams, columns_with_sign);
            auto [expression, filter_name] = createExpressionForPositiveSign(data.merging_params.sign_column, pipe.getHeader(), context);

            pipe.addSimpleTransform([&](const Block & header)
            {
                return std::make_shared<FilterTransform>(header, expression, filter_name, true);
            });
        }
        else
        {
            pipe = spreadMarkRangesAmongStreams(std::move(non_intersecting_parts_by_primary_key), num_streams, origin_column_names);
        }

        no_merging_pipes.emplace_back(std::move(pipe));
    }

    if (!merging_pipes.empty() && !no_merging_pipes.empty())
    {
        out_projection = {}; /// We do projection here
        Pipes pipes;
        pipes.resize(2);
        pipes[0] = Pipe::unitePipes(std::move(merging_pipes));
        pipes[1] = Pipe::unitePipes(std::move(no_merging_pipes));
        auto conversion_action = ActionsDAG::makeConvertingActions(
            pipes[0].getHeader().getColumnsWithTypeAndName(),
            pipes[1].getHeader().getColumnsWithTypeAndName(),
            ActionsDAG::MatchColumnsMode::Name);
        auto converting_expr = std::make_shared<ExpressionActions>(std::move(conversion_action));
        pipes[0].addSimpleTransform(
            [converting_expr](const Block & header)
            {
                return std::make_shared<ExpressionTransform>(header, converting_expr);
            });
        return Pipe::unitePipes(std::move(pipes));
    }
    return merging_pipes.empty() ? Pipe::unitePipes(std::move(no_merging_pipes)) : Pipe::unitePipes(std::move(merging_pipes));
}

ReadFromMergeTree::AnalysisResultPtr ReadFromMergeTree::selectRangesToRead(bool find_exact_ranges) const
{
    return selectRangesToRead(prepared_parts, find_exact_ranges);
}

ReadFromMergeTree::AnalysisResultPtr ReadFromMergeTree::selectRangesToRead(MergeTreeData::DataPartsVector parts, bool find_exact_ranges) const
{
    return selectRangesToRead(
        std::move(parts),
        mutations_snapshot,
        vector_search_parameters,
        storage_snapshot->metadata,
        query_info,
        context,
        requested_num_streams,
        max_block_numbers_to_read,
        data,
        all_column_names,
        log,
        indexes,
        find_exact_ranges);
}

static void buildIndexes(
    std::optional<ReadFromMergeTree::Indexes> & indexes,
    const ActionsDAG * filter_actions_dag,
    const MergeTreeData & data,
    const MergeTreeData::DataPartsVector & parts,
    const MergeTreeData::MutationsSnapshotPtr & mutations_snapshot,
    [[maybe_unused]] const std::optional<VectorSearchParameters> & vector_search_parameters,
    const ContextPtr & context,
    const SelectQueryInfo & query_info,
    const StorageMetadataPtr & metadata_snapshot,
    const LoggerPtr & log)
{
    indexes.reset();

    // Build and check if primary key is used when necessary
    const auto & primary_key = metadata_snapshot->getPrimaryKey();
    const Names & primary_key_column_names = primary_key.column_names;

    const auto & settings = context->getSettingsRef();

    indexes.emplace(
        ReadFromMergeTree::Indexes{KeyCondition{filter_actions_dag, context, primary_key_column_names, primary_key.expression}});

    if (metadata_snapshot->hasPartitionKey())
    {
        const auto & partition_key = metadata_snapshot->getPartitionKey();
        auto minmax_columns_names = MergeTreeData::getMinMaxColumnsNames(partition_key);
        auto minmax_expression_actions = MergeTreeData::getMinMaxExpr(partition_key, ExpressionActionsSettings(context));

        indexes->minmax_idx_condition.emplace(filter_actions_dag, context, minmax_columns_names, minmax_expression_actions);
        indexes->partition_pruner.emplace(metadata_snapshot, filter_actions_dag, context, false /* strict */);
    }

    indexes->part_values = MergeTreeDataSelectExecutor::filterPartsByVirtualColumns(metadata_snapshot, data, parts, filter_actions_dag, context);
    MergeTreeDataSelectExecutor::buildKeyConditionFromPartOffset(indexes->part_offset_condition, filter_actions_dag, context);

    indexes->use_skip_indexes = settings[Setting::use_skip_indexes];
    if (query_info.isFinal() && !settings[Setting::use_skip_indexes_if_final])
        indexes->use_skip_indexes = false;

    if (!indexes->use_skip_indexes)
        return;

    const auto & all_indexes = metadata_snapshot->getSecondaryIndices();

    if (all_indexes.empty())
        return;

    std::unordered_set<std::string> ignored_index_names;

    if (settings[Setting::ignore_data_skipping_indices].changed)
    {
        const auto & indices = settings[Setting::ignore_data_skipping_indices].toString();
        Tokens tokens(indices.data(), indices.data() + indices.size(), settings[Setting::max_query_size]);
        IParser::Pos pos(tokens, static_cast<unsigned>(settings[Setting::max_parser_depth]), static_cast<unsigned>(settings[Setting::max_parser_backtracks]));
        Expected expected;

        /// Use an unordered list rather than string vector
        auto parse_single_id_or_literal = [&]
        {
            String str;
            if (!parseIdentifierOrStringLiteral(pos, expected, str))
                return false;

            ignored_index_names.insert(std::move(str));
            return true;
        };

        if (!ParserList::parseUtil(pos, expected, parse_single_id_or_literal, false))
            throw Exception(ErrorCodes::CANNOT_PARSE_TEXT, "Cannot parse ignore_data_skipping_indices ('{}')", indices);
    }

    auto all_updated_columns = mutations_snapshot->getAllUpdatedColumns();

    UsefulSkipIndexes skip_indexes;
    using Key = std::pair<String, size_t>;
    std::map<Key, size_t> merged;

    for (const auto & index : all_indexes)
    {
        if (ignored_index_names.contains(index.name))
            continue;

        auto index_helper = MergeTreeIndexFactory::instance().get(index);

        if (!all_updated_columns.empty())
        {
            auto required_columns = index_helper->getColumnsRequiredForIndexCalc();
            auto it = std::ranges::find_if(required_columns, [&](const auto & column_name)
            {
                return all_updated_columns.contains(column_name);
            });

            if (it != required_columns.end())
            {
                LOG_TRACE(log, "Index {} is not used because it depends on column {} which will be updated on fly", index.name, *it);
                continue;
            }
        }

        if (index_helper->isMergeable())
        {
            auto [it, inserted] = merged.emplace(Key{index_helper->index.type, index_helper->getGranularity()}, skip_indexes.merged_indices.size());
            if (inserted)
            {
                skip_indexes.merged_indices.emplace_back();
                skip_indexes.merged_indices.back().condition = index_helper->createIndexMergedCondition(query_info, metadata_snapshot);
            }

            skip_indexes.merged_indices[it->second].addIndex(index_helper);
            continue;
        }

        MergeTreeIndexConditionPtr condition;
        if (index_helper->isVectorSimilarityIndex())
        {
#if USE_USEARCH
            if (const auto * vector_similarity_index = typeid_cast<const MergeTreeIndexVectorSimilarity *>(index_helper.get()))
                condition = vector_similarity_index->createIndexCondition(filter_actions_dag, context, vector_search_parameters);
#endif
            if (const auto * legacy_vector_similarity_index = typeid_cast<const MergeTreeIndexLegacyVectorSimilarity *>(index_helper.get()))
                condition = legacy_vector_similarity_index->createIndexCondition(filter_actions_dag, context);

            if (!condition)
                throw Exception(ErrorCodes::LOGICAL_ERROR, "Unknown vector search index {}", index_helper->index.name);
        }
        else
        {
            condition = index_helper->createIndexCondition(filter_actions_dag, context);
        }

        if (!condition->alwaysUnknownOrTrue())
            skip_indexes.useful_indices.emplace_back(index_helper, condition);
    }

    // move minmax indices to first positions, so they will be applied first as cheapest ones
    std::stable_sort(begin(skip_indexes.useful_indices), end(skip_indexes.useful_indices), [](const auto & l, const auto & r)
    {
        const bool l_min_max = (typeid_cast<const MergeTreeIndexMinMax *>(l.index.get()));
        const bool r_min_max = (typeid_cast<const MergeTreeIndexMinMax *>(r.index.get()));
        if (l_min_max == r_min_max)
            return false;

        if (l_min_max)
            return true; // left is min max but right is not

        return false; // right is min max but left is not
    });

    indexes->skip_indexes = std::move(skip_indexes);
}

void ReadFromMergeTree::applyFilters(ActionDAGNodes added_filter_nodes)
{
    if (!indexes)
    {
        filter_actions_dag = ActionsDAG::buildFilterActionsDAG(added_filter_nodes.nodes, query_info.buildNodeNameToInputNodeColumn());

        /// NOTE: Currently we store two DAGs for analysis:
        /// (1) SourceStepWithFilter::filter_nodes, (2) query_info.filter_actions_dag. Make sure there are consistent.
        /// TODO: Get rid of filter_actions_dag in query_info after we move analysis of
        /// parallel replicas and unused shards into optimization, similar to projection analysis.
        if (filter_actions_dag)
            query_info.filter_actions_dag = std::make_shared<const ActionsDAG>(filter_actions_dag->clone());

        buildIndexes(
            indexes,
            query_info.filter_actions_dag.get(),
            data,
            prepared_parts,
            mutations_snapshot,
            vector_search_parameters,
            context,
            query_info,
            storage_snapshot->metadata,
            log);
    }
}

ReadFromMergeTree::AnalysisResultPtr ReadFromMergeTree::selectRangesToRead(
    MergeTreeData::DataPartsVector parts,
    MergeTreeData::MutationsSnapshotPtr mutations_snapshot,
    const std::optional<VectorSearchParameters> & vector_search_parameters,
    const StorageMetadataPtr & metadata_snapshot,
    const SelectQueryInfo & query_info_,
    ContextPtr context_,
    size_t num_streams,
    std::shared_ptr<PartitionIdToMaxBlock> max_block_numbers_to_read,
    const MergeTreeData & data,
    const Names & all_column_names,
    LoggerPtr log,
    std::optional<Indexes> & indexes,
    bool find_exact_ranges)
{
    AnalysisResult result;
    const auto & settings = context_->getSettingsRef();

    size_t total_parts = parts.size();

    result.column_names_to_read = all_column_names;

    /// If there are only virtual columns in the query, you must request at least one non-virtual one.
    if (result.column_names_to_read.empty())
    {
        NamesAndTypesList available_real_columns = metadata_snapshot->getColumns().getAllPhysical();
        result.column_names_to_read.push_back(ExpressionActions::getSmallestColumn(available_real_columns).name);
    }

    // Build and check if primary key is used when necessary
    const auto & primary_key = metadata_snapshot->getPrimaryKey();
    const Names & primary_key_column_names = primary_key.column_names;

    if (!indexes)
        buildIndexes(indexes, query_info_.filter_actions_dag.get(), data, parts, mutations_snapshot, vector_search_parameters, context_, query_info_, metadata_snapshot, log);

    if (indexes->part_values && indexes->part_values->empty())
        return std::make_shared<AnalysisResult>(std::move(result));

    if (indexes->key_condition.alwaysUnknownOrTrue())
    {
        if (settings[Setting::force_primary_key])
        {
            throw Exception(ErrorCodes::INDEX_NOT_USED,
                "Primary key ({}) is not used and setting 'force_primary_key' is set",
                fmt::join(primary_key_column_names, ", "));
        }
    } else
    {
        ProfileEvents::increment(ProfileEvents::SelectQueriesWithPrimaryKeyUsage);
    }

    LOG_DEBUG(log, "Key condition: {}", indexes->key_condition.toString());

    if (indexes->part_offset_condition)
        LOG_DEBUG(log, "Part offset condition: {}", indexes->part_offset_condition->toString());

    if (indexes->key_condition.alwaysFalse())
        return std::make_shared<AnalysisResult>(std::move(result));

    size_t total_marks_pk = 0;
    size_t parts_before_pk = 0;

    {
        MergeTreeDataSelectExecutor::filterPartsByPartition(
            parts,
            indexes->partition_pruner,
            indexes->minmax_idx_condition,
            indexes->part_values,
            metadata_snapshot,
            data,
            context_,
            max_block_numbers_to_read.get(),
            log,
            result.index_stats);

        result.sampling = MergeTreeDataSelectExecutor::getSampling(
            query_info_,
            metadata_snapshot->getColumns().getAllPhysical(),
            parts,
            indexes->key_condition,
            data,
            metadata_snapshot,
            context_,
            log);

        if (result.sampling.read_nothing)
            return std::make_shared<AnalysisResult>(std::move(result));

        for (const auto & part : parts)
            total_marks_pk += part->index_granularity->getMarksCountWithoutFinal();
        parts_before_pk = parts.size();

        auto reader_settings = getMergeTreeReaderSettings(context_, query_info_);
        result.parts_with_ranges = MergeTreeDataSelectExecutor::filterPartsByPrimaryKeyAndSkipIndexes(
            std::move(parts),
            metadata_snapshot,
            context_,
            indexes->key_condition,
            indexes->part_offset_condition,
            indexes->skip_indexes,
            reader_settings,
            log,
            num_streams,
            result.index_stats,
            indexes->use_skip_indexes,
            find_exact_ranges);

        MergeTreeDataSelectExecutor::filterPartsByQueryConditionCache(result.parts_with_ranges, query_info_, context_, log);
    }

    size_t sum_marks_pk = total_marks_pk;
    for (const auto & stat : result.index_stats)
        if (stat.type == IndexType::PrimaryKey)
            sum_marks_pk = stat.num_granules_after;

    size_t sum_marks = 0;
    size_t sum_ranges = 0;
    size_t sum_rows = 0;

    for (const auto & part : result.parts_with_ranges)
    {
        sum_ranges += part.ranges.size();
        sum_marks += part.getMarksCount();
        sum_rows += part.getRowsCount();
    }

    result.total_parts = total_parts;
    result.parts_before_pk = parts_before_pk;
    result.selected_parts = result.parts_with_ranges.size();
    result.selected_ranges = sum_ranges;
    result.selected_marks = sum_marks;
    result.selected_marks_pk = sum_marks_pk;
    result.total_marks_pk = total_marks_pk;
    result.selected_rows = sum_rows;
    result.has_exact_ranges = result.selected_parts == 0 || find_exact_ranges;

    if (query_info_.input_order_info)
        result.read_type = (query_info_.input_order_info->direction > 0)
            ? ReadType::InOrder
            : ReadType::InReverseOrder;

    return std::make_shared<AnalysisResult>(std::move(result));
}

int ReadFromMergeTree::getSortDirection() const
{
    if (query_info.input_order_info)
        return query_info.input_order_info->direction;

    return 1;
}

void ReadFromMergeTree::updateSortDescription()
{
    result_sort_description = getSortDescriptionForOutputHeader(
        *output_header,
        storage_snapshot->metadata->getSortingKeyColumns(),
        getSortDirection(),
        query_info.input_order_info,
        prewhere_info,
        enable_vertical_final);
}

bool ReadFromMergeTree::requestReadingInOrder(size_t prefix_size, int direction, size_t read_limit, std::optional<ActionsDAG> virtual_row_conversion_)
{
    /// if dirction is not set, use current one
    if (!direction)
        direction = getSortDirection();

    /// Disable read-in-order optimization for reverse order with final.
    /// Otherwise, it can lead to incorrect final behavior because the implementation may rely on the reading in direct order).
    if (direction != 1 && query_info.isFinal())
        return false;

    query_info.input_order_info = std::make_shared<InputOrderInfo>(SortDescription{}, prefix_size, direction, read_limit);
    reader_settings.read_in_order = true;

    /// In case or read-in-order, don't create too many reading streams.
    /// Almost always we are reading from a single stream at a time because of merge sort.
    if (output_streams_limit)
        requested_num_streams = output_streams_limit;

    /// All *InOrder optimization rely on an assumption that output stream is sorted, but vertical FINAL breaks this rule
    /// Let prefer in-order optimization over vertical FINAL for now
    enable_vertical_final = false;

    /// Disable virtual row for FINAL.
    if (virtual_row_conversion_ && !isQueryWithFinal() && context->getSettingsRef()[Setting::read_in_order_use_virtual_row])
        virtual_row_conversion = std::make_shared<ExpressionActions>(std::move(*virtual_row_conversion_));

    updateSortDescription();

    return true;
}

bool ReadFromMergeTree::readsInOrder() const
{
    return reader_settings.read_in_order;
}

void ReadFromMergeTree::updatePrewhereInfo(const PrewhereInfoPtr & prewhere_info_value)
{
    query_info.prewhere_info = prewhere_info_value;
    prewhere_info = prewhere_info_value;

    output_header = MergeTreeSelectProcessor::transformHeader(
        storage_snapshot->getSampleBlockForColumns(all_column_names),
        lazily_read_info,
        prewhere_info_value);

    updateSortDescription();
}

void ReadFromMergeTree::updateLazilyReadInfo(const LazilyReadInfoPtr & lazily_read_info_value)
{
    lazily_read_info = lazily_read_info_value;

    NameSet names_set;

    for (const auto & column : lazily_read_info->lazily_read_columns)
    {
        names_set.insert(column.name);
    }
    std::erase_if(all_column_names, [&names_set] (const String & column_name)
    {
        return names_set.contains(column_name);
    });

    if (std::find_if(all_column_names.begin(), all_column_names.end(), [] (const String & column_name)
        { return column_name == "_part_offset"; }) == all_column_names.end())
    {
        lazily_read_info->remove_part_offset_column = true;
        all_column_names.emplace_back("_part_offset");
    }

    output_header = MergeTreeSelectProcessor::transformHeader(
        storage_snapshot->getSampleBlockForColumns(all_column_names),
        lazily_read_info,
        prewhere_info);
}

bool ReadFromMergeTree::requestOutputEachPartitionThroughSeparatePort()
{
    if (isQueryWithFinal())
        return false;

    /// With parallel replicas we have to have only a single instance of `MergeTreeReadPoolParallelReplicas` per replica.
    /// With aggregation-by-partitions optimisation we might create a separate pool for each partition.
    if (is_parallel_reading_from_replicas)
        return false;

    const auto & settings = context->getSettingsRef();

    const auto partitions_cnt = countPartitions(prepared_parts);
    if (!settings[Setting::force_aggregate_partitions_independently] && (partitions_cnt == 1 || partitions_cnt < settings[Setting::max_threads] / 2))
    {
        LOG_TRACE(
            log,
            "Independent aggregation by partitions won't be used because there are too few of them: {}. You can set "
            "force_aggregate_partitions_independently to suppress this check",
            partitions_cnt);
        return false;
    }

    if (!settings[Setting::force_aggregate_partitions_independently]
        && (partitions_cnt > settings[Setting::max_number_of_partitions_for_independent_aggregation]))
    {
        LOG_TRACE(
            log,
            "Independent aggregation by partitions won't be used because there are too many of them: {}. You can increase "
            "max_number_of_partitions_for_independent_aggregation (current value is {}) or set "
            "force_aggregate_partitions_independently to suppress this check",
            partitions_cnt,
            settings[Setting::max_number_of_partitions_for_independent_aggregation].value);
        return false;
    }

    if (!settings[Setting::force_aggregate_partitions_independently])
    {
        std::unordered_map<String, size_t> partition_rows;
        for (const auto & part : prepared_parts)
            partition_rows[part->info.partition_id] += part->rows_count;
        size_t sum_rows = 0;
        size_t max_rows = 0;
        for (const auto & [_, rows] : partition_rows)
        {
            sum_rows += rows;
            max_rows = std::max(max_rows, rows);
        }

        /// Merging shouldn't take more time than preaggregation in normal cases. And exec time is proportional to the amount of data.
        /// We assume that exec time of independent aggr is proportional to the maximum of sizes and
        /// exec time of ordinary aggr is proportional to sum of sizes divided by number of threads and multiplied by two (preaggregation + merging).
        const size_t avg_rows_in_partition = sum_rows / settings[Setting::max_threads];
        if (max_rows > avg_rows_in_partition * 2)
        {
            LOG_TRACE(
                log,
                "Independent aggregation by partitions won't be used because there are too big skew in the number of rows between "
                "partitions. You can set force_aggregate_partitions_independently to suppress this check");
            return false;
        }
    }

    return output_each_partition_through_separate_port = true;
}

ReadFromMergeTree::AnalysisResult ReadFromMergeTree::getAnalysisResult() const
{
    if (!analyzed_result_ptr)
        analyzed_result_ptr = selectRangesToRead();

    return *analyzed_result_ptr;
}

bool ReadFromMergeTree::isQueryWithSampling() const
{
    if (context->getSettingsRef()[Setting::parallel_replicas_count] > 1 && data.supportsSampling())
        return true;

    if (query_info.table_expression_modifiers)
        return query_info.table_expression_modifiers->getSampleSizeRatio() != std::nullopt;

    const auto & select = query_info.query->as<ASTSelectQuery &>();
    return select.sampleSize() != nullptr;
}

Pipe ReadFromMergeTree::spreadMarkRanges(
    RangesInDataParts && parts_with_ranges, size_t num_streams, AnalysisResult & result, std::optional<ActionsDAG> & result_projection)
{
    const bool final = isQueryWithFinal();
    Names column_names_to_read = result.column_names_to_read;
    NameSet names(column_names_to_read.begin(), column_names_to_read.end());

    if (result.sampling.use_sampling)
    {
        NameSet sampling_columns;

        /// Add columns needed for `sample_by_ast` to `column_names_to_read`.
        for (const auto & column : result.sampling.filter_expression->getRequiredColumns().getNames())
        {
            if (names.emplace(column).second)
                column_names_to_read.push_back(column);

            sampling_columns.insert(column);
        }

        if (prewhere_info)
            restorePrewhereInputs(*prewhere_info, sampling_columns);
    }

    if (final)
    {
        chassert(!is_parallel_reading_from_replicas);

        if (output_each_partition_through_separate_port)
            throw Exception(ErrorCodes::LOGICAL_ERROR, "Optimization isn't supposed to be used for queries with final");

        auto original_column_names = column_names_to_read;

        /// Add columns needed to calculate the sorting expression and the sign.
        for (const auto & column : storage_snapshot->metadata->getColumnsRequiredForSortingKey())
        {
            if (names.emplace(column).second)
                column_names_to_read.push_back(column);
        }

        if (!data.merging_params.is_deleted_column.empty() && names.emplace(data.merging_params.is_deleted_column).second)
            column_names_to_read.push_back(data.merging_params.is_deleted_column);
        if (!data.merging_params.sign_column.empty() && names.emplace(data.merging_params.sign_column).second)
            column_names_to_read.push_back(data.merging_params.sign_column);
        if (!data.merging_params.version_column.empty() && names.emplace(data.merging_params.version_column).second)
            column_names_to_read.push_back(data.merging_params.version_column);

        return spreadMarkRangesAmongStreamsFinal(std::move(parts_with_ranges), num_streams, original_column_names, column_names_to_read, result_projection);
    }

    if (!result.split_parts.layers.empty())
        return readByLayers(result.parts_with_ranges, std::move(result.split_parts), column_names_to_read, query_info.input_order_info);

    if (query_info.input_order_info)
    {
        return spreadMarkRangesAmongStreamsWithOrder(
            std::move(parts_with_ranges), num_streams, column_names_to_read, result_projection, query_info.input_order_info);
    }

    return spreadMarkRangesAmongStreams(std::move(parts_with_ranges), num_streams, column_names_to_read);
}

Pipe ReadFromMergeTree::groupStreamsByPartition(AnalysisResult & result, std::optional<ActionsDAG> & result_projection)
{
    auto && parts_with_ranges = std::move(result.parts_with_ranges);

    if (parts_with_ranges.empty())
        return {};

    const size_t partitions_cnt = std::max<size_t>(countPartitions(parts_with_ranges), 1);
    const size_t partitions_per_stream = std::max<size_t>(1, partitions_cnt / requested_num_streams);
    const size_t num_streams = std::max<size_t>(1, requested_num_streams / partitions_cnt);

    Pipes pipes;
    for (auto begin = parts_with_ranges.begin(), end = begin; end != parts_with_ranges.end(); begin = end)
    {
        for (size_t i = 0; i < partitions_per_stream; ++i)
            end = std::find_if(
                end,
                parts_with_ranges.end(),
                [&end](const auto & part) { return end->data_part->info.partition_id != part.data_part->info.partition_id; });

        RangesInDataParts partition_parts{std::make_move_iterator(begin), std::make_move_iterator(end)};

        pipes.emplace_back(spreadMarkRanges(std::move(partition_parts), num_streams, result, result_projection));
        if (!pipes.back().empty())
            pipes.back().resize(1);
    }

    return Pipe::unitePipes(std::move(pipes));
}

void ReadFromMergeTree::initializePipeline(QueryPipelineBuilder & pipeline, const BuildQueryPipelineSettings &)
{
    auto result = getAnalysisResult();

    if (enable_remove_parts_from_snapshot_optimization)
    {
        /// Do not keep data parts in snapshot.
        /// They are stored separately, and some could be released after PK analysis.
        storage_snapshot->data = std::make_unique<MergeTreeData::SnapshotData>();
    }

    result.checkLimits(context->getSettingsRef(), query_info);
    shared_virtual_fields.emplace("_sample_factor", result.sampling.used_sample_factor);

    LOG_DEBUG(
        log,
        "Selected {}/{} parts by partition key, {} parts by primary key, {}/{} marks by primary key, {} marks to read from {} ranges",
        result.parts_before_pk,
        result.total_parts,
        result.selected_parts,
        result.selected_marks_pk,
        result.total_marks_pk,
        result.selected_marks,
        result.selected_ranges);

    // Adding partition info to QueryAccessInfo.
    if (context->hasQueryContext() && !query_info.is_internal)
    {
        Names partition_names;
        for (const auto & part : result.parts_with_ranges)
        {
            partition_names.emplace_back(
                fmt::format("{}.{}", data.getStorageID().getFullNameNotQuoted(), part.data_part->info.partition_id));
        }
        context->getQueryContext()->addQueryAccessInfo(partition_names);
    }

    ProfileEvents::increment(ProfileEvents::SelectedParts, result.selected_parts);
    ProfileEvents::increment(ProfileEvents::SelectedPartsTotal, result.total_parts);
    ProfileEvents::increment(ProfileEvents::SelectedRanges, result.selected_ranges);
    ProfileEvents::increment(ProfileEvents::SelectedMarks, result.selected_marks);
    ProfileEvents::increment(ProfileEvents::SelectedMarksTotal, result.total_marks_pk);

    auto query_id_holder = MergeTreeDataSelectExecutor::checkLimits(data, result, context);

    /// If we have neither a WHERE nor a PREWHERE condition, the query condition cache doesn't save anything --> disable it.
    if (reader_settings.use_query_condition_cache && !query_info.prewhere_info && !query_info.filter_actions_dag)
        reader_settings.use_query_condition_cache = false;

    if (result.parts_with_ranges.empty())
    {
        pipeline.init(Pipe(std::make_shared<NullSource>(getOutputHeader())));
        return;
    }

    selected_marks = result.selected_marks;
    selected_rows = result.selected_rows;
    selected_parts = result.selected_parts;
    /// Projection, that needed to drop columns, which have appeared by execution
    /// of some extra expressions, and to allow execute the same expressions later.
    /// NOTE: It may lead to double computation of expressions.
    std::optional<ActionsDAG> result_projection;

    if (lazily_read_info)
    {
        for (const auto & ranges_in_data_part : result.parts_with_ranges)
        {
<<<<<<< HEAD
            lazily_read_info->data_parts_info->emplace(
                ranges_in_data_part.part_index_in_query,
                DataPartInfo
                {
                    .data_part = ranges_in_data_part.data_part,
                    .alter_conversions = MergeTreeData::getAlterConversionsForPart(ranges_in_data_part.data_part, mutations_snapshot, getContext())
                });
=======
            auto alter_conversions = MergeTreeData::getAlterConversionsForPart(
                ranges_in_data_part.data_part,
                mutations_snapshot,
                storage_snapshot->metadata,
                getContext());

            auto part_info = std::make_shared<LoadedMergeTreeDataPartInfoForReader>(ranges_in_data_part.data_part, std::move(alter_conversions));
            lazily_read_info->data_part_infos->emplace(ranges_in_data_part.part_index_in_query, std::move(part_info));
>>>>>>> d48ebff9
        }
    }

    Pipe pipe = output_each_partition_through_separate_port
        ? groupStreamsByPartition(result, result_projection)
        : spreadMarkRanges(std::move(result.parts_with_ranges), requested_num_streams, result, result_projection);

    for (const auto & processor : pipe.getProcessors())
        processor->setStorageLimits(query_info.storage_limits);

    if (pipe.empty())
    {
        pipeline.init(Pipe(std::make_shared<NullSource>(getOutputHeader())));
        return;
    }

    if (result.sampling.use_sampling)
    {
        auto sampling_actions = std::make_shared<ExpressionActions>(result.sampling.filter_expression->clone());
        pipe.addSimpleTransform([&](const Block & header)
        {
            return std::make_shared<FilterTransform>(
                header,
                sampling_actions,
                result.sampling.filter_function->getColumnName(),
                false);
        });
    }

    Block cur_header = pipe.getHeader();

    auto append_actions = [&result_projection](ActionsDAG actions)
    {
        if (!result_projection)
            result_projection = std::move(actions);
        else
            result_projection = ActionsDAG::merge(std::move(*result_projection), std::move(actions));
    };

    if (result_projection)
        cur_header = result_projection->updateHeader(cur_header);

    /// Extra columns may be returned (for example, if sampling is used).
    /// Convert pipe to step header structure.
    if (!isCompatibleHeader(cur_header, getOutputHeader()))
    {
        auto converting = ActionsDAG::makeConvertingActions(
            cur_header.getColumnsWithTypeAndName(),
            getOutputHeader().getColumnsWithTypeAndName(),
            ActionsDAG::MatchColumnsMode::Name);

        append_actions(std::move(converting));
    }

    if (result_projection)
    {
        auto projection_actions = std::make_shared<ExpressionActions>(std::move(*result_projection));
        pipe.addSimpleTransform([&](const Block & header)
        {
            return std::make_shared<ExpressionTransform>(header, projection_actions);
        });
    }

    /// Some extra columns could be added by sample/final/in-order/etc
    /// Remove them from header if not needed.
    if (!blocksHaveEqualStructure(pipe.getHeader(), getOutputHeader()))
    {
        auto convert_actions_dag = ActionsDAG::makeConvertingActions(
            pipe.getHeader().getColumnsWithTypeAndName(),
            getOutputHeader().getColumnsWithTypeAndName(),
            ActionsDAG::MatchColumnsMode::Name,
            true);

        auto converting_dag_expr = std::make_shared<ExpressionActions>(std::move(convert_actions_dag));

        pipe.addSimpleTransform([&](const Block & header)
        {
            return std::make_shared<ExpressionTransform>(header, converting_dag_expr);
        });
    }

    for (const auto & processor : pipe.getProcessors())
        processors.emplace_back(processor);

    pipeline.init(std::move(pipe));
    pipeline.addContext(context);
    // Attach QueryIdHolder if needed
    if (query_id_holder)
        pipeline.setQueryIdHolder(std::move(query_id_holder));
}

static const char * indexTypeToString(ReadFromMergeTree::IndexType type)
{
    switch (type)
    {
        case ReadFromMergeTree::IndexType::None:
            return "None";
        case ReadFromMergeTree::IndexType::MinMax:
            return "MinMax";
        case ReadFromMergeTree::IndexType::Partition:
            return "Partition";
        case ReadFromMergeTree::IndexType::PrimaryKey:
            return "PrimaryKey";
        case ReadFromMergeTree::IndexType::Skip:
            return "Skip";
    }
}

static const char * readTypeToString(ReadFromMergeTree::ReadType type)
{
    switch (type)
    {
        case ReadFromMergeTree::ReadType::Default:
            return "Default";
        case ReadFromMergeTree::ReadType::InOrder:
            return "InOrder";
        case ReadFromMergeTree::ReadType::InReverseOrder:
            return "InReverseOrder";
        case ReadFromMergeTree::ReadType::ParallelReplicas:
            return "Parallel";
    }
}

void ReadFromMergeTree::describeActions(FormatSettings & format_settings) const
{
    auto result = getAnalysisResult();
    std::string prefix(format_settings.offset, format_settings.indent_char);
    format_settings.out << prefix << "ReadType: " << readTypeToString(result.read_type) << '\n';

    if (!result.index_stats.empty())
    {
        format_settings.out << prefix << "Parts: " << result.index_stats.back().num_parts_after << '\n';
        format_settings.out << prefix << "Granules: " << result.index_stats.back().num_granules_after << '\n';
    }

    if (prewhere_info)
    {
        format_settings.out << prefix << "Prewhere info" << '\n';
        format_settings.out << prefix << "Need filter: " << prewhere_info->need_filter << '\n';

        prefix.push_back(format_settings.indent_char);
        prefix.push_back(format_settings.indent_char);

        {
            format_settings.out << prefix << "Prewhere filter" << '\n';
            format_settings.out << prefix << "Prewhere filter column: " << prewhere_info->prewhere_column_name;
            if (prewhere_info->remove_prewhere_column)
               format_settings.out << " (removed)";
            format_settings.out << '\n';

            auto expression = std::make_shared<ExpressionActions>(prewhere_info->prewhere_actions.clone());
            expression->describeActions(format_settings.out, prefix);
        }

        if (prewhere_info->row_level_filter)
        {
            format_settings.out << prefix << "Row level filter" << '\n';
            format_settings.out << prefix << "Row level filter column: " << prewhere_info->row_level_column_name << '\n';

            auto expression = std::make_shared<ExpressionActions>(prewhere_info->row_level_filter->clone());
            expression->describeActions(format_settings.out, prefix);
        }
    }

    if (virtual_row_conversion)
    {
        format_settings.out << prefix << "Virtual row conversions" << '\n';
        virtual_row_conversion->describeActions(format_settings.out, prefix);
    }
}

void ReadFromMergeTree::describeActions(JSONBuilder::JSONMap & map) const
{
    auto result = getAnalysisResult();
    map.add("Read Type", readTypeToString(result.read_type));
    if (!result.index_stats.empty())
    {
        map.add("Parts", result.index_stats.back().num_parts_after);
        map.add("Granules", result.index_stats.back().num_granules_after);
    }

    if (prewhere_info)
    {
        std::unique_ptr<JSONBuilder::JSONMap> prewhere_info_map = std::make_unique<JSONBuilder::JSONMap>();
        prewhere_info_map->add("Need filter", prewhere_info->need_filter);

        {
            std::unique_ptr<JSONBuilder::JSONMap> prewhere_filter_map = std::make_unique<JSONBuilder::JSONMap>();
            prewhere_filter_map->add("Prewhere filter column", prewhere_info->prewhere_column_name);
            prewhere_filter_map->add("Prewhere filter remove filter column", prewhere_info->remove_prewhere_column);
            auto expression = std::make_shared<ExpressionActions>(prewhere_info->prewhere_actions.clone());
            prewhere_filter_map->add("Prewhere filter expression", expression->toTree());

            prewhere_info_map->add("Prewhere filter", std::move(prewhere_filter_map));
        }

        if (prewhere_info->row_level_filter)
        {
            std::unique_ptr<JSONBuilder::JSONMap> row_level_filter_map = std::make_unique<JSONBuilder::JSONMap>();
            row_level_filter_map->add("Row level filter column", prewhere_info->row_level_column_name);
            auto expression = std::make_shared<ExpressionActions>(prewhere_info->row_level_filter->clone());
            row_level_filter_map->add("Row level filter expression", expression->toTree());

            prewhere_info_map->add("Row level filter", std::move(row_level_filter_map));
        }

        map.add("Prewhere info", std::move(prewhere_info_map));
    }

    if (virtual_row_conversion)
        map.add("Virtual row conversions", virtual_row_conversion->toTree());
}

void ReadFromMergeTree::describeIndexes(FormatSettings & format_settings) const
{
    auto result = getAnalysisResult();
    const auto & index_stats = result.index_stats;

    std::string prefix(format_settings.offset, format_settings.indent_char);
    if (!index_stats.empty())
    {
        /// Do not print anything if no indexes is applied.
        if (index_stats.size() == 1 && index_stats.front().type == IndexType::None)
            return;

        std::string indent(format_settings.indent, format_settings.indent_char);
        format_settings.out << prefix << "Indexes:\n";

        for (size_t i = 0; i < index_stats.size(); ++i)
        {
            const auto & stat = index_stats[i];
            if (stat.type == IndexType::None)
                continue;

            format_settings.out << prefix << indent << indexTypeToString(stat.type) << '\n';

            if (!stat.name.empty())
                format_settings.out << prefix << indent << indent << "Name: " << stat.name << '\n';

            if (!stat.description.empty())
                format_settings.out << prefix << indent << indent << "Description: " << stat.description << '\n';

            if (!stat.used_keys.empty())
            {
                format_settings.out << prefix << indent << indent << "Keys: " << stat.name << '\n';
                for (const auto & used_key : stat.used_keys)
                    format_settings.out << prefix << indent << indent << indent << used_key << '\n';
            }

            if (!stat.condition.empty())
                format_settings.out << prefix << indent << indent << "Condition: " << stat.condition << '\n';

            format_settings.out << prefix << indent << indent << "Parts: " << stat.num_parts_after;
            if (i)
                format_settings.out << '/' << index_stats[i - 1].num_parts_after;
            format_settings.out << '\n';

            format_settings.out << prefix << indent << indent << "Granules: " << stat.num_granules_after;
            if (i)
                format_settings.out << '/' << index_stats[i - 1].num_granules_after;
            format_settings.out << '\n';
        }
    }
}

void ReadFromMergeTree::describeIndexes(JSONBuilder::JSONMap & map) const
{
    auto result = getAnalysisResult();
    auto index_stats = std::move(result.index_stats);

    if (!index_stats.empty())
    {
        /// Do not print anything if no indexes is applied.
        if (index_stats.size() == 1 && index_stats.front().type == IndexType::None)
            return;

        auto indexes_array = std::make_unique<JSONBuilder::JSONArray>();

        for (size_t i = 0; i < index_stats.size(); ++i)
        {
            const auto & stat = index_stats[i];
            if (stat.type == IndexType::None)
                continue;

            auto index_map = std::make_unique<JSONBuilder::JSONMap>();

            index_map->add("Type", indexTypeToString(stat.type));

            if (!stat.name.empty())
                index_map->add("Name", stat.name);

            if (!stat.description.empty())
                index_map->add("Description", stat.description);

            if (!stat.used_keys.empty())
            {
                auto keys_array = std::make_unique<JSONBuilder::JSONArray>();

                for (const auto & used_key : stat.used_keys)
                    keys_array->add(used_key);

                index_map->add("Keys", std::move(keys_array));
            }

            if (!stat.condition.empty())
                index_map->add("Condition", stat.condition);

            if (i)
                index_map->add("Initial Parts", index_stats[i - 1].num_parts_after);
            index_map->add("Selected Parts", stat.num_parts_after);

            if (i)
                index_map->add("Initial Granules", index_stats[i - 1].num_granules_after);
            index_map->add("Selected Granules", stat.num_granules_after);

            indexes_array->add(std::move(index_map));
        }

        map.add("Indexes", std::move(indexes_array));
    }
}


}<|MERGE_RESOLUTION|>--- conflicted
+++ resolved
@@ -2279,24 +2279,9 @@
     {
         for (const auto & ranges_in_data_part : result.parts_with_ranges)
         {
-<<<<<<< HEAD
-            lazily_read_info->data_parts_info->emplace(
-                ranges_in_data_part.part_index_in_query,
-                DataPartInfo
-                {
-                    .data_part = ranges_in_data_part.data_part,
-                    .alter_conversions = MergeTreeData::getAlterConversionsForPart(ranges_in_data_part.data_part, mutations_snapshot, getContext())
-                });
-=======
-            auto alter_conversions = MergeTreeData::getAlterConversionsForPart(
-                ranges_in_data_part.data_part,
-                mutations_snapshot,
-                storage_snapshot->metadata,
-                getContext());
-
+            auto alter_conversions = MergeTreeData::getAlterConversionsForPart(ranges_in_data_part.data_part, mutations_snapshot, getContext());
             auto part_info = std::make_shared<LoadedMergeTreeDataPartInfoForReader>(ranges_in_data_part.data_part, std::move(alter_conversions));
             lazily_read_info->data_part_infos->emplace(ranges_in_data_part.part_index_in_query, std::move(part_info));
->>>>>>> d48ebff9
         }
     }
 
