#include <Common/Arena.h>
#include <Common/SipHash.h>
#include <Common/NaNUtils.h>
#include <Common/typeid_cast.h>
#include <Common/assert_cast.h>
#include <Common/WeakHash.h>
#include <Columns/ColumnNullable.h>
#include <Columns/ColumnConst.h>
#include <Columns/ColumnString.h>
#include <Columns/ColumnCompressed.h>
#include <Processors/Transforms/ColumnGathererTransform.h>


namespace DB
{

namespace ErrorCodes
{
    extern const int LOGICAL_ERROR;
    extern const int ILLEGAL_COLUMN;
    extern const int SIZES_OF_NESTED_COLUMNS_ARE_INCONSISTENT;
}


ColumnNullable::ColumnNullable(MutableColumnPtr && nested_column_, MutableColumnPtr && null_map_)
    : nested_column(std::move(nested_column_)), null_map(std::move(null_map_))
{
    /// ColumnNullable cannot have constant nested column. But constant argument could be passed. Materialize it.
    nested_column = getNestedColumn().convertToFullColumnIfConst();

    if (!getNestedColumn().canBeInsideNullable())
        throw Exception{getNestedColumn().getName() + " cannot be inside Nullable column", ErrorCodes::ILLEGAL_COLUMN};

    if (isColumnConst(*null_map))
        throw Exception{"ColumnNullable cannot have constant null map", ErrorCodes::ILLEGAL_COLUMN};
}

void ColumnNullable::updateHashWithValue(size_t n, SipHash & hash) const
{
    const auto & arr = getNullMapData();
    hash.update(arr[n]);
    if (arr[n] == 0)
        getNestedColumn().updateHashWithValue(n, hash);
}

void ColumnNullable::updateWeakHash32(WeakHash32 & hash) const
{
    auto s = size();

    if (hash.getData().size() != s)
        throw Exception("Size of WeakHash32 does not match size of column: column size is " + std::to_string(s) +
                        ", hash size is " + std::to_string(hash.getData().size()), ErrorCodes::LOGICAL_ERROR);

    WeakHash32 old_hash = hash;
    nested_column->updateWeakHash32(hash);

    const auto & null_map_data = getNullMapData();
    auto & hash_data = hash.getData();
    auto & old_hash_data = old_hash.getData();

    /// Use old data for nulls.
    for (size_t row = 0; row < s; ++row)
        if (null_map_data[row])
            hash_data[row] = old_hash_data[row];
}

void ColumnNullable::updateHashFast(SipHash & hash) const
{
    null_map->updateHashFast(hash);
    nested_column->updateHashFast(hash);
}

MutableColumnPtr ColumnNullable::cloneResized(size_t new_size) const
{
    MutableColumnPtr new_nested_col = getNestedColumn().cloneResized(new_size);
    auto new_null_map = ColumnUInt8::create();

    if (new_size > 0)
    {
        new_null_map->getData().resize(new_size);

        size_t count = std::min(size(), new_size);
        memcpy(new_null_map->getData().data(), getNullMapData().data(), count * sizeof(getNullMapData()[0]));

        /// If resizing to bigger one, set all new values to NULLs.
        if (new_size > count)
            memset(&new_null_map->getData()[count], 1, new_size - count);
    }

    return ColumnNullable::create(std::move(new_nested_col), std::move(new_null_map));
}


Field ColumnNullable::operator[](size_t n) const
{
    return isNullAt(n) ? Null() : getNestedColumn()[n];
}


void ColumnNullable::get(size_t n, Field & res) const
{
    if (isNullAt(n))
        res = Null();
    else
        getNestedColumn().get(n, res);
}

void ColumnNullable::insertData(const char * pos, size_t length)
{
    if (pos == nullptr)
    {
        getNestedColumn().insertDefault();
        getNullMapData().push_back(1);
    }
    else
    {
        getNestedColumn().insertData(pos, length);
        getNullMapData().push_back(0);
    }
}

StringRef ColumnNullable::serializeValueIntoArena(size_t n, Arena & arena, char const *& begin) const
{
    const auto & arr = getNullMapData();
    static constexpr auto s = sizeof(arr[0]);

    auto * pos = arena.allocContinue(s, begin);
    memcpy(pos, &arr[n], s);

    if (arr[n])
        return StringRef(pos, s);

    auto nested_ref = getNestedColumn().serializeValueIntoArena(n, arena, begin);

    /// serializeValueIntoArena may reallocate memory. Have to use ptr from nested_ref.data and move it back.
    return StringRef(nested_ref.data - s, nested_ref.size + s);
}

const char * ColumnNullable::deserializeAndInsertFromArena(const char * pos)
{
    UInt8 val = unalignedLoad<UInt8>(pos);
    pos += sizeof(val);

    getNullMapData().push_back(val);

    if (val == 0)
        pos = getNestedColumn().deserializeAndInsertFromArena(pos);
    else
        getNestedColumn().insertDefault();

    return pos;
}

const char * ColumnNullable::skipSerializedInArena(const char * pos) const
{
    UInt8 val = unalignedLoad<UInt8>(pos);
    pos += sizeof(val);

    if (val == 0)
        return getNestedColumn().skipSerializedInArena(pos);

    return pos;
}

void ColumnNullable::insertRangeFrom(const IColumn & src, size_t start, size_t length)
{
    const ColumnNullable & nullable_col = assert_cast<const ColumnNullable &>(src);
    getNullMapColumn().insertRangeFrom(*nullable_col.null_map, start, length);
    getNestedColumn().insertRangeFrom(*nullable_col.nested_column, start, length);
}

void ColumnNullable::insert(const Field & x)
{
    if (x.isNull())
    {
        getNestedColumn().insertDefault();
        getNullMapData().push_back(1);
    }
    else
    {
        getNestedColumn().insert(x);
        getNullMapData().push_back(0);
    }
}

void ColumnNullable::insertFrom(const IColumn & src, size_t n)
{
    const ColumnNullable & src_concrete = assert_cast<const ColumnNullable &>(src);
    getNestedColumn().insertFrom(src_concrete.getNestedColumn(), n);
    getNullMapData().push_back(src_concrete.getNullMapData()[n]);
}

void ColumnNullable::insertFromNotNullable(const IColumn & src, size_t n)
{
    getNestedColumn().insertFrom(src, n);
    getNullMapData().push_back(0);
}

void ColumnNullable::insertRangeFromNotNullable(const IColumn & src, size_t start, size_t length)
{
    getNestedColumn().insertRangeFrom(src, start, length);
    getNullMapData().resize_fill(getNullMapData().size() + length, 0);
}

void ColumnNullable::insertManyFromNotNullable(const IColumn & src, size_t position, size_t length)
{
    for (size_t i = 0; i < length; ++i)
        insertFromNotNullable(src, position);
}

void ColumnNullable::popBack(size_t n)
{
    getNestedColumn().popBack(n);
    getNullMapColumn().popBack(n);
}

ColumnPtr ColumnNullable::filter(const Filter & filt, ssize_t result_size_hint) const
{
    ColumnPtr filtered_data = getNestedColumn().filter(filt, result_size_hint);
    ColumnPtr filtered_null_map = getNullMapColumn().filter(filt, result_size_hint);
    return ColumnNullable::create(filtered_data, filtered_null_map);
}

void ColumnNullable::expand(const IColumn::Filter & mask, bool inverted)
{
    nested_column->expand(mask, inverted);
    null_map->expand(mask, inverted);
}

ColumnPtr ColumnNullable::permute(const Permutation & perm, size_t limit) const
{
    ColumnPtr permuted_data = getNestedColumn().permute(perm, limit);
    ColumnPtr permuted_null_map = getNullMapColumn().permute(perm, limit);
    return ColumnNullable::create(permuted_data, permuted_null_map);
}

ColumnPtr ColumnNullable::index(const IColumn & indexes, size_t limit) const
{
    ColumnPtr indexed_data = getNestedColumn().index(indexes, limit);
    ColumnPtr indexed_null_map = getNullMapColumn().index(indexes, limit);
    return ColumnNullable::create(indexed_data, indexed_null_map);
}

int ColumnNullable::compareAtImpl(size_t n, size_t m, const IColumn & rhs_, int null_direction_hint, const Collator * collator) const
{
    /// NULL values share the properties of NaN values.
    /// Here the last parameter of compareAt is called null_direction_hint
    /// instead of the usual nan_direction_hint and is used to implement
    /// the ordering specified by either NULLS FIRST or NULLS LAST in the
    /// ORDER BY construction.

    const ColumnNullable & nullable_rhs = assert_cast<const ColumnNullable &>(rhs_);

    bool lval_is_null = isNullAt(n);
    bool rval_is_null = nullable_rhs.isNullAt(m);

    if (unlikely(lval_is_null || rval_is_null))
    {
        if (lval_is_null && rval_is_null)
            return 0;
        else
            return lval_is_null ? null_direction_hint : -null_direction_hint;
    }

    const IColumn & nested_rhs = nullable_rhs.getNestedColumn();
    if (collator)
        return getNestedColumn().compareAtWithCollation(n, m, nested_rhs, null_direction_hint, *collator);

    return getNestedColumn().compareAt(n, m, nested_rhs, null_direction_hint);
}

int ColumnNullable::compareAt(size_t n, size_t m, const IColumn & rhs_, int null_direction_hint) const
{
    return compareAtImpl(n, m, rhs_, null_direction_hint);
}

int ColumnNullable::compareAtWithCollation(size_t n, size_t m, const IColumn & rhs_, int null_direction_hint, const Collator & collator) const
{
    return compareAtImpl(n, m, rhs_, null_direction_hint, &collator);
}

void ColumnNullable::compareColumn(const IColumn & rhs, size_t rhs_row_num,
                                   PaddedPODArray<UInt64> * row_indexes, PaddedPODArray<Int8> & compare_results,
                                   int direction, int nan_direction_hint) const
{
    return doCompareColumn<ColumnNullable>(assert_cast<const ColumnNullable &>(rhs), rhs_row_num, row_indexes,
                                           compare_results, direction, nan_direction_hint);
}

bool ColumnNullable::hasEqualValues() const
{
    return hasEqualValuesImpl<ColumnNullable>();
}

void ColumnNullable::getPermutationImpl(bool reverse, size_t limit, int null_direction_hint, Permutation & res, const Collator * collator) const
{
    /// Cannot pass limit because of unknown amount of NULLs.

    if (collator)
        getNestedColumn().getPermutationWithCollation(*collator, reverse, 0, null_direction_hint, res);
    else
        getNestedColumn().getPermutation(reverse, 0, null_direction_hint, res);

    if ((null_direction_hint > 0) != reverse)
    {
        /// Shift all NULL values to the end.

        size_t read_idx = 0;
        size_t write_idx = 0;
        size_t end_idx = res.size();

        if (!limit)
            limit = end_idx;
        else
            limit = std::min(end_idx, limit);

        while (read_idx < limit && !isNullAt(res[read_idx]))
        {
            ++read_idx;
            ++write_idx;
        }

        ++read_idx;

        /// Invariants:
        ///  write_idx < read_idx
        ///  write_idx points to NULL
        ///  read_idx will be incremented to position of next not-NULL
        ///  there are range of NULLs between write_idx and read_idx - 1,
        /// We are moving elements from end to begin of this range,
        ///  so range will "bubble" towards the end.
        /// Relative order of NULL elements could be changed,
        ///  but relative order of non-NULLs is preserved.

        while (read_idx < end_idx && write_idx < limit)
        {
            if (!isNullAt(res[read_idx]))
            {
                std::swap(res[read_idx], res[write_idx]);
                ++write_idx;
            }
            ++read_idx;
        }
    }
    else
    {
        /// Shift all NULL values to the beginning.

        ssize_t read_idx = res.size() - 1;
        ssize_t write_idx = res.size() - 1;

        while (read_idx >= 0 && !isNullAt(res[read_idx]))
        {
            --read_idx;
            --write_idx;
        }

        --read_idx;

        while (read_idx >= 0 && write_idx >= 0)
        {
            if (!isNullAt(res[read_idx]))
            {
                std::swap(res[read_idx], res[write_idx]);
                --write_idx;
            }
            --read_idx;
        }
    }
}

void ColumnNullable::updatePermutationImpl(bool reverse, size_t limit, int null_direction_hint, Permutation & res, EqualRanges & equal_ranges, const Collator * collator) const
{
    if (equal_ranges.empty())
        return;

    /// We will sort nested columns into `new_ranges` and call updatePermutation in next columns with `null_ranges`.
    EqualRanges new_ranges, null_ranges;

    const auto is_nulls_last = ((null_direction_hint > 0) != reverse);

    if (is_nulls_last)
    {
        /// Shift all NULL values to the end.
        for (const auto & [first, last] : equal_ranges)
        {
            /// Current interval is righter than limit.
            if (limit && first > limit)
                break;

            /// Consider a half interval [first, last)
            size_t read_idx = first;
            size_t write_idx = first;
            size_t end_idx = last;

            /// We can't check the limit here because the interval is not sorted by nested column.
            while (read_idx < end_idx && !isNullAt(res[read_idx]))
            {
                ++read_idx;
                ++write_idx;
            }

            ++read_idx;

            /// Invariants:
            ///  write_idx < read_idx
            ///  write_idx points to NULL
            ///  read_idx will be incremented to position of next not-NULL
            ///  there are range of NULLs between write_idx and read_idx - 1,
            /// We are moving elements from end to begin of this range,
            ///  so range will "bubble" towards the end.
            /// Relative order of NULL elements could be changed,
            ///  but relative order of non-NULLs is preserved.

            while (read_idx < end_idx && write_idx < end_idx)
            {
                if (!isNullAt(res[read_idx]))
                {
                    std::swap(res[read_idx], res[write_idx]);
                    ++write_idx;
                }
                ++read_idx;
            }

            /// We have a range [first, write_idx) of non-NULL values
            if (first != write_idx)
                new_ranges.emplace_back(first, write_idx);

            /// We have a range [write_idx, list) of NULL values
            if (write_idx != last)
                null_ranges.emplace_back(write_idx, last);
        }
    }
    else
    {
        /// Shift all NULL values to the beginning.
        for (const auto & [first, last] : equal_ranges)
        {
            /// Current interval is righter than limit.
            if (limit && first > limit)
                break;

            ssize_t read_idx = last - 1;
            ssize_t write_idx = last - 1;
            ssize_t begin_idx = first;

            while (read_idx >= begin_idx && !isNullAt(res[read_idx]))
            {
                --read_idx;
                --write_idx;
            }

            --read_idx;

            while (read_idx >= begin_idx && write_idx >= begin_idx)
            {
                if (!isNullAt(res[read_idx]))
                {
                    std::swap(res[read_idx], res[write_idx]);
                    --write_idx;
                }
                --read_idx;
            }

            /// We have a range [write_idx+1, last) of non-NULL values
            if (write_idx != static_cast<ssize_t>(last))
                new_ranges.emplace_back(write_idx + 1, last);

            /// We have a range [first, write_idx+1) of NULL values
            if (static_cast<ssize_t>(first) != write_idx)
                null_ranges.emplace_back(first, write_idx + 1);
        }
    }

    if (collator)
        getNestedColumn().updatePermutationWithCollation(*collator, reverse, limit, null_direction_hint, res, new_ranges);
    else
        getNestedColumn().updatePermutation(reverse, limit, null_direction_hint, res, new_ranges);

    equal_ranges = std::move(new_ranges);
    std::move(null_ranges.begin(), null_ranges.end(), std::back_inserter(equal_ranges));
}

void ColumnNullable::getPermutation(bool reverse, size_t limit, int null_direction_hint, Permutation & res) const
{
    getPermutationImpl(reverse, limit, null_direction_hint, res);
}

void ColumnNullable::updatePermutation(bool reverse, size_t limit, int null_direction_hint, IColumn::Permutation & res, EqualRanges & equal_ranges) const
{
    updatePermutationImpl(reverse, limit, null_direction_hint, res, equal_ranges);
}

void ColumnNullable::getPermutationWithCollation(const Collator & collator, bool reverse, size_t limit, int null_direction_hint, Permutation & res) const
{
    getPermutationImpl(reverse, limit, null_direction_hint, res, &collator);
}

void ColumnNullable::updatePermutationWithCollation(const Collator & collator, bool reverse, size_t limit, int null_direction_hint, Permutation & res, EqualRanges & equal_range) const
{
    updatePermutationImpl(reverse, limit, null_direction_hint, res, equal_range, &collator);
}

void ColumnNullable::gather(ColumnGathererStream & gatherer)
{
    gatherer.gather(*this);
}

void ColumnNullable::reserve(size_t n)
{
    getNestedColumn().reserve(n);
    getNullMapData().reserve(n);
}

size_t ColumnNullable::byteSize() const
{
    return getNestedColumn().byteSize() + getNullMapColumn().byteSize();
}

size_t ColumnNullable::byteSizeAt(size_t n) const
{
    return sizeof(getNullMapData()[0]) + getNestedColumn().byteSizeAt(n);
}

size_t ColumnNullable::allocatedBytes() const
{
    return getNestedColumn().allocatedBytes() + getNullMapColumn().allocatedBytes();
}

void ColumnNullable::protect()
{
    getNestedColumn().protect();
    getNullMapColumn().protect();
}

ColumnPtr ColumnNullable::compress() const
{
    ColumnPtr nested_compressed = nested_column->compress();
    ColumnPtr null_map_compressed = null_map->compress();

    size_t byte_size = nested_column->byteSize() + null_map->byteSize();

    return ColumnCompressed::create(size(), byte_size,
        [nested_column = std::move(nested_column), null_map = std::move(null_map)]
        {
            return ColumnNullable::create(nested_column->decompress(), null_map->decompress());
        });
}


namespace
{

/// The following function implements a slightly more general version
/// of getExtremes() than the implementation from Not-Null IColumns.
/// It takes into account the possible presence of nullable values.
void getExtremesWithNulls(const IColumn & nested_column, const NullMap & null_array, Field & min, Field & max, bool null_last = false)
{
    size_t number_of_nulls = 0;
    size_t n = null_array.size();
    NullMap not_null_array(n);
    for (auto i = 0ul; i < n; ++i)
    {
        if (null_array[i])
        {
            ++number_of_nulls;
            not_null_array[i] = 0;
        }
        else
        {
            not_null_array[i] = 1;
        }
    }
    if (number_of_nulls == 0)
    {
        nested_column.getExtremes(min, max);
    }
    else if (number_of_nulls == n)
    {
        min = POSITIVE_INFINITY;
        max = POSITIVE_INFINITY;
    }
    else
    {
        auto filtered_column = nested_column.filter(not_null_array, -1);
        filtered_column->getExtremes(min, max);
        if (null_last)
            max = POSITIVE_INFINITY;
    }
}
}


void ColumnNullable::getExtremes(Field & min, Field & max) const
{
    getExtremesWithNulls(getNestedColumn(), getNullMapData(), min, max);
}


void ColumnNullable::getExtremesNullLast(Field & min, Field & max) const
{
    getExtremesWithNulls(getNestedColumn(), getNullMapData(), min, max, true);
}


ColumnPtr ColumnNullable::replicate(const Offsets & offsets) const
{
    ColumnPtr replicated_data = getNestedColumn().replicate(offsets);
    ColumnPtr replicated_null_map = getNullMapColumn().replicate(offsets);
    return ColumnNullable::create(replicated_data, replicated_null_map);
}


template <bool negative>
void ColumnNullable::applyNullMapImpl(const ColumnUInt8 & map)
{
    NullMap & arr1 = getNullMapData();
    const NullMap & arr2 = map.getData();

    if (arr1.size() != arr2.size())
        throw Exception{"Inconsistent sizes of ColumnNullable objects", ErrorCodes::LOGICAL_ERROR};

    for (size_t i = 0, size = arr1.size(); i < size; ++i)
        arr1[i] |= negative ^ arr2[i];
}


void ColumnNullable::applyNullMap(const ColumnUInt8 & map)
{
    applyNullMapImpl<false>(map);
}

void ColumnNullable::applyNegatedNullMap(const ColumnUInt8 & map)
{
    applyNullMapImpl<true>(map);
}


void ColumnNullable::applyNullMap(const ColumnNullable & other)
{
    applyNullMap(other.getNullMapColumn());
}

void ColumnNullable::checkConsistency() const
{
    if (null_map->size() != getNestedColumn().size())
        throw Exception("Logical error: Sizes of nested column and null map of Nullable column are not equal",
            ErrorCodes::SIZES_OF_NESTED_COLUMNS_ARE_INCONSISTENT);
}

ColumnPtr ColumnNullable::createWithOffsets(const IColumn::Offsets & offsets, const Field & default_field, size_t total_rows, size_t shift) const
{
    ColumnPtr new_values;
    ColumnPtr new_null_map;

    if (default_field.getType() == Field::Types::Null)
    {
        auto default_column = nested_column->cloneEmpty();
        default_column->insertDefault();

<<<<<<< HEAD
=======
        /// Value in main column, when null map is 1 is implementation defined. So, take any value.
>>>>>>> 13b35a68
        new_values = nested_column->createWithOffsets(offsets, (*default_column)[0], total_rows, shift);
        new_null_map = null_map->createWithOffsets(offsets, Field(1u), total_rows, shift);
    }
    else
    {
        new_values = nested_column->createWithOffsets(offsets, default_field, total_rows, shift);
        new_null_map = null_map->createWithOffsets(offsets, Field(0u), total_rows, shift);
    }

    return ColumnNullable::create(new_values, new_null_map);
}

ColumnPtr makeNullable(const ColumnPtr & column)
{
    if (isColumnNullable(*column))
        return column;

    if (isColumnConst(*column))
        return ColumnConst::create(makeNullable(assert_cast<const ColumnConst &>(*column).getDataColumnPtr()), column->size());

    return ColumnNullable::create(column, ColumnUInt8::create(column->size(), 0));
}

}<|MERGE_RESOLUTION|>--- conflicted
+++ resolved
@@ -658,10 +658,7 @@
         auto default_column = nested_column->cloneEmpty();
         default_column->insertDefault();
 
-<<<<<<< HEAD
-=======
         /// Value in main column, when null map is 1 is implementation defined. So, take any value.
->>>>>>> 13b35a68
         new_values = nested_column->createWithOffsets(offsets, (*default_column)[0], total_rows, shift);
         new_null_map = null_map->createWithOffsets(offsets, Field(1u), total_rows, shift);
     }
