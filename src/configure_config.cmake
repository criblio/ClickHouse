if (TARGET ch_contrib::rocksdb)
    set(USE_ROCKSDB 1)
endif()
if (TARGET ch_contrib::bzip2)
    set(USE_BZIP2 1)
endif()
if (TARGET ch_contrib::minizip)
    set(USE_MINIZIP 1)
endif()
if (TARGET ch_contrib::snappy)
    set(USE_SNAPPY 1)
endif()
if (TARGET ch_contrib::brotli)
    set(USE_BROTLI 1)
endif()
if (TARGET ch_contrib::hivemetastore)
    set(USE_HIVE 1)
endif()
if (TARGET ch_contrib::rdkafka)
    set(USE_RDKAFKA 1)
endif()
if (TARGET ch_rust::skim)
    set(USE_SKIM 1)
endif()
if (TARGET ch_rust::prql)
    set(USE_PRQL 1)
endif()
if (TARGET OpenSSL::SSL)
    set(USE_SSL 1)
endif()
if (TARGET ch_contrib::ldap)
    set(USE_LDAP 1)
endif()
if (TARGET ch_contrib::grpc)
    set(USE_GRPC 1)
endif()
if (TARGET ch_contrib::hdfs)
    set(USE_HDFS 1)
endif()
if (TARGET ch_contrib::nuraft)
    set(USE_NURAFT 1)
endif()
if (TARGET ch_contrib::icu)
    set(USE_ICU 1)
endif()
if (TARGET ch_contrib::simdjson)
    set(USE_SIMDJSON 1)
endif()
if (TARGET ch_contrib::rapidjson)
    set(USE_RAPIDJSON 1)
endif()
if (TARGET ch_contrib::azure_sdk)
    set(USE_AZURE_BLOB_STORAGE 1)
endif()
if (TARGET ch_contrib::amqp_cpp)
    set(USE_AMQPCPP 1)
endif()
if (TARGET ch_contrib::nats_io)
    set(USE_NATSIO 1)
endif()
if (TARGET ch_contrib::cassandra)
    set(USE_CASSANDRA 1)
endif()
if (TARGET ch_contrib::base64)
    set(USE_BASE64 1)
endif()
if (TARGET ch_contrib::yaml_cpp)
    set(USE_YAML_CPP 1)
endif()
if (OS_LINUX)
    set(USE_FILELOG 1)
endif()
if (TARGET ch_contrib::sqlite)
    set(USE_SQLITE 1)
endif()
if (TARGET ch_contrib::libpqxx)
    set(USE_LIBPQXX 1)
endif()
if (TARGET ch_contrib::krb5)
    set(USE_KRB5 1)
endif()
if (TARGET ch_contrib::sentry)
    set(USE_SENTRY 1)
endif()
if (TARGET ch_contrib::datasketches)
    set(USE_DATASKETCHES 1)
endif()
if (TARGET ch_contrib::aws_s3)
    set(USE_AWS_S3 1)
endif()
if (TARGET ch_contrib::mariadbclient) # ch::mysqlxx
    set(USE_MYSQL 1)
endif()
if (ENABLE_NLP)
    set(USE_NLP 1)
endif()
if (TARGET ch_contrib::ulid)
    set(USE_ULID 1)
endif()
if (TARGET ch_contrib::llvm)
    set(USE_EMBEDDED_COMPILER ${ENABLE_EMBEDDED_COMPILER})
    set(USE_DWARF_PARSER ${ENABLE_DWARF_PARSER})
    set(USE_BLAKE3 ${ENABLE_LIBRARIES})
endif()
if (TARGET ch_contrib::unixodbc)
    set(USE_ODBC 1)
endif()
if (TARGET ch_contrib::replxx)
    set(USE_REPLXX 1)
endif()
if (TARGET ch_contrib::cpuid)
    set(USE_CPUID 1)
endif()
if (TARGET ch_contrib::jemalloc)
    set(USE_JEMALLOC 1)
endif()
if (TARGET ch_contrib::gwp_asan)
    set(USE_GWP_ASAN 1)
endif()
if (TARGET ch_contrib::h3)
    set(USE_H3 1)
endif()
if (TARGET ch_contrib::s2)
    set(USE_S2_GEOMETRY 1)
endif()
if (TARGET ch_contrib::fastops)
    set(USE_FASTOPS 1)
endif()
if (TARGET ch_contrib::sqids)
    set(USE_SQIDS 1)
endif()
if (TARGET ch_contrib::idna)
    set(USE_IDNA 1)
endif()
if (TARGET ch_contrib::vectorscan)
    set(USE_VECTORSCAN 1)
endif()
if (TARGET ch_contrib::avrocpp)
    set(USE_AVRO 1)
endif()
if (TARGET ch_contrib::parquet)
    set(USE_PARQUET 1)
    set(USE_ARROW 1)
    set(USE_ORC 1)
endif()
if (TARGET ch_contrib::liburing)
    set(USE_LIBURING 1)
endif ()
if (TARGET ch_contrib::protobuf)
    set(USE_PROTOBUF 1)
endif()
if (TARGET ch_contrib::msgpack)
    set(USE_MSGPACK 1)
endif()
if (TARGET ch_contrib::capnp)
    set(USE_CAPNP 1)
endif()
if (TARGET ch_contrib::bcrypt)
    set(USE_BCRYPT 1)
endif()
if (TARGET ch_contrib::ssh)
    set(USE_SSH 1)
endif()
if (TARGET ch_contrib::fiu)
    set(FIU_ENABLE 1)
endif()
if (TARGET ch_contrib::libarchive)
    set(USE_LIBARCHIVE 1)
endif()
if (TARGET ch_contrib::pocketfft)
    set(USE_POCKETFFT 1)
endif()
if (TARGET ch_contrib::prometheus_protobufs)
    set(USE_PROMETHEUS_PROTOBUFS 1)
endif()
<<<<<<< HEAD
if (ch_contrib::mongo-cxx-driver)
    set(USE_MONGODB 1)
=======
if (TARGET ch_contrib::numactl)
    set(USE_NUMACTL 1)
>>>>>>> 3e05d18f
endif()

set(SOURCE_DIR ${PROJECT_SOURCE_DIR})<|MERGE_RESOLUTION|>--- conflicted
+++ resolved
@@ -173,13 +173,10 @@
 if (TARGET ch_contrib::prometheus_protobufs)
     set(USE_PROMETHEUS_PROTOBUFS 1)
 endif()
-<<<<<<< HEAD
 if (ch_contrib::mongo-cxx-driver)
     set(USE_MONGODB 1)
-=======
 if (TARGET ch_contrib::numactl)
     set(USE_NUMACTL 1)
->>>>>>> 3e05d18f
 endif()
 
 set(SOURCE_DIR ${PROJECT_SOURCE_DIR})