#include <Coordination/Defines.h>
#include <Coordination/KeeperServer.h>

#include "config_core.h"

#include <chrono>
#include <filesystem>
#include <string>
#include <Coordination/KeeperStateMachine.h>
#include <Coordination/KeeperStateManager.h>
#include <Coordination/LoggerWrapper.h>
#include <Coordination/ReadBufferFromNuraftBuffer.h>
#include <Coordination/WriteBufferFromNuraftBuffer.h>
#include <IO/ReadHelpers.h>
#include <IO/WriteHelpers.h>
#include <boost/algorithm/string.hpp>
#include <libnuraft/cluster_config.hxx>
#include <libnuraft/log_val_type.hxx>
#include <libnuraft/ptr.hxx>
#include <libnuraft/raft_server.hxx>
#include <Poco/Util/AbstractConfiguration.h>
#include <Poco/Util/Application.h>
#include <Common/LockMemoryExceptionInThread.h>
#include <Common/ZooKeeper/ZooKeeperIO.h>
#include <Common/Stopwatch.h>

namespace DB
{

namespace ErrorCodes
{
    extern const int RAFT_ERROR;
    extern const int NO_ELEMENTS_IN_CONFIG;
    extern const int SUPPORT_IS_DISABLED;
    extern const int LOGICAL_ERROR;
    extern const int INVALID_CONFIG_PARAMETER;
}

namespace
{

#if USE_SSL
void setSSLParams(nuraft::asio_service::options & asio_opts)
{
    const Poco::Util::LayeredConfiguration & config = Poco::Util::Application::instance().config();
    String certificate_file_property = "openSSL.server.certificateFile";
    String private_key_file_property = "openSSL.server.privateKeyFile";
    String root_ca_file_property = "openSSL.server.caConfig";

    if (!config.has(certificate_file_property))
        throw Exception("Server certificate file is not set.", ErrorCodes::NO_ELEMENTS_IN_CONFIG);

    if (!config.has(private_key_file_property))
        throw Exception("Server private key file is not set.", ErrorCodes::NO_ELEMENTS_IN_CONFIG);

    asio_opts.enable_ssl_ = true;
    asio_opts.server_cert_file_ = config.getString(certificate_file_property);
    asio_opts.server_key_file_ = config.getString(private_key_file_property);

    if (config.has(root_ca_file_property))
        asio_opts.root_cert_file_ = config.getString(root_ca_file_property);

    if (config.getBool("openSSL.server.loadDefaultCAFile", false))
        asio_opts.load_default_ca_file_ = true;

    if (config.getString("openSSL.server.verificationMode", "none") == "none")
        asio_opts.skip_verification_ = true;
}
#endif

std::string checkAndGetSuperdigest(const String & user_and_digest)
{
    if (user_and_digest.empty())
        return "";

    std::vector<std::string> scheme_and_id;
    boost::split(scheme_and_id, user_and_digest, [](char c) { return c == ':'; });
    if (scheme_and_id.size() != 2 || scheme_and_id[0] != "super")
        throw Exception(
            ErrorCodes::INVALID_CONFIG_PARAMETER, "Incorrect superdigest in keeper_server config. Must be 'super:base64string'");

    return user_and_digest;
}

int32_t getValueOrMaxInt32AndLogWarning(uint64_t value, const std::string & name, Poco::Logger * log)
{
    if (value > std::numeric_limits<int32_t>::max())
    {
        LOG_WARNING(
            log,
            "Got {} value for setting '{}' which is bigger than int32_t max value, lowering value to {}.",
            value,
            name,
            std::numeric_limits<int32_t>::max());
        return std::numeric_limits<int32_t>::max();
    }

    return static_cast<int32_t>(value);
}

}

KeeperServer::KeeperServer(
    const KeeperConfigurationAndSettingsPtr & configuration_and_settings_,
    const Poco::Util::AbstractConfiguration & config,
    ResponsesQueue & responses_queue_,
    SnapshotsQueue & snapshots_queue_,
    KeeperStateMachine::CommitCallback commit_callback)
    : server_id(configuration_and_settings_->server_id)
    , coordination_settings(configuration_and_settings_->coordination_settings)
<<<<<<< HEAD
    , state_machine(nuraft::cs_new<KeeperStateMachine>(
          responses_queue_,
          snapshots_queue_,
          configuration_and_settings_->snapshot_storage_path,
          coordination_settings,
          checkAndGetSuperdigest(configuration_and_settings_->super_digest),
          config.getBool("keeper_server.digest_enabled", true),
          std::move(commit_callback)))
    , state_manager(nuraft::cs_new<KeeperStateManager>(
          server_id, "keeper_server", configuration_and_settings_->log_storage_path, configuration_and_settings_->state_file_path, config, coordination_settings))
=======
>>>>>>> 0765495b
    , log(&Poco::Logger::get("KeeperServer"))
    , is_recovering(config.getBool("keeper_server.force_recovery", false))
    , keeper_context{std::make_shared<KeeperContext>()}
    , create_snapshot_on_exit(config.getBool("keeper_server.create_snapshot_on_exit", true))
{
    if (coordination_settings->quorum_reads)
        LOG_WARNING(log, "Quorum reads enabled, Keeper will work slower.");

    keeper_context->digest_enabled = config.getBool("keeper_server.digest_enabled", false);
    keeper_context->ignore_system_path_on_startup = config.getBool("keeper_server.ignore_system_path_on_startup", false);

    state_machine = nuraft::cs_new<KeeperStateMachine>(
        responses_queue_,
        snapshots_queue_,
        configuration_and_settings_->snapshot_storage_path,
        coordination_settings,
        keeper_context,
        checkAndGetSuperdigest(configuration_and_settings_->super_digest));

    state_manager = nuraft::cs_new<KeeperStateManager>(
        server_id,
        "keeper_server",
        configuration_and_settings_->log_storage_path,
        configuration_and_settings_->state_file_path,
        config,
        coordination_settings);
}

/**
 * Tiny wrapper around nuraft::raft_server which adds some functions
 * necessary for recovery, mostly connected to config manipulation.
 */
struct KeeperServer::KeeperRaftServer : public nuraft::raft_server
{
    bool isClusterHealthy()
    {
        if (timer_from_init)
        {
            size_t expiry = get_current_params().heart_beat_interval_ * raft_server::raft_limits_.response_limit_;

            if (timer_from_init->elapsedMilliseconds() < expiry)
                return false;

            timer_from_init.reset();
        }

        const size_t voting_members = get_num_voting_members();
        const auto not_responding_peers = get_not_responding_peers();
        const auto quorum_size = voting_members / 2 + 1;
        const auto max_not_responding_peers = voting_members - quorum_size;

        return not_responding_peers <= max_not_responding_peers;
    }

    // Manually set the internal config of the raft server
    // This should be used only for recovery
    void setConfig(const nuraft::ptr<nuraft::cluster_config> & new_config)
    {
        set_config(new_config);
    }

    // Manually reconfigure the cluster
    // This should be used only for recovery
    void forceReconfigure(const nuraft::ptr<nuraft::cluster_config> & new_config)
    {
        reconfigure(new_config);
    }

<<<<<<< HEAD
    RaftResult getLeaderInfo()
    {
        nuraft::ptr<nuraft::req_msg> req
            = nuraft::cs_new<nuraft::req_msg>(0ull, nuraft::msg_type::leader_status_request, 0, 0, 0ull, 0ull, 0ull);
        return send_msg_to_leader(req);
=======
    void commit_in_bg() override
    {
        // For NuRaft, if any commit fails (uncaught exception) the whole server aborts as a safety
        // This includes failed allocation which can produce an unknown state for the storage,
        // making it impossible to handle correctly.
        // We block the memory tracker for all the commit operations (including KeeperStateMachine::commit)
        // assuming that the allocations are small
        LockMemoryExceptionInThread blocker{VariableContext::Global};
        nuraft::raft_server::commit_in_bg();
>>>>>>> 0765495b
    }

    using nuraft::raft_server::raft_server;

    // peers are initially marked as responding because at least one cycle
    // of heartbeat * response_limit (20) need to pass to be marked
    // as not responding
    // until that time passes we can't say that the cluster is healthy
    std::optional<Stopwatch> timer_from_init = std::make_optional<Stopwatch>();
};

void KeeperServer::loadLatestConfig()
{
    auto latest_snapshot_config = state_machine->getClusterConfig();
    auto latest_log_store_config = state_manager->getLatestConfigFromLogStore();

    if (latest_snapshot_config && latest_log_store_config)
    {
        if (latest_snapshot_config->get_log_idx() > latest_log_store_config->get_log_idx())
        {
            LOG_INFO(log, "Will use config from snapshot with log index {}", latest_snapshot_config->get_log_idx());
            state_manager->save_config(*latest_snapshot_config);
        }
        else
        {
            LOG_INFO(log, "Will use config from log store with log index {}", latest_snapshot_config->get_log_idx());
            state_manager->save_config(*latest_log_store_config);
        }
    }
    else if (latest_snapshot_config)
    {
        LOG_INFO(log, "No config in log store, will use config from snapshot with log index {}", latest_snapshot_config->get_log_idx());
        state_manager->save_config(*latest_snapshot_config);
    }
    else if (latest_log_store_config)
    {
        LOG_INFO(log, "No config in snapshot, will use config from log store with log index {}", latest_log_store_config->get_log_idx());
        state_manager->save_config(*latest_log_store_config);
    }
    else
    {
        LOG_INFO(log, "No config in log store and snapshot, probably it's initial run. Will use config from .xml on disk");
    }
}

void KeeperServer::enterRecoveryMode(nuraft::raft_params & params)
{
    LOG_WARNING(
        log,
        "This instance is in recovery mode. Until the quorum is restored, no requests should be sent to any "
        "of the cluster instances. This instance will start accepting requests only when the recovery is finished.");

    auto latest_config = state_manager->load_config();

    nuraft::ptr<nuraft::cluster_config> new_config = std::make_shared<nuraft::cluster_config>(0, latest_config ? latest_config->get_log_idx() : 0);
    new_config->set_log_idx(state_manager->load_log_store()->next_slot());

    new_config->get_servers() = last_local_config->get_servers();

    state_manager->save_config(*new_config);
    params.with_custom_commit_quorum_size(1);
    params.with_custom_election_quorum_size(1);
}

void KeeperServer::forceRecovery()
{
    // notify threads containing the lock that we want to enter recovery mode
    is_recovering = true;
    std::lock_guard lock{server_write_mutex};
    auto params = raft_instance->get_current_params();
    enterRecoveryMode(params);
    raft_instance->setConfig(state_manager->load_config());
    raft_instance->update_params(params);
}

void KeeperServer::launchRaftServer(bool enable_ipv6)
{
    nuraft::raft_params params;
    params.heart_beat_interval_
        = getValueOrMaxInt32AndLogWarning(coordination_settings->heart_beat_interval_ms.totalMilliseconds(), "heart_beat_interval_ms", log);
    params.election_timeout_lower_bound_ = getValueOrMaxInt32AndLogWarning(
        coordination_settings->election_timeout_lower_bound_ms.totalMilliseconds(), "election_timeout_lower_bound_ms", log);
    params.election_timeout_upper_bound_ = getValueOrMaxInt32AndLogWarning(
        coordination_settings->election_timeout_upper_bound_ms.totalMilliseconds(), "election_timeout_upper_bound_ms", log);

    params.leadership_expiry_ = getValueOrMaxInt32AndLogWarning(coordination_settings->leadership_expiry.totalMilliseconds(), "leadership_expiry", log);

    if (coordination_settings->read_mode.toString() == "fastlinear")
    {
        if (params.leadership_expiry_ == 0)
            params.leadership_expiry_ = params.election_timeout_lower_bound_;
        else if (params.leadership_expiry_ > params.election_timeout_lower_bound_)
        {
            LOG_WARNING(log, "To use fast linearizable reads, leadership_expiry should be set to a value thath is less or equal to the election_timeout_upper_bound_ms. "
                    "Based on current settings, there are no guarantees for linearizability of reads.");
        }
    }

    params.reserved_log_items_ = getValueOrMaxInt32AndLogWarning(coordination_settings->reserved_log_items, "reserved_log_items", log);
    params.snapshot_distance_ = getValueOrMaxInt32AndLogWarning(coordination_settings->snapshot_distance, "snapshot_distance", log);

    if (params.snapshot_distance_ < 10000)
        LOG_WARNING(log, "Very small snapshot_distance {} specified in coordination settings. "
                    "It doesn't make sense to specify such small value, because it can lead to degraded performance and another issues.", params.snapshot_distance_);

    params.stale_log_gap_ = getValueOrMaxInt32AndLogWarning(coordination_settings->stale_log_gap, "stale_log_gap", log);
    params.fresh_log_gap_ = getValueOrMaxInt32AndLogWarning(coordination_settings->fresh_log_gap, "fresh_log_gap", log);
    params.client_req_timeout_
        = getValueOrMaxInt32AndLogWarning(coordination_settings->operation_timeout_ms.totalMilliseconds(), "operation_timeout_ms", log);
    params.auto_forwarding_ = coordination_settings->auto_forwarding;
    params.auto_forwarding_req_timeout_
        = std::max<uint64_t>(coordination_settings->operation_timeout_ms.totalMilliseconds() * 2, std::numeric_limits<int32_t>::max());
    params.auto_forwarding_req_timeout_
        = getValueOrMaxInt32AndLogWarning(coordination_settings->operation_timeout_ms.totalMilliseconds() * 2, "operation_timeout_ms", log);
    params.max_append_size_
        = getValueOrMaxInt32AndLogWarning(coordination_settings->max_requests_batch_size, "max_requests_batch_size", log);

    params.return_method_ = nuraft::raft_params::async_handler;

    nuraft::asio_service::options asio_opts{};
    if (state_manager->isSecure())
    {
#if USE_SSL
        setSSLParams(asio_opts);
#else
        throw Exception(
            "SSL support for NuRaft is disabled because ClickHouse was built without SSL support.", ErrorCodes::SUPPORT_IS_DISABLED);
#endif
    }

    if (is_recovering)
        enterRecoveryMode(params);

    nuraft::raft_server::init_options init_options;

    init_options.skip_initial_election_timeout_ = state_manager->shouldStartAsFollower();
    init_options.start_server_in_constructor_ = false;
    init_options.raft_callback_ = [this](nuraft::cb_func::Type type, nuraft::cb_func::Param * param) { return callbackFunc(type, param); };

    nuraft::ptr<nuraft::logger> logger = nuraft::cs_new<LoggerWrapper>("RaftInstance", coordination_settings->raft_logs_level);
    asio_service = nuraft::cs_new<nuraft::asio_service>(asio_opts, logger);
    asio_listener = asio_service->create_rpc_listener(state_manager->getPort(), logger, enable_ipv6);

    if (!asio_listener)
        return;

    nuraft::ptr<nuraft::delayed_task_scheduler> scheduler = asio_service;
    nuraft::ptr<nuraft::rpc_client_factory> rpc_cli_factory = asio_service;

    nuraft::ptr<nuraft::state_mgr> casted_state_manager = state_manager;
    nuraft::ptr<nuraft::state_machine> casted_state_machine = state_machine;

    /// raft_server creates unique_ptr from it
    nuraft::context * ctx
        = new nuraft::context(casted_state_manager, casted_state_machine, asio_listener, logger, rpc_cli_factory, scheduler, params);

    raft_instance = nuraft::cs_new<KeeperRaftServer>(ctx, init_options);

    raft_instance->start_server(init_options.skip_initial_election_timeout_);

    nuraft::ptr<nuraft::raft_server> casted_raft_server = raft_instance;
    asio_listener->listen(casted_raft_server);

    if (!raft_instance)
        throw Exception(ErrorCodes::RAFT_ERROR, "Cannot allocate RAFT instance");
}

void KeeperServer::startup(const Poco::Util::AbstractConfiguration & config, bool enable_ipv6)
{
    state_machine->init();

    state_manager->loadLogStore(state_machine->last_commit_index() + 1, coordination_settings->reserved_log_items);

    auto log_store = state_manager->load_log_store();
    auto next_log_idx = log_store->next_slot();
    if (next_log_idx > 0 && next_log_idx > state_machine->last_commit_index())
    {
        auto log_entries = log_store->log_entries(state_machine->last_commit_index() + 1, next_log_idx);

        LOG_INFO(log, "Preprocessing {} log entries", log_entries->size());
        auto idx = state_machine->last_commit_index() + 1;
        for (const auto & entry : *log_entries)
        {
            if (entry && entry->get_val_type() == nuraft::log_val_type::app_log)
                state_machine->pre_commit(idx, entry->get_buf());

            ++idx;
        }
    }

    loadLatestConfig();

    last_local_config = state_manager->parseServersConfiguration(config, true).cluster_config;

    launchRaftServer(enable_ipv6);

    keeper_context->server_state = KeeperContext::Phase::RUNNING;
}

void KeeperServer::shutdownRaftServer()
{
    size_t timeout = coordination_settings->shutdown_timeout.totalSeconds();

    if (!raft_instance)
    {
        LOG_INFO(log, "RAFT doesn't start, shutdown not required");
        return;
    }

    raft_instance->shutdown();

    keeper_context->server_state = KeeperContext::Phase::SHUTDOWN;

    if (create_snapshot_on_exit)
        raft_instance->create_snapshot();

    raft_instance.reset();

    if (asio_listener)
    {
        asio_listener->stop();
        asio_listener->shutdown();
    }

    if (asio_service)
    {
        asio_service->stop();
        size_t count = 0;
        while (asio_service->get_active_workers() != 0 && count < timeout * 100)
        {
            std::this_thread::sleep_for(std::chrono::milliseconds(10));
            count++;
        }
    }

    if (asio_service->get_active_workers() != 0)
        LOG_WARNING(log, "Failed to shutdown RAFT server in {} seconds", timeout);
}


void KeeperServer::shutdown()
{
    state_machine->shutdownStorage();
    state_manager->flushAndShutDownLogStore();
    shutdownRaftServer();
}

namespace
{

// Serialize the request with all the necessary information for the leader
// we don't know ZXID and digest yet so we don't serialize it
nuraft::ptr<nuraft::buffer> getZooKeeperRequestMessage(const KeeperStorage::RequestForSession & request_for_session)
{
    DB::WriteBufferFromNuraftBuffer write_buf;
    DB::writeIntBinary(request_for_session.session_id, write_buf);
    request_for_session.request->write(write_buf);
    DB::writeIntBinary(request_for_session.time, write_buf);
    return write_buf.getBuffer();
}

// Serialize the request for the log entry
nuraft::ptr<nuraft::buffer> getZooKeeperLogEntry(const KeeperStorage::RequestForSession & request_for_session)
{
    DB::WriteBufferFromNuraftBuffer write_buf;
    DB::writeIntBinary(request_for_session.session_id, write_buf);
    request_for_session.request->write(write_buf);
    DB::writeIntBinary(request_for_session.time, write_buf);
    DB::writeIntBinary(request_for_session.zxid, write_buf);
    assert(request_for_session.digest);
    DB::writeIntBinary(request_for_session.digest->version, write_buf);
    if (request_for_session.digest->version != KeeperStorage::DigestVersion::NO_DIGEST)
        DB::writeIntBinary(request_for_session.digest->value, write_buf);

    return write_buf.getBuffer();
}

}

void KeeperServer::putLocalReadRequest(const KeeperStorage::RequestForSession & request_for_session)
{
    if (!request_for_session.request->isReadRequest())
        throw Exception(ErrorCodes::LOGICAL_ERROR, "Cannot process non-read request locally");

    state_machine->processReadRequest(request_for_session);
}

RaftResult KeeperServer::putRequestBatch(const KeeperStorage::RequestsForSessions & requests_for_sessions)
{
    std::vector<nuraft::ptr<nuraft::buffer>> entries;
    for (const auto & request_for_session : requests_for_sessions)
    {
        entries.push_back(getZooKeeperRequestMessage(request_for_session));
    }

    std::lock_guard lock{server_write_mutex};
    if (is_recovering)
        return nullptr;

    return raft_instance->append_entries(entries);
}

bool KeeperServer::isLeader() const
{
    return raft_instance->is_leader();
}

bool KeeperServer::isObserver() const
{
    auto srv_config = state_manager->get_srv_config();
    return srv_config->is_learner();
}

bool KeeperServer::isFollower() const
{
    return !isLeader() && !isObserver();
}

bool KeeperServer::isLeaderAlive() const
{
    return raft_instance->is_leader_alive();
}

/// TODO test whether taking failed peer in count
uint64_t KeeperServer::getFollowerCount() const
{
    return raft_instance->get_peer_info_all().size();
}

uint64_t KeeperServer::getSyncedFollowerCount() const
{
    uint64_t last_log_idx = raft_instance->get_last_log_idx();
    const auto followers = raft_instance->get_peer_info_all();

    uint64_t stale_followers = 0;

    const uint64_t stale_follower_gap = raft_instance->get_current_params().stale_log_gap_;
    for (const auto & fl : followers)
    {
        if (last_log_idx > fl.last_log_idx_ + stale_follower_gap)
            stale_followers++;
    }
    return followers.size() - stale_followers;
}

nuraft::cb_func::ReturnCode KeeperServer::callbackFunc(nuraft::cb_func::Type type, nuraft::cb_func::Param * param)
{
    if (is_recovering)
    {
        const auto finish_recovering = [&]
        {
            auto new_params = raft_instance->get_current_params();
            new_params.custom_commit_quorum_size_ = 0;
            new_params.custom_election_quorum_size_ = 0;
            raft_instance->update_params(new_params);

            LOG_INFO(log, "Recovery is done. You can continue using cluster normally.");
            is_recovering = false;
        };

        switch (type)
        {
            case nuraft::cb_func::HeartBeat:
            {
                if (raft_instance->isClusterHealthy())
                    finish_recovering();
                break;
            }
            case nuraft::cb_func::NewConfig:
            {
                // Apply the manually set config when in recovery mode
                // NuRaft will commit but skip the reconfigure if the current
                // config is the same as the committed one
                // Because we manually set the config to commit
                // we need to call the reconfigure also
                uint64_t log_idx = *static_cast<uint64_t *>(param->ctx);

                auto config = state_manager->load_config();
                if (log_idx == config->get_log_idx())
                {
                    raft_instance->forceReconfigure(config);

                    // Single node cluster doesn't need to wait for any other nodes
                    // so we can finish recovering immediately after applying
                    // new configuration
                    if (config->get_servers().size() == 1)
                        finish_recovering();
                }

                break;
            }
            case nuraft::cb_func::ProcessReq:
                // we don't accept requests from our peers or clients
                // while in recovery mode
                return nuraft::cb_func::ReturnCode::ReturnNull;
            default:
                break;
        }
    }

    if (initialized_flag)
    {
        switch (type)
        {
            // This event is called before a single log is appended to the entry on the leader node
            case nuraft::cb_func::PreAppendLog:
            {
                // we are relying on the fact that request are being processed under a mutex
                // and not a RW lock
                auto & entry = *static_cast<LogEntryPtr *>(param->ctx);

                assert(entry->get_val_type() == nuraft::app_log);
                auto next_zxid = state_machine->getNextZxid();

                auto & entry_buf = entry->get_buf();
                auto request_for_session = state_machine->parseRequest(entry_buf);
                request_for_session.zxid = next_zxid;
                state_machine->preprocess(request_for_session);
                request_for_session.digest = state_machine->getNodesDigest();
                entry = nuraft::cs_new<nuraft::log_entry>(entry->get_term(), getZooKeeperLogEntry(request_for_session), entry->get_val_type());
                break;
            }
            case nuraft::cb_func::AppendLogFailed:
            {
                // we are relying on the fact that request are being processed under a mutex
                // and not a RW lock
                auto & entry = *static_cast<LogEntryPtr *>(param->ctx);

                assert(entry->get_val_type() == nuraft::app_log);

                auto & entry_buf = entry->get_buf();
                auto request_for_session = state_machine->parseRequest(entry_buf);
                state_machine->rollbackRequest(request_for_session, true);
                break;
            }
            default:
                break;
        }

        return nuraft::cb_func::ReturnCode::Ok;
    }

    size_t last_commited = state_machine->last_commit_index();
    size_t next_index = state_manager->getLogStore()->next_slot();
    bool commited_store = false;
    if (next_index < last_commited || next_index - last_commited <= 1)
        commited_store = true;

    auto set_initialized = [this]()
    {
        std::lock_guard lock(initialized_mutex);
        initialized_flag = true;
        initialized_cv.notify_all();
    };

    switch (type)
    {
        case nuraft::cb_func::BecomeLeader:
        {
            /// We become leader and store is empty or we already committed it
            if (commited_store || initial_batch_committed)
                set_initialized();
            return nuraft::cb_func::ReturnCode::Ok;
        }
        case nuraft::cb_func::BecomeFollower:
        case nuraft::cb_func::GotAppendEntryReqFromLeader:
        {
            if (param->leaderId != -1)
            {
                auto leader_index = raft_instance->get_leader_committed_log_idx();
                auto our_index = raft_instance->get_committed_log_idx();
                /// This may happen when we start RAFT cluster from scratch.
                /// Node first became leader, and after that some other node became leader.
                /// BecameFresh for this node will not be called because it was already fresh
                /// when it was leader.
                if (leader_index < our_index + coordination_settings->fresh_log_gap)
                    set_initialized();
            }
            return nuraft::cb_func::ReturnCode::Ok;
        }
        case nuraft::cb_func::BecomeFresh:
        {
            set_initialized(); /// We are fresh follower, ready to serve requests.
            return nuraft::cb_func::ReturnCode::Ok;
        }
        case nuraft::cb_func::InitialBatchCommited:
        {
            if (param->myId == param->leaderId) /// We have committed our log store and we are leader, ready to serve requests.
                set_initialized();
            initial_batch_committed = true;
            return nuraft::cb_func::ReturnCode::Ok;
        }
        default: /// ignore other events
            return nuraft::cb_func::ReturnCode::Ok;
    }
}

void KeeperServer::waitInit()
{
    std::unique_lock lock(initialized_mutex);

    int64_t timeout = coordination_settings->startup_timeout.totalMilliseconds();
    if (!initialized_cv.wait_for(lock, std::chrono::milliseconds(timeout), [&] { return initialized_flag.load(); }))
        throw Exception(ErrorCodes::RAFT_ERROR, "Failed to wait RAFT initialization");
}

std::vector<int64_t> KeeperServer::getDeadSessions()
{
    return state_machine->getDeadSessions();
}

RaftResult KeeperServer::getLeaderInfo()
{
    std::lock_guard lock{server_write_mutex};
    if (is_recovering)
        return nullptr;

    return raft_instance->getLeaderInfo();
}

KeeperServer::NodeInfo KeeperServer::getNodeInfo()
{
    return { .term = raft_instance->get_term(), .last_committed_index = state_machine->last_commit_index() };
}

ConfigUpdateActions KeeperServer::getConfigurationDiff(const Poco::Util::AbstractConfiguration & config)
{
    auto diff = state_manager->getConfigurationDiff(config);

    if (!diff.empty())
    {
        std::lock_guard lock{server_write_mutex};
        last_local_config = state_manager->parseServersConfiguration(config, true).cluster_config;
    }

    return diff;
}

void KeeperServer::applyConfigurationUpdate(const ConfigUpdateAction & task)
{
    std::lock_guard lock{server_write_mutex};
    if (is_recovering)
        return;

    size_t sleep_ms = 500;
    if (task.action_type == ConfigUpdateActionType::AddServer)
    {
        LOG_INFO(log, "Will try to add server with id {}", task.server->get_id());
        bool added = false;
        for (size_t i = 0; i < coordination_settings->configuration_change_tries_count && !is_recovering; ++i)
        {
            if (raft_instance->get_srv_config(task.server->get_id()) != nullptr)
            {
                LOG_INFO(log, "Server with id {} was successfully added", task.server->get_id());
                added = true;
                break;
            }

            if (!isLeader())
            {
                LOG_INFO(log, "We are not leader anymore, will not try to add server {}", task.server->get_id());
                break;
            }

            auto result = raft_instance->add_srv(*task.server);
            if (!result->get_accepted())
                LOG_INFO(
                    log,
                    "Command to add server {} was not accepted for the {} time, will sleep for {} ms and retry",
                    task.server->get_id(),
                    i + 1,
                    sleep_ms * (i + 1));

            std::this_thread::sleep_for(std::chrono::milliseconds(sleep_ms * (i + 1)));
        }
        if (!added)
            throw Exception(
                ErrorCodes::RAFT_ERROR,
                "Configuration change to add server (id {}) was not accepted by RAFT after all {} retries",
                task.server->get_id(),
                coordination_settings->configuration_change_tries_count);
    }
    else if (task.action_type == ConfigUpdateActionType::RemoveServer)
    {
        LOG_INFO(log, "Will try to remove server with id {}", task.server->get_id());

        bool removed = false;
        if (task.server->get_id() == state_manager->server_id())
        {
            LOG_INFO(
                log,
                "Trying to remove leader node (ourself), so will yield leadership and some other node (new leader) will try remove us. "
                "Probably you will have to run SYSTEM RELOAD CONFIG on the new leader node");

            raft_instance->yield_leadership();
            return;
        }

        for (size_t i = 0; i < coordination_settings->configuration_change_tries_count && !is_recovering; ++i)
        {
            if (raft_instance->get_srv_config(task.server->get_id()) == nullptr)
            {
                LOG_INFO(log, "Server with id {} was successfully removed", task.server->get_id());
                removed = true;
                break;
            }

            if (!isLeader())
            {
                LOG_INFO(log, "We are not leader anymore, will not try to remove server {}", task.server->get_id());
                break;
            }

            auto result = raft_instance->remove_srv(task.server->get_id());
            if (!result->get_accepted())
                LOG_INFO(
                    log,
                    "Command to remove server {} was not accepted for the {} time, will sleep for {} ms and retry",
                    task.server->get_id(),
                    i + 1,
                    sleep_ms * (i + 1));

            std::this_thread::sleep_for(std::chrono::milliseconds(sleep_ms * (i + 1)));
        }
        if (!removed)
            throw Exception(
                ErrorCodes::RAFT_ERROR,
                "Configuration change to remove server (id {}) was not accepted by RAFT after all {} retries",
                task.server->get_id(),
                coordination_settings->configuration_change_tries_count);
    }
    else if (task.action_type == ConfigUpdateActionType::UpdatePriority)
        raft_instance->set_priority(task.server->get_id(), task.server->get_priority());
    else
        LOG_WARNING(log, "Unknown configuration update type {}", static_cast<uint64_t>(task.action_type));
}


bool KeeperServer::waitConfigurationUpdate(const ConfigUpdateAction & task)
{
    if (is_recovering)
        return false;

    size_t sleep_ms = 500;
    if (task.action_type == ConfigUpdateActionType::AddServer)
    {
        LOG_INFO(log, "Will try to wait server with id {} to be added", task.server->get_id());
        for (size_t i = 0; i < coordination_settings->configuration_change_tries_count && !is_recovering; ++i)
        {
            if (raft_instance->get_srv_config(task.server->get_id()) != nullptr)
            {
                LOG_INFO(log, "Server with id {} was successfully added by leader", task.server->get_id());
                return true;
            }

            if (isLeader())
            {
                LOG_INFO(log, "We are leader now, probably we will have to add server {}", task.server->get_id());
                return false;
            }

            std::this_thread::sleep_for(std::chrono::milliseconds(sleep_ms * (i + 1)));
        }
        return false;
    }
    else if (task.action_type == ConfigUpdateActionType::RemoveServer)
    {
        LOG_INFO(log, "Will try to wait remove of server with id {}", task.server->get_id());

        for (size_t i = 0; i < coordination_settings->configuration_change_tries_count && !is_recovering; ++i)
        {
            if (raft_instance->get_srv_config(task.server->get_id()) == nullptr)
            {
                LOG_INFO(log, "Server with id {} was successfully removed by leader", task.server->get_id());
                return true;
            }

            if (isLeader())
            {
                LOG_INFO(log, "We are leader now, probably we will have to remove server {}", task.server->get_id());
                return false;
            }

            std::this_thread::sleep_for(std::chrono::milliseconds(sleep_ms * (i + 1)));
        }
        return false;
    }
    else if (task.action_type == ConfigUpdateActionType::UpdatePriority)
        return true;
    else
        LOG_WARNING(log, "Unknown configuration update type {}", static_cast<uint64_t>(task.action_type));
    return true;
}

Keeper4LWInfo KeeperServer::getPartiallyFilled4LWInfo() const
{
    Keeper4LWInfo result;
    result.is_leader = raft_instance->is_leader();

    auto srv_config = state_manager->get_srv_config();
    result.is_observer = srv_config->is_learner();

    result.is_follower = !result.is_leader && !result.is_observer;
    result.has_leader = result.is_leader || isLeaderAlive();
    result.is_standalone = !result.is_follower && getFollowerCount() == 0;
    if (result.is_leader)
    {
        result.follower_count = getFollowerCount();
        result.synced_follower_count = getSyncedFollowerCount();
    }
    result.total_nodes_count = getKeeperStateMachine()->getNodesCount();
    result.last_zxid = getKeeperStateMachine()->getLastProcessedZxid();
    return result;
}

}<|MERGE_RESOLUTION|>--- conflicted
+++ resolved
@@ -108,19 +108,6 @@
     KeeperStateMachine::CommitCallback commit_callback)
     : server_id(configuration_and_settings_->server_id)
     , coordination_settings(configuration_and_settings_->coordination_settings)
-<<<<<<< HEAD
-    , state_machine(nuraft::cs_new<KeeperStateMachine>(
-          responses_queue_,
-          snapshots_queue_,
-          configuration_and_settings_->snapshot_storage_path,
-          coordination_settings,
-          checkAndGetSuperdigest(configuration_and_settings_->super_digest),
-          config.getBool("keeper_server.digest_enabled", true),
-          std::move(commit_callback)))
-    , state_manager(nuraft::cs_new<KeeperStateManager>(
-          server_id, "keeper_server", configuration_and_settings_->log_storage_path, configuration_and_settings_->state_file_path, config, coordination_settings))
-=======
->>>>>>> 0765495b
     , log(&Poco::Logger::get("KeeperServer"))
     , is_recovering(config.getBool("keeper_server.force_recovery", false))
     , keeper_context{std::make_shared<KeeperContext>()}
@@ -138,7 +125,9 @@
         configuration_and_settings_->snapshot_storage_path,
         coordination_settings,
         keeper_context,
-        checkAndGetSuperdigest(configuration_and_settings_->super_digest));
+        checkAndGetSuperdigest(configuration_and_settings_->super_digest),
+        config.getBool("keeper_server.digest_enabled", true),
+        std::move(commit_callback));
 
     state_manager = nuraft::cs_new<KeeperStateManager>(
         server_id,
@@ -189,13 +178,13 @@
         reconfigure(new_config);
     }
 
-<<<<<<< HEAD
     RaftResult getLeaderInfo()
     {
         nuraft::ptr<nuraft::req_msg> req
             = nuraft::cs_new<nuraft::req_msg>(0ull, nuraft::msg_type::leader_status_request, 0, 0, 0ull, 0ull, 0ull);
         return send_msg_to_leader(req);
-=======
+    }
+
     void commit_in_bg() override
     {
         // For NuRaft, if any commit fails (uncaught exception) the whole server aborts as a safety
@@ -205,7 +194,6 @@
         // assuming that the allocations are small
         LockMemoryExceptionInThread blocker{VariableContext::Global};
         nuraft::raft_server::commit_in_bg();
->>>>>>> 0765495b
     }
 
     using nuraft::raft_server::raft_server;
