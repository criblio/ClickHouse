#include <Client/BuzzHouse/Generator/RandomSettings.h>

namespace BuzzHouse
{

static DB::Strings merge_storage_policies;

static std::unordered_map<String, CHSetting> mergeTreeTableSettings = {
    {"adaptive_write_buffer_initial_size",
     CHSetting([](RandomGenerator & rg) { return std::to_string(rg.randomInt<uint32_t>(1, 32 * 1024 * 1024)); }, {}, false)},
    {"add_minmax_index_for_numeric_columns", CHSetting(trueOrFalse, {}, false)},
    {"add_minmax_index_for_string_columns", CHSetting(trueOrFalse, {}, false)},
    {"allow_experimental_block_number_column", CHSetting(trueOrFalse, {}, false)},
    {"allow_experimental_replacing_merge_with_cleanup", CHSetting(trueOrFalse, {}, false)},
    {"allow_floating_point_partition_key", CHSetting(trueOrFalse, {}, false)},
    {"allow_reduce_blocking_parts_task", CHSetting(trueOrFalse, {}, false)},
    {"allow_remote_fs_zero_copy_replication", CHSetting(trueOrFalse, {}, false)},
    {"allow_suspicious_indices", CHSetting(trueOrFalse, {}, false)},
    {"allow_vertical_merges_from_compact_to_wide_parts", CHSetting(trueOrFalse, {}, false)},
    {"always_fetch_merged_part", CHSetting(trueOrFalse, {}, false)},
    {"always_use_copy_instead_of_hardlinks", CHSetting(trueOrFalse, {}, false)},
    {"assign_part_uuids", CHSetting(trueOrFalse, {}, false)},
    {"async_insert", CHSetting(trueOrFalse, {}, false)},
    {"cache_populated_by_fetch", CHSetting(trueOrFalse, {}, false)},
    {"check_sample_column_is_correct", CHSetting(trueOrFalse, {}, false)},
    {"compact_parts_max_bytes_to_buffer",
     CHSetting(
         [](RandomGenerator & rg) { return std::to_string(rg.randomInt<uint32_t>(1024, UINT32_C(512) * UINT32_C(1024) * UINT32_C(1024))); },
         {},
         false)},
    {"compact_parts_max_granules_to_buffer",
     CHSetting([](RandomGenerator & rg) { return std::to_string(rg.thresholdGenerator<uint32_t>(0.15, 0.15, 1, 256)); }, {}, false)},
    {"compact_parts_merge_max_bytes_to_prefetch_part",
     CHSetting([](RandomGenerator & rg) { return std::to_string(rg.randomInt<uint32_t>(1, 32 * 1024 * 1024)); }, {}, false)},
    {"compatibility_allow_sampling_expression_not_in_primary_key", CHSetting(trueOrFalse, {}, false)},
    {"compress_marks", CHSetting(trueOrFalse, {}, false)},
    {"compress_primary_key", CHSetting(trueOrFalse, {}, false)},
    {"concurrent_part_removal_threshold",
     CHSetting([](RandomGenerator & rg) { return std::to_string(rg.thresholdGenerator<uint32_t>(0.2, 0.3, 0, 100)); }, {}, false)},
    {"deduplicate_merge_projection_mode",
     CHSetting(
         [](RandomGenerator & rg)
         {
             const DB::Strings & choices = {"'throw'", "'drop'", "'rebuild'"};
             return rg.pickRandomly(choices);
         },
         {},
         false)},
    {"detach_not_byte_identical_parts", CHSetting(trueOrFalse, {}, false)},
    {"detach_old_local_parts_when_cloning_replica", CHSetting(trueOrFalse, {}, false)},
    {"disable_detach_partition_for_zero_copy_replication", CHSetting(trueOrFalse, {}, false)},
    {"disable_fetch_partition_for_zero_copy_replication", CHSetting(trueOrFalse, {}, false)},
    {"disable_freeze_partition_for_zero_copy_replication", CHSetting(trueOrFalse, {}, false)},
    {"enable_block_number_column", CHSetting(trueOrFalse, {}, false)},
    {"enable_block_offset_column", CHSetting(trueOrFalse, {}, false)},
    {"enable_index_granularity_compression", CHSetting(trueOrFalse, {}, false)},
    {"enable_mixed_granularity_parts", CHSetting(trueOrFalse, {}, false)},
    {"enable_vertical_merge_algorithm", CHSetting(trueOrFalse, {}, false)},
    {"enforce_index_structure_match_on_partition_manipulation", CHSetting(trueOrFalse, {}, false)},
    {"exclude_deleted_rows_for_part_size_in_merge", CHSetting(trueOrFalse, {}, false)},
    {"force_read_through_cache_for_merges", CHSetting(trueOrFalse, {}, false)},
    {"fsync_after_insert", CHSetting(trueOrFalse, {}, false)},
    {"fsync_part_directory", CHSetting(trueOrFalse, {}, false)},
    {"index_granularity",
     CHSetting([](RandomGenerator & rg) { return std::to_string(UINT32_C(1) << (rg.nextLargeNumber() % 21)); }, {}, false)},
    {"index_granularity_bytes",
     CHSetting([](RandomGenerator & rg) { return std::to_string(rg.randomInt<uint32_t>(1024, 30 * 1024 * 1024)); }, {}, false)},
    {"lightweight_mutation_projection_mode",
     CHSetting(
         [](RandomGenerator & rg)
         {
             const DB::Strings & choices = {"'throw'", "'drop'", "'rebuild'"};
             return rg.pickRandomly(choices);
         },
         {},
         false)},
    {"load_existing_rows_count_for_old_parts", CHSetting(trueOrFalse, {}, false)},
    {"marks_compress_block_size",
     CHSetting([](RandomGenerator & rg) { return std::to_string(UINT32_C(1) << (rg.nextLargeNumber() % 21)); }, {}, false)},
    {"materialize_skip_indexes_on_merge", CHSetting(trueOrFalse, {}, false)},
    {"materialize_ttl_recalculate_only", CHSetting(trueOrFalse, {}, false)},
    {"max_bytes_to_merge_at_max_space_in_pool",
     CHSetting(
         [](RandomGenerator & rg)
         {
             return std::to_string(
                 rg.thresholdGenerator<uint32_t>(0.25, 0.25, 1, UINT32_C(10) * UINT32_C(1024) * UINT32_C(1024) * UINT32_C(1024)));
         },
         {},
         false)},
    {"max_bytes_to_merge_at_min_space_in_pool",
     CHSetting(
         [](RandomGenerator & rg)
         {
             return std::to_string(
                 rg.thresholdGenerator<uint32_t>(0.25, 0.25, 1, UINT32_C(10) * UINT32_C(1024) * UINT32_C(1024) * UINT32_C(1024)));
         },
         {},
         false)},
    {"max_file_name_length",
     CHSetting([](RandomGenerator & rg) { return std::to_string(rg.thresholdGenerator<uint32_t>(0.3, 0.3, 0, 128)); }, {}, false)},
    {"max_number_of_mutations_for_replica",
     CHSetting([](RandomGenerator & rg) { return std::to_string(rg.thresholdGenerator<uint32_t>(0.2, 0.3, 1, 100)); }, {}, false)},
    {"max_parts_to_merge_at_once",
     CHSetting([](RandomGenerator & rg) { return std::to_string(rg.thresholdGenerator<uint32_t>(0.2, 0.3, 0, 1000)); }, {}, false)},
    {"max_replicated_merges_in_queue",
     CHSetting([](RandomGenerator & rg) { return std::to_string(rg.thresholdGenerator<uint32_t>(0.3, 0.3, 1, 100)); }, {}, false)},
    {"max_replicated_mutations_in_queue",
     CHSetting([](RandomGenerator & rg) { return std::to_string(rg.thresholdGenerator<uint32_t>(0.3, 0.3, 1, 100)); }, {}, false)},
    {"merge_max_block_size",
     CHSetting([](RandomGenerator & rg) { return std::to_string(UINT32_C(1) << (rg.nextLargeNumber() % 21)); }, {}, false)},
    {"merge_max_block_size_bytes",
     CHSetting(
         [](RandomGenerator & rg) { return std::to_string(rg.thresholdGenerator<uint32_t>(0.3, 0.3, 0, 128 * 1024 * 1024)); }, {}, false)},
    {"merge_selector_enable_heuristic_to_remove_small_parts_at_right", CHSetting(trueOrFalse, {}, false)},
    {"merge_selector_window_size",
     CHSetting([](RandomGenerator & rg) { return std::to_string(rg.thresholdGenerator<uint32_t>(0.3, 0.3, 0, 8192)); }, {}, false)},
    {"min_age_to_force_merge_on_partition_only", CHSetting(trueOrFalse, {}, false)},
    {"min_bytes_for_full_part_storage",
     CHSetting(
         [](RandomGenerator & rg) { return std::to_string(rg.thresholdGenerator<uint32_t>(0.3, 0.3, 0, 512 * 1024 * 1024)); }, {}, false)},
    {"min_bytes_for_wide_part",
     CHSetting(
         [](RandomGenerator & rg)
         { return std::to_string(rg.thresholdGenerator<uint32_t>(0.3, 0.3, 0, UINT32_C(1024) * UINT32_C(1024) * UINT32_C(1024))); },
         {},
         false)},
    {"min_compressed_bytes_to_fsync_after_fetch",
     CHSetting(
         [](RandomGenerator & rg) { return std::to_string(rg.thresholdGenerator<uint32_t>(0.3, 0.3, 0, 128 * 1024 * 1024)); }, {}, false)},
    {"min_compressed_bytes_to_fsync_after_merge",
     CHSetting(
         [](RandomGenerator & rg) { return std::to_string(rg.thresholdGenerator<uint32_t>(0.3, 0.3, 0, 128 * 1024 * 1024)); }, {}, false)},
    {"min_index_granularity_bytes",
     CHSetting([](RandomGenerator & rg) { return std::to_string(rg.randomInt<uint32_t>(1024, 30 * 1024 * 1024)); }, {}, false)},
    {"min_merge_bytes_to_use_direct_io",
     CHSetting(
         [](RandomGenerator & rg)
         {
             return std::to_string(
                 rg.thresholdGenerator<uint32_t>(0.25, 0.25, 1, UINT32_C(10) * UINT32_C(1024) * UINT32_C(1024) * UINT32_C(1024)));
         },
         {},
         false)},
    {"min_parts_to_merge_at_once",
     CHSetting([](RandomGenerator & rg) { return std::to_string(rg.thresholdGenerator<uint32_t>(0.3, 0.3, 0, 128)); }, {}, false)},
    {"min_rows_for_full_part_storage",
     CHSetting([](RandomGenerator & rg) { return std::to_string(rg.thresholdGenerator<uint32_t>(0.3, 0.3, 0, 1000)); }, {}, false)},
    {"min_rows_to_fsync_after_merge",
     CHSetting([](RandomGenerator & rg) { return std::to_string(rg.thresholdGenerator<uint32_t>(0.3, 0.3, 0, 1000)); }, {}, false)},
    {"min_rows_for_wide_part",
     CHSetting([](RandomGenerator & rg) { return std::to_string(rg.thresholdGenerator<uint32_t>(0.3, 0.3, 0, 1000)); }, {}, false)},
    {"non_replicated_deduplication_window",
     CHSetting([](RandomGenerator & rg) { return std::to_string(rg.thresholdGenerator<uint32_t>(0.3, 0.3, 0, 1000)); }, {}, false)},
    {"old_parts_lifetime",
     CHSetting([](RandomGenerator & rg) { return std::to_string(rg.thresholdGenerator<uint32_t>(0.2, 0.3, 10, 8 * 60)); }, {}, false)},
    {"optimize_row_order", CHSetting(trueOrFalse, {}, false)},
    {"prefer_fetch_merged_part_size_threshold",
     CHSetting(
         [](RandomGenerator & rg)
         {
             return std::to_string(
                 rg.thresholdGenerator<uint32_t>(0.2, 0.5, 1, UINT32_C(10) * UINT32_C(1024) * UINT32_C(1024) * UINT32_C(1024)));
         },
         {},
         false)},
    {"prewarm_mark_cache", CHSetting(trueOrFalse, {}, false)},
    {"primary_key_compress_block_size",
     CHSetting([](RandomGenerator & rg) { return std::to_string(UINT32_C(1) << (rg.nextLargeNumber() % 21)); }, {}, false)},
    {"primary_key_lazy_load", CHSetting(trueOrFalse, {}, false)},
    {"prewarm_primary_key_cache", CHSetting(trueOrFalse, {}, false)},
    {"primary_key_ratio_of_unique_prefix_values_to_skip_suffix_columns",
     CHSetting([](RandomGenerator & rg) { return std::to_string(rg.thresholdGenerator<double>(0.3, 0.5, 0.0, 1.0)); }, {}, false)},
    {"ratio_of_defaults_for_sparse_serialization",
     CHSetting([](RandomGenerator & rg) { return std::to_string(rg.thresholdGenerator<double>(0.3, 0.5, 0.0, 1.0)); }, {}, false)},
    {"remote_fs_zero_copy_path_compatible_mode", CHSetting(trueOrFalse, {}, false)},
    {"remove_empty_parts", CHSetting(trueOrFalse, {}, false)},
    {"remove_rolled_back_parts_immediately", CHSetting(trueOrFalse, {}, false)},
    {"replace_long_file_name_to_hash", CHSetting(trueOrFalse, {}, false)},
    {"replicated_can_become_leader", CHSetting(trueOrFalse, {}, false)},
    {"replicated_max_mutations_in_one_entry",
     CHSetting([](RandomGenerator & rg) { return std::to_string(rg.thresholdGenerator<uint32_t>(0.2, 0.3, 0, 10000)); }, {}, false)},
    /// ClickHouse cloud setting
    {"shared_merge_tree_disable_merges_and_mutations_assignment", CHSetting(trueOrFalse, {}, false)},
    /// ClickHouse cloud setting
    {"shared_merge_tree_parts_load_batch_size",
     CHSetting([](RandomGenerator & rg) { return std::to_string(rg.thresholdGenerator<uint32_t>(0.3, 0.3, 0, 128)); }, {}, false)},
    {"simultaneous_parts_removal_limit",
     CHSetting([](RandomGenerator & rg) { return std::to_string(rg.thresholdGenerator<uint32_t>(0.3, 0.3, 0, 128)); }, {}, false)},
    {"ttl_only_drop_parts", CHSetting(trueOrFalse, {}, false)},
    {"use_adaptive_write_buffer_for_dynamic_subcolumns", CHSetting(trueOrFalse, {}, false)},
    {"use_async_block_ids_cache", CHSetting(trueOrFalse, {}, false)},
    {"use_compact_variant_discriminators_serialization", CHSetting(trueOrFalse, {}, false)},
    {"use_const_adaptive_granularity", CHSetting(trueOrFalse, {}, false)},
    {"use_minimalistic_part_header_in_zookeeper", CHSetting(trueOrFalse, {}, false)},
    {"use_primary_key_cache", CHSetting(trueOrFalse, {}, false)},
    {"vertical_merge_algorithm_min_bytes_to_activate",
     CHSetting([](RandomGenerator & rg) { return std::to_string(rg.thresholdGenerator<uint32_t>(0.4, 0.4, 1, 10000)); }, {}, false)},
    {"vertical_merge_algorithm_min_columns_to_activate",
     CHSetting([](RandomGenerator & rg) { return std::to_string(rg.thresholdGenerator<uint32_t>(0.4, 0.8, 1, 16)); }, {}, false)},
    {"vertical_merge_algorithm_min_rows_to_activate",
     CHSetting([](RandomGenerator & rg) { return std::to_string(rg.thresholdGenerator<uint32_t>(0.4, 0.4, 1, 10000)); }, {}, false)},
    {"vertical_merge_remote_filesystem_prefetch", CHSetting(trueOrFalse, {}, false)}};

std::unordered_map<TableEngineValues, std::unordered_map<String, CHSetting>> allTableSettings;

std::unordered_map<String, CHSetting> restoreSettings
    = {{"allow_different_database_def", CHSetting(trueOrFalse, {}, false)},
       {"allow_different_table_def", CHSetting(trueOrFalse, {}, false)},
       {"allow_non_empty_tables", CHSetting(trueOrFalse, {}, false)},
       {"allow_s3_native_copy", CHSetting(trueOrFalse, {}, false)},
       {"async", CHSetting(trueOrFalse, {}, false)},
       {"internal", CHSetting(trueOrFalse, {}, false)},
       {"restore_broken_parts_as_detached", CHSetting(trueOrFalse, {}, false)},
       {"skip_unresolved_access_dependencies", CHSetting(trueOrFalse, {}, false)},
       {"structure_only", CHSetting(trueOrFalse, {}, false)},
       {"update_access_entities_dependents", CHSetting(trueOrFalse, {}, false)},
       {"use_same_password_for_base_backup", CHSetting(trueOrFalse, {}, false)},
       {"use_same_s3_credentials_for_base_backup", CHSetting(trueOrFalse, {}, false)}};

void loadFuzzerTableSettings(const FuzzConfig & fc)
{
    if (!fc.storage_policies.empty())
    {
        merge_storage_policies.insert(merge_storage_policies.end(), fc.storage_policies.begin(), fc.storage_policies.end());
<<<<<<< HEAD
        mergeTreeTableSettings.insert(
            {{"storage_policy",
              CHSetting([&](RandomGenerator & rg) { return "'" + rg.pickRandomly(merge_storage_policies) + "'"; }, {}, false)}});
=======
        const auto & storage_policy
            = CHSetting([&](RandomGenerator & rg) { return "'" + rg.pickRandomlyFromVector(merge_storage_policies) + "'"; }, {}, false);
        mergeTreeTableSettings.insert({{"storage_policy", storage_policy}});
        restoreSettings.insert({{"storage_policy", storage_policy}});
>>>>>>> 37ddab10
    }
    allTableSettings.insert(
        {{MergeTree, mergeTreeTableSettings},
         {ReplacingMergeTree, mergeTreeTableSettings},
         {SummingMergeTree, mergeTreeTableSettings},
         {AggregatingMergeTree, mergeTreeTableSettings},
         {CollapsingMergeTree, mergeTreeTableSettings},
         {VersionedCollapsingMergeTree, mergeTreeTableSettings},
         {File, fileTableSettings},
         {Null, {}},
         {Set, setTableSettings},
         {Join, joinTableSettings},
         {Memory, memoryTableSettings},
         {StripeLog, {}},
         {Log, {}},
         {TinyLog, {}},
         {EmbeddedRocksDB, embeddedRocksDBTableSettings},
         {Buffer, {}},
         {MySQL, mySQLTableSettings},
         {PostgreSQL, {}},
         {SQLite, {}},
         {MongoDB, {}},
         {Redis, {}},
         {S3, {}},
         {S3Queue, s3QueueTableSettings},
         {Hudi, {}},
         {DeltaLake, {}},
         {IcebergS3, {}},
         {Merge, {}},
         {Distributed, distributedTableSettings}});
}

}<|MERGE_RESOLUTION|>--- conflicted
+++ resolved
@@ -223,16 +223,10 @@
     if (!fc.storage_policies.empty())
     {
         merge_storage_policies.insert(merge_storage_policies.end(), fc.storage_policies.begin(), fc.storage_policies.end());
-<<<<<<< HEAD
-        mergeTreeTableSettings.insert(
-            {{"storage_policy",
-              CHSetting([&](RandomGenerator & rg) { return "'" + rg.pickRandomly(merge_storage_policies) + "'"; }, {}, false)}});
-=======
         const auto & storage_policy
-            = CHSetting([&](RandomGenerator & rg) { return "'" + rg.pickRandomlyFromVector(merge_storage_policies) + "'"; }, {}, false);
+            = CHSetting([&](RandomGenerator & rg) { return "'" + rg.pickRandomly(merge_storage_policies) + "'"; }, {}, false);
         mergeTreeTableSettings.insert({{"storage_policy", storage_policy}});
         restoreSettings.insert({{"storage_policy", storage_policy}});
->>>>>>> 37ddab10
     }
     allTableSettings.insert(
         {{MergeTree, mergeTreeTableSettings},
