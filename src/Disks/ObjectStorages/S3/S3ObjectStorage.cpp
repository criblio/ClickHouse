--- conflicted
+++ resolved
@@ -439,13 +439,9 @@
 std::optional<ObjectMetadata> S3ObjectStorage::tryGetObjectMetadata(const std::string & path) const
 {
     auto settings_ptr = s3_settings.get();
-<<<<<<< HEAD
     auto object_info = S3::getObjectInfo(
         *client.get(), uri.bucket, path, {}, settings_ptr->request_settings,
-        /* with_metadata= */ true, /* for_disk_s3= */ true, /* throw_on_error= */ false);
-=======
-    auto object_info = S3::getObjectInfo(*client.get(), uri.bucket, path, {}, settings_ptr->request_settings, /* with_metadata= */ true, /* throw_on_error= */ false);
->>>>>>> 49c91e35
+        /* with_metadata= */ true, /* throw_on_error= */ false);
 
     if (object_info.size == 0 && object_info.last_modification_time == 0 && object_info.metadata.empty())
         return {};
@@ -461,13 +457,7 @@
 ObjectMetadata S3ObjectStorage::getObjectMetadata(const std::string & path) const
 {
     auto settings_ptr = s3_settings.get();
-<<<<<<< HEAD
-    auto object_info = S3::getObjectInfo(
-        *client.get(), uri.bucket, path, {}, settings_ptr->request_settings,
-        /* with_metadata= */ true, /* for_disk_s3= */ true);
-=======
     auto object_info = S3::getObjectInfo(*client.get(), uri.bucket, path, {}, settings_ptr->request_settings, /* with_metadata= */ true);
->>>>>>> 49c91e35
 
     ObjectMetadata result;
     result.size_bytes = object_info.size;
