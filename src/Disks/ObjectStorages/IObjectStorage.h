--- conflicted
+++ resolved
@@ -24,24 +24,11 @@
 
 using ObjectAttributes = std::map<std::string, std::string>;
 
-<<<<<<< HEAD
-/// Path and its size.
-=======
 /// Path to a file and its size.
->>>>>>> 50eb364a
 /// Path can be either relative or absolute - according to the context of use.
 struct PathWithSize
 {
     std::string path;
-<<<<<<< HEAD
-    uint64_t size; /// Size in bytes
-
-    PathWithSize() = default;
-
-    PathWithSize(const std::string & path_, uint64_t size_)
-        : path(path_)
-        , size(size_)
-=======
     uint64_t bytes_size;
 
     PathWithSize() = default;
@@ -49,7 +36,6 @@
     PathWithSize(const std::string & path_, uint64_t bytes_size_)
         : path(path_)
         , bytes_size(bytes_size_)
->>>>>>> 50eb364a
     {}
 };
 
@@ -165,15 +151,12 @@
         const std::string & new_namespace,
         const Poco::Util::AbstractConfiguration & config,
         const std::string & config_prefix, ContextPtr context) = 0;
-<<<<<<< HEAD
 
     /// Generate object storage path.
     /// Path can be generated either independently or based on `path`.
     virtual std::string generateBlobNameForPath(const std::string & path) = 0;
 
     virtual bool supportsAppend() const { return false; }
-=======
->>>>>>> 50eb364a
 
     virtual void removeCacheIfExists(const std::string & /* path */) {}
 };
