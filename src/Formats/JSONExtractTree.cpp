--- conflicted
+++ resolved
@@ -1413,19 +1413,31 @@
 
         auto & variant_column = column_dynamic.getVariantColumn();
         const auto & variant_info = column_dynamic.getVariantInfo();
-<<<<<<< HEAD
+        const auto & variant_types = assert_cast<const DataTypeVariant &>(*variant_info.variant_type).getVariants();
 
         /// Try to insert element into current variants but with no types conversion.
         /// We want to avoid inferring the type on each row, so if we can insert this element into
         /// any existing variant with no types conversion (like Integer -> String, Double -> Integer, etc)
         /// we will do it and won't try to infer the type.
-        auto it = json_extract_nodes_cache.find(variant_info.variant_name);
-        if (it == json_extract_nodes_cache.end())
-            it = json_extract_nodes_cache.emplace(variant_info.variant_name, buildJSONExtractTree<JSONParser>(variant_info.variant_type, "Dynamic inference")).first;
+        auto shared_variant_discr = column_dynamic.getSharedVariantDiscriminator();
         auto insert_settings_with_no_type_conversion = insert_settings;
         insert_settings_with_no_type_conversion.allow_type_conversion = false;
-        if (it->second->insertResultToColumn(variant_column, element, insert_settings_with_no_type_conversion, format_settings, error))
-            return true;
+        for (size_t i = 0; i != variant_info.variant_names.size(); ++i)
+        {
+            if (i != shared_variant_discr)
+            {
+                auto it = json_extract_nodes_cache.find(variant_info.variant_names[i]);
+                if (it == json_extract_nodes_cache.end())
+                    it = json_extract_nodes_cache.emplace(variant_info.variant_names[i], buildJSONExtractTree<JSONParser>(variant_types[i], "Dynamic inference")).first;
+
+                if (it->second->insertResultToColumn(variant_column.getVariantByGlobalDiscriminator(i), element, insert_settings_with_no_type_conversion, format_settings, error))
+                {
+                    variant_column.getLocalDiscriminators().push_back(variant_column.localDiscriminatorByGlobal(i));
+                    variant_column.getOffsets().push_back(variant_column.getVariantByGlobalDiscriminator(i).size() - 1);
+                    return true;
+                }
+            }
+        }
 
         /// We couldn't insert element into current variants, infer ClickHouse type for this element and add it as a new variant.
         auto element_type = removeNullable(elementToDataType(element, format_settings));
@@ -1441,17 +1453,9 @@
         auto element_type_name = element_type->getName();
         if (column_dynamic.addNewVariant(element_type, element_type_name))
         {
-            it = json_extract_nodes_cache.find(element_type_name);
+            auto it = json_extract_nodes_cache.find(element_type_name);
             if (it == json_extract_nodes_cache.end())
                 it = json_extract_nodes_cache.emplace(element_type_name, buildJSONExtractTree<JSONParser>(element_type, "Dynamic inference")).first;
-=======
-        /// Second, infer ClickHouse type for this element and add it as a new variant.
-        auto element_type = elementToDataType(element, format_settings);
-        auto element_type_name = element_type->getName();
-        if (column_dynamic.addNewVariant(element_type, element_type_name))
-        {
-            auto node = buildJSONExtractTree<JSONParser>(element_type, "Dynamic inference");
->>>>>>> f4b8a98d
             auto global_discriminator = variant_info.variant_name_to_discriminator.at(element_type_name);
             auto & variant = variant_column.getVariantByGlobalDiscriminator(global_discriminator);
             if (!it->second->insertResultToColumn(variant, element, insert_settings, format_settings, error))
@@ -1461,35 +1465,17 @@
             return true;
         }
 
-<<<<<<< HEAD
-        /// We couldn't add a new variant, add String variant and read value as String.
-        column_dynamic.addStringVariant();
-        auto string_global_discriminator = variant_info.variant_name_to_discriminator.at("String");
-        auto & string_column = variant_column.getVariantByGlobalDiscriminator(string_global_discriminator);
-        if (!getStringNode()->insertResultToColumn(string_column, element, insert_settings, format_settings, error))
-=======
         /// We couldn't add this variant, insert it into shared variant.
         auto tmp_variant_column = element_type->createColumn();
         auto node = buildJSONExtractTree<JSONParser>(element_type, "Dynamic inference");
         if (!node->insertResultToColumn(*tmp_variant_column, element, insert_settings, format_settings, error))
->>>>>>> f4b8a98d
-            return false;
+            return false;
+
         column_dynamic.insertValueIntoSharedVariant(*tmp_variant_column, element_type, element_type_name, 0);
         return true;
     }
 
-<<<<<<< HEAD
-    static const std::unique_ptr<JSONExtractTreeNode<JSONParser>> & getStringNode()
-    {
-        static const std::unique_ptr<JSONExtractTreeNode<JSONParser>> string_node
-            = buildJSONExtractTree<JSONParser>(std::make_shared<DataTypeString>(), "Dynamic inference");
-        return string_node;
-    }
-
     DataTypePtr elementToDataType(const typename JSONParser::Element & element, const FormatSettings & format_settings) const
-=======
-    static DataTypePtr elementToDataType(const typename JSONParser::Element & element, const FormatSettings & format_settings)
->>>>>>> f4b8a98d
     {
         JSONInferenceInfo json_inference_info;
         auto type = elementToDataTypeImpl(element, format_settings, json_inference_info);
