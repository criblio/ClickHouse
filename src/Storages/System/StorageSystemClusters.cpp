#include <DataTypes/DataTypeString.h>
#include <DataTypes/DataTypesNumber.h>
#include <DataTypes/DataTypeNullable.h>
#include <Interpreters/Cluster.h>
#include <Interpreters/Context.h>
#include <Storages/System/StorageSystemClusters.h>
#include <Databases/DatabaseReplicated.h>

namespace DB
{

NamesAndTypesList StorageSystemClusters::getNamesAndTypes()
{
    return
    {
        {"cluster", std::make_shared<DataTypeString>()},
        {"shard_num", std::make_shared<DataTypeUInt32>()},
        {"shard_weight", std::make_shared<DataTypeUInt32>()},
        {"replica_num", std::make_shared<DataTypeUInt32>()},
        {"host_name", std::make_shared<DataTypeString>()},
        {"host_address", std::make_shared<DataTypeString>()},
        {"port", std::make_shared<DataTypeUInt16>()},
        {"is_local", std::make_shared<DataTypeUInt8>()},
        {"user", std::make_shared<DataTypeString>()},
        {"default_database", std::make_shared<DataTypeString>()},
        {"errors_count", std::make_shared<DataTypeUInt32>()},
        {"slowdowns_count", std::make_shared<DataTypeUInt32>()},
        {"estimated_recovery_time", std::make_shared<DataTypeUInt32>()},
        {"database_shard_name", std::make_shared<DataTypeString>()},
        {"database_replica_name", std::make_shared<DataTypeString>()},
        {"is_active", std::make_shared<DataTypeNullable>(std::make_shared<DataTypeUInt8>())},
    };
}


void StorageSystemClusters::fillData(MutableColumns & res_columns, ContextPtr context, const SelectQueryInfo &) const
{
<<<<<<< HEAD
    for (const auto & name_and_cluster : context->getClusters()->getContainer())
        writeCluster(res_columns, name_and_cluster, {});
=======
    for (const auto & name_and_cluster : context->getClusters())
        writeCluster(res_columns, name_and_cluster);
>>>>>>> d28b71e6

    const auto databases = DatabaseCatalog::instance().getDatabases();
    for (const auto & name_and_database : databases)
    {
        if (const auto * replicated = typeid_cast<const DatabaseReplicated *>(name_and_database.second.get()))
        {

            if (auto database_cluster = replicated->tryGetCluster())
                writeCluster(res_columns, {name_and_database.first, database_cluster},
                             replicated->tryGetAreReplicasActive(database_cluster));
        }
    }
}

void StorageSystemClusters::writeCluster(MutableColumns & res_columns, const NameAndCluster & name_and_cluster,
                                         const std::vector<UInt8> & is_active)
{
    const String & cluster_name = name_and_cluster.first;
    const ClusterPtr & cluster = name_and_cluster.second;
    const auto & shards_info = cluster->getShardsInfo();
    const auto & addresses_with_failover = cluster->getShardsAddresses();

    size_t replica_idx = 0;
    for (size_t shard_index = 0; shard_index < shards_info.size(); ++shard_index)
    {
        const auto & shard_info = shards_info[shard_index];
        const auto & shard_addresses = addresses_with_failover[shard_index];
        const auto pool_status = shard_info.pool->getStatus();

        for (size_t replica_index = 0; replica_index < shard_addresses.size(); ++replica_index)
        {
            size_t i = 0;
            const auto & address = shard_addresses[replica_index];

            res_columns[i++]->insert(cluster_name);
            res_columns[i++]->insert(shard_info.shard_num);
            res_columns[i++]->insert(shard_info.weight);
            res_columns[i++]->insert(replica_index + 1);
            res_columns[i++]->insert(address.host_name);
            auto resolved = address.getResolvedAddress();
            res_columns[i++]->insert(resolved ? resolved->host().toString() : String());
            res_columns[i++]->insert(address.port);
            res_columns[i++]->insert(address.is_local);
            res_columns[i++]->insert(address.user);
            res_columns[i++]->insert(address.default_database);
            res_columns[i++]->insert(pool_status[replica_index].error_count);
            res_columns[i++]->insert(pool_status[replica_index].slowdown_count);
            res_columns[i++]->insert(pool_status[replica_index].estimated_recovery_time.count());
            res_columns[i++]->insert(address.database_shard_name);
            res_columns[i++]->insert(address.database_replica_name);
            if (is_active.empty())
                res_columns[i++]->insertDefault();
            else
                res_columns[i++]->insert(is_active[replica_idx++]);
        }
    }
}
}<|MERGE_RESOLUTION|>--- conflicted
+++ resolved
@@ -35,13 +35,8 @@
 
 void StorageSystemClusters::fillData(MutableColumns & res_columns, ContextPtr context, const SelectQueryInfo &) const
 {
-<<<<<<< HEAD
-    for (const auto & name_and_cluster : context->getClusters()->getContainer())
+    for (const auto & name_and_cluster : context->getClusters())
         writeCluster(res_columns, name_and_cluster, {});
-=======
-    for (const auto & name_and_cluster : context->getClusters())
-        writeCluster(res_columns, name_and_cluster);
->>>>>>> d28b71e6
 
     const auto databases = DatabaseCatalog::instance().getDatabases();
     for (const auto & name_and_database : databases)
