--- conflicted
+++ resolved
@@ -355,16 +355,8 @@
 void ReadFromObjectStorageQueue::initializePipeline(QueryPipelineBuilder & pipeline, const BuildQueryPipelineSettings &)
 {
     Pipes pipes;
-<<<<<<< HEAD
-
-    size_t adjusted_num_streams;
-    {
-        std::lock_guard lock(storage->changeable_settings_mutex);
-        adjusted_num_streams = storage->queue_settings->processing_threads_num;
-    }
-=======
-    const size_t adjusted_num_streams = storage->getTableMetadata().processing_threads_num;
->>>>>>> eec39fa1
+
+    size_t adjusted_num_stream = storage->getTableMetadata().processing_threads_num.load();
 
     createIterator(nullptr);
     for (size_t i = 0; i < adjusted_num_streams; ++i)
@@ -523,17 +515,10 @@
         Pipes pipes;
         std::vector<std::shared_ptr<ObjectStorageQueueSource>> sources;
 
-<<<<<<< HEAD
         pipes.reserve(adjusted_num_streams);
         sources.reserve(adjusted_num_streams);
 
         for (size_t i = 0; i < adjusted_num_streams; ++i)
-=======
-        pipes.reserve(processing_threads_num);
-        sources.reserve(processing_threads_num);
-
-        for (size_t i = 0; i < processing_threads_num; ++i)
->>>>>>> eec39fa1
         {
             auto source = createSource(
                 i/* processor_id */,
@@ -549,11 +534,7 @@
         auto pipe = Pipe::unitePipes(std::move(pipes));
 
         block_io.pipeline.complete(std::move(pipe));
-<<<<<<< HEAD
         block_io.pipeline.setNumThreads(adjusted_num_streams);
-=======
-        block_io.pipeline.setNumThreads(processing_threads_num);
->>>>>>> eec39fa1
         block_io.pipeline.setConcurrencyControl(queue_context->getSettingsRef()[Setting::use_concurrency_control]);
 
         std::atomic_size_t rows = 0;
