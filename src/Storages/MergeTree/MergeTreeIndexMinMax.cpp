#include <Storages/MergeTree/MergeTreeIndexMinMax.h>

#include <Interpreters/ExpressionActions.h>
#include <Interpreters/ExpressionAnalyzer.h>
#include <Interpreters/TreeRewriter.h>

#include <Parsers/ASTFunction.h>

#include <Poco/Logger.h>
#include <Common/FieldVisitorsAccurateComparison.h>

namespace DB
{

namespace ErrorCodes
{
    extern const int LOGICAL_ERROR;
    extern const int BAD_ARGUMENTS;
}


MergeTreeIndexGranuleMinMax::MergeTreeIndexGranuleMinMax(const String & index_name_, const Block & index_sample_block_)
    : index_name(index_name_)
    , index_sample_block(index_sample_block_)
{}

MergeTreeIndexGranuleMinMax::MergeTreeIndexGranuleMinMax(
    const String & index_name_,
    const Block & index_sample_block_,
    std::vector<Range> && hyperrectangle_)
    : index_name(index_name_)
    , index_sample_block(index_sample_block_)
    , hyperrectangle(std::move(hyperrectangle_)) {}

void MergeTreeIndexGranuleMinMax::serializeBinary(WriteBuffer & ostr) const
{
    if (empty())
        throw Exception(ErrorCodes::LOGICAL_ERROR, "Attempt to write empty minmax index {}", backQuote(index_name));

    for (size_t i = 0; i < index_sample_block.columns(); ++i)
    {
        const DataTypePtr & type = index_sample_block.getByPosition(i).type;
        auto serialization = type->getDefaultSerialization();

        serialization->serializeBinary(hyperrectangle[i].left, ostr, {});
        serialization->serializeBinary(hyperrectangle[i].right, ostr, {});
    }
}

void MergeTreeIndexGranuleMinMax::deserializeBinary(ReadBuffer & istr, MergeTreeIndexVersion version)
{
    hyperrectangle.clear();
    Field min_val;
    Field max_val;

    for (size_t i = 0; i < index_sample_block.columns(); ++i)
    {
        const DataTypePtr & type = index_sample_block.getByPosition(i).type;
        auto serialization = type->getDefaultSerialization();

        switch (version)
        {
            case 1:
                if (!type->isNullable())
                {
                    serialization->deserializeBinary(min_val, istr, {});
                    serialization->deserializeBinary(max_val, istr, {});
                }
                else
                {
                    /// NOTE: that this serialization differs from
                    /// IMergeTreeDataPart::MinMaxIndex::load() to preserve
                    /// backward compatibility.
                    ///
                    /// But this is deprecated format, so this is OK.

                    bool is_null;
                    readBinary(is_null, istr);
                    if (!is_null)
                    {
                        serialization->deserializeBinary(min_val, istr, {});
                        serialization->deserializeBinary(max_val, istr, {});
                    }
                    else
                    {
                        min_val = Null();
                        max_val = Null();
                    }
                }
                break;

            /// New format with proper Nullable support for values that includes Null values
            case 2:
                serialization->deserializeBinary(min_val, istr, {});
                serialization->deserializeBinary(max_val, istr, {});

                // NULL_LAST
                if (min_val.isNull())
                    min_val = POSITIVE_INFINITY;
                if (max_val.isNull())
                    max_val = POSITIVE_INFINITY;

                break;
            default:
                throw Exception(ErrorCodes::LOGICAL_ERROR, "Unknown index version {}.", version);
        }

        hyperrectangle.emplace_back(min_val, true, max_val, true);
    }
}

MergeTreeIndexAggregatorMinMax::MergeTreeIndexAggregatorMinMax(const String & index_name_, const Block & index_sample_block_)
    : index_name(index_name_)
    , index_sample_block(index_sample_block_)
{}

MergeTreeIndexGranulePtr MergeTreeIndexAggregatorMinMax::getGranuleAndReset()
{
    return std::make_shared<MergeTreeIndexGranuleMinMax>(index_name, index_sample_block, std::move(hyperrectangle));
}

void MergeTreeIndexAggregatorMinMax::update(const Block & block, size_t * pos, size_t limit)
{
    if (*pos >= block.rows())
        throw Exception(ErrorCodes::LOGICAL_ERROR, "The provided position is not less than the number of block rows. "
                "Position: {}, Block rows: {}.", *pos, block.rows());

    size_t rows_read = std::min(limit, block.rows() - *pos);

    FieldRef field_min;
    FieldRef field_max;
    for (size_t i = 0; i < index_sample_block.columns(); ++i)
    {
        auto index_column_name = index_sample_block.getByPosition(i).name;
        const auto & column = block.getByName(index_column_name).column->cut(*pos, rows_read);
        if (const auto * column_nullable = typeid_cast<const ColumnNullable *>(column.get()))
            column_nullable->getExtremesNullLast(field_min, field_max);
        else
            column->getExtremes(field_min, field_max);

        if (hyperrectangle.size() <= i)
        {
            hyperrectangle.emplace_back(field_min, true, field_max, true);
        }
        else
        {
            hyperrectangle[i].left
                = applyVisitor(FieldVisitorAccurateLess(), hyperrectangle[i].left, field_min) ? hyperrectangle[i].left : field_min;
            hyperrectangle[i].right
                = applyVisitor(FieldVisitorAccurateLess(), hyperrectangle[i].right, field_max) ? field_max : hyperrectangle[i].right;
        }
    }

    *pos += rows_read;
}

namespace
{

KeyCondition buildCondition(const IndexDescription & index, const ActionsDAG * filter_actions_dag, ContextPtr context)
{
    return KeyCondition{filter_actions_dag, context, index.column_names, index.expression};
}

}

MergeTreeIndexConditionMinMax::MergeTreeIndexConditionMinMax(
    const IndexDescription & index, const ActionsDAG * filter_actions_dag, ContextPtr context)
    : index_data_types(index.data_types)
    , condition(buildCondition(index, filter_actions_dag, context))
{
}

bool MergeTreeIndexConditionMinMax::alwaysUnknownOrTrue() const
{
    return condition.alwaysUnknownOrTrue();
}

bool MergeTreeIndexConditionMinMax::mayBeTrueOnGranule(MergeTreeIndexGranulePtr idx_granule) const
{
    std::shared_ptr<MergeTreeIndexGranuleMinMax> granule
        = std::dynamic_pointer_cast<MergeTreeIndexGranuleMinMax>(idx_granule);
    if (!granule)
        throw Exception(ErrorCodes::LOGICAL_ERROR, "Minmax index condition got a granule with the wrong type.");
    return condition.checkInHyperrectangle(granule->hyperrectangle, index_data_types).can_be_true;
}


MergeTreeIndexGranulePtr MergeTreeIndexMinMax::createIndexGranule() const
{
    return std::make_shared<MergeTreeIndexGranuleMinMax>(index.name, index.sample_block);
}


MergeTreeIndexAggregatorPtr MergeTreeIndexMinMax::createIndexAggregator(const MergeTreeWriterSettings & /*settings*/) const
{
    return std::make_shared<MergeTreeIndexAggregatorMinMax>(index.name, index.sample_block);
}

MergeTreeIndexConditionPtr MergeTreeIndexMinMax::createIndexCondition(
    const ActionsDAG * filter_actions_dag, ContextPtr context) const
{
    return std::make_shared<MergeTreeIndexConditionMinMax>(index, filter_actions_dag, context);
}

MergeTreeIndexFormat MergeTreeIndexMinMax::getDeserializedFormat(const IDataPartStorage & data_part_storage, const std::string & relative_path_prefix) const
{
    if (data_part_storage.existsFile(relative_path_prefix + ".idx2"))
        return {2, ".idx2"};
<<<<<<< HEAD
    else if (data_part_storage.existsFile(relative_path_prefix + ".idx"))
=======
    if (data_part_storage.exists(relative_path_prefix + ".idx"))
>>>>>>> 2b87bff7
        return {1, ".idx"};
    return {0 /* unknown */, ""};
}

MergeTreeIndexPtr minmaxIndexCreator(
    const IndexDescription & index)
{
    return std::make_shared<MergeTreeIndexMinMax>(index);
}

void minmaxIndexValidator(const IndexDescription & index, bool attach)
{
    if (attach)
        return;

    for (const auto & column : index.sample_block)
    {
        if (!column.type->isComparable())
        {
            throw Exception(ErrorCodes::BAD_ARGUMENTS,
                "Data type of argument for minmax index must be comparable, got {} type for column {} instead",
                column.type->getName(), column.name);
        }
    }
}

}<|MERGE_RESOLUTION|>--- conflicted
+++ resolved
@@ -207,11 +207,7 @@
 {
     if (data_part_storage.existsFile(relative_path_prefix + ".idx2"))
         return {2, ".idx2"};
-<<<<<<< HEAD
-    else if (data_part_storage.existsFile(relative_path_prefix + ".idx"))
-=======
-    if (data_part_storage.exists(relative_path_prefix + ".idx"))
->>>>>>> 2b87bff7
+    if (data_part_storage.existsFile(relative_path_prefix + ".idx"))
         return {1, ".idx"};
     return {0 /* unknown */, ""};
 }
