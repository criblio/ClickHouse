#include <DataTypes/NestedUtils.h>
#include <DataTypes/DataTypeArray.h>
#include <Common/escapeForFileName.h>
#include <Compression/CachedCompressedReadBuffer.h>
#include <Columns/ColumnArray.h>
#include <Interpreters/inplaceBlockConversions.h>
#include <Interpreters/Context.h>
#include <Storages/MergeTree/IMergeTreeReader.h>
#include <Common/typeid_cast.h>


namespace DB
{

namespace
{
    using OffsetColumns = std::map<std::string, ColumnPtr>;
}
namespace ErrorCodes
{
    extern const int LOGICAL_ERROR;
}


IMergeTreeReader::IMergeTreeReader(
    const MergeTreeData::DataPartPtr & data_part_,
    const NamesAndTypesList & columns_,
    const StorageMetadataPtr & metadata_snapshot_,
    UncompressedCache * uncompressed_cache_,
    MarkCache * mark_cache_,
    const MarkRanges & all_mark_ranges_,
    const MergeTreeReaderSettings & settings_,
    const ValueSizeMap & avg_value_size_hints_)
    : data_part(data_part_)
    , avg_value_size_hints(avg_value_size_hints_)
    , uncompressed_cache(uncompressed_cache_)
    , mark_cache(mark_cache_)
    , settings(settings_)
    , storage(data_part_->storage)
    , metadata_snapshot(metadata_snapshot_)
    , all_mark_ranges(all_mark_ranges_)
    , alter_conversions(storage.getAlterConversionsForPart(data_part))
    /// For wide parts convert plain arrays of Nested to subcolumns
    /// to allow to use shared offset column from cache.
    , requested_columns(isWidePart(data_part) ? Nested::convertToSubcolumns(columns_) : columns_)
    , part_columns(isWidePart(data_part) ? Nested::collect(data_part->getColumns()) : data_part->getColumns())
{
    columns_to_read.reserve(requested_columns.size());
    serializations.reserve(requested_columns.size());

    for (const auto & column : requested_columns)
    {
        columns_to_read.emplace_back(getColumnInPart(column));
        serializations.emplace_back(getSerializationInPart(column));
    }
}

const IMergeTreeReader::ValueSizeMap & IMergeTreeReader::getAvgValueSizeHints() const
{
    return avg_value_size_hints;
}

void IMergeTreeReader::fillMissingColumns(Columns & res_columns, bool & should_evaluate_missing_defaults, size_t num_rows) const
{
    try
    {
<<<<<<< HEAD
        NamesAndTypesList available_columns;
        for (const auto & column : columns)
            available_columns.push_back(getColumnFromPart(column));

        DB::fillMissingColumns(res_columns, num_rows, columns, available_columns, metadata_snapshot);
=======
        DB::fillMissingColumns(res_columns, num_rows, requested_columns, metadata_snapshot);
>>>>>>> 963c0111
        should_evaluate_missing_defaults = std::any_of(
            res_columns.begin(), res_columns.end(), [](const auto & column) { return column == nullptr; });
    }
    catch (Exception & e)
    {
        /// Better diagnostics.
        e.addMessage("(while reading from part " + data_part->data_part_storage->getFullPath() + ")");
        throw;
    }
}

void IMergeTreeReader::evaluateMissingDefaults(Block additional_columns, Columns & res_columns) const
{
    try
    {
        size_t num_columns = requested_columns.size();

        if (res_columns.size() != num_columns)
            throw Exception("invalid number of columns passed to MergeTreeReader::fillMissingColumns. "
                            "Expected " + toString(num_columns) + ", "
                            "got " + toString(res_columns.size()), ErrorCodes::LOGICAL_ERROR);

        /// Convert columns list to block.
        /// TODO: rewrite with columns interface. It will be possible after changes in ExpressionActions.
        auto name_and_type = requested_columns.begin();
        for (size_t pos = 0; pos < num_columns; ++pos, ++name_and_type)
        {
            if (res_columns[pos] == nullptr)
                continue;

            additional_columns.insert({res_columns[pos], name_and_type->type, name_and_type->name});
        }

        auto dag = DB::evaluateMissingDefaults(
                additional_columns, requested_columns, metadata_snapshot->getColumns(), storage.getContext());
        if (dag)
        {
            dag->addMaterializingOutputActions();
            auto actions = std::make_shared<
                ExpressionActions>(std::move(dag),
                ExpressionActionsSettings::fromSettings(storage.getContext()->getSettingsRef()));
            actions->execute(additional_columns);
        }

        /// Move columns from block.
        name_and_type = requested_columns.begin();
        for (size_t pos = 0; pos < num_columns; ++pos, ++name_and_type)
            res_columns[pos] = std::move(additional_columns.getByName(name_and_type->name).column);
    }
    catch (Exception & e)
    {
        /// Better diagnostics.
        e.addMessage("(while reading from part " + data_part->data_part_storage->getFullPath() + ")");
        throw;
    }
}

String IMergeTreeReader::getColumnNameInPart(const NameAndTypePair & required_column) const
{
    auto name_in_storage = required_column.getNameInStorage();
    if (alter_conversions.isColumnRenamed(name_in_storage))
    {
        name_in_storage = alter_conversions.getColumnOldName(name_in_storage);
        return Nested::concatenateName(name_in_storage, required_column.getSubcolumnName());
    }

    return required_column.name;
}

NameAndTypePair IMergeTreeReader::getColumnInPart(const NameAndTypePair & required_column) const
{
    auto name_in_part = getColumnNameInPart(required_column);
    auto column_in_part = part_columns.tryGetColumnOrSubcolumn(GetColumnsOptions::AllPhysical, name_in_part);
    if (column_in_part)
        return *column_in_part;

    return required_column;
}

SerializationPtr IMergeTreeReader::getSerializationInPart(const NameAndTypePair & required_column) const
{
    auto name_in_part = getColumnNameInPart(required_column);
    auto column_in_part = part_columns.tryGetColumnOrSubcolumn(GetColumnsOptions::AllPhysical, name_in_part);
    if (!column_in_part)
        return IDataType::getSerialization(required_column);

    const auto & infos = data_part->getSerializationInfos();
    if (auto it = infos.find(column_in_part->getNameInStorage()); it != infos.end())
        return IDataType::getSerialization(*column_in_part, *it->second);

    return IDataType::getSerialization(*column_in_part);
}

void IMergeTreeReader::performRequiredConversions(Columns & res_columns) const
{
    try
    {
        size_t num_columns = requested_columns.size();

        if (res_columns.size() != num_columns)
        {
            throw Exception(
                "Invalid number of columns passed to MergeTreeReader::performRequiredConversions. "
                "Expected "
                    + toString(num_columns)
                    + ", "
                      "got "
                    + toString(res_columns.size()),
                ErrorCodes::LOGICAL_ERROR);
        }

        Block copy_block;
        auto name_and_type = requested_columns.begin();

        for (size_t pos = 0; pos < num_columns; ++pos, ++name_and_type)
        {
            if (res_columns[pos] == nullptr)
                continue;

            copy_block.insert({res_columns[pos], getColumnInPart(*name_and_type).type, name_and_type->name});
        }

        DB::performRequiredConversions(copy_block, requested_columns, storage.getContext());

        /// Move columns from block.
        name_and_type = requested_columns.begin();
        for (size_t pos = 0; pos < num_columns; ++pos, ++name_and_type)
            res_columns[pos] = std::move(copy_block.getByName(name_and_type->name).column);
    }
    catch (Exception & e)
    {
        /// Better diagnostics.
        e.addMessage("(while reading from part " + data_part->data_part_storage->getFullPath() + ")");
        throw;
    }
}

IMergeTreeReader::ColumnPosition IMergeTreeReader::findColumnForOffsets(const String & column_name) const
{
    String table_name = Nested::extractTableName(column_name);
    for (const auto & part_column : data_part->getColumns())
    {
        if (typeid_cast<const DataTypeArray *>(part_column.type.get()))
        {
            auto position = data_part->getColumnPosition(part_column.getNameInStorage());
            if (position && Nested::extractTableName(part_column.name) == table_name)
                return position;
        }
    }

    return {};
}

void IMergeTreeReader::checkNumberOfColumns(size_t num_columns_to_read) const
{
    if (num_columns_to_read != requested_columns.size())
        throw Exception("invalid number of columns passed to MergeTreeReader::readRows. "
                        "Expected " + toString(requested_columns.size()) + ", "
                        "got " + toString(num_columns_to_read), ErrorCodes::LOGICAL_ERROR);
}

}<|MERGE_RESOLUTION|>--- conflicted
+++ resolved
@@ -64,15 +64,9 @@
 {
     try
     {
-<<<<<<< HEAD
-        NamesAndTypesList available_columns;
-        for (const auto & column : columns)
-            available_columns.push_back(getColumnFromPart(column));
-
-        DB::fillMissingColumns(res_columns, num_rows, columns, available_columns, metadata_snapshot);
-=======
-        DB::fillMissingColumns(res_columns, num_rows, requested_columns, metadata_snapshot);
->>>>>>> 963c0111
+        NamesAndTypesList available_columns(columns_to_read.begin(), columns_to_read.end());
+        DB::fillMissingColumns(res_columns, num_rows, requested_columns, available_columns, metadata_snapshot);
+
         should_evaluate_missing_defaults = std::any_of(
             res_columns.begin(), res_columns.end(), [](const auto & column) { return column == nullptr; });
     }
