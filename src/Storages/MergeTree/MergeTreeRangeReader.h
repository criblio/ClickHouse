--- conflicted
+++ resolved
@@ -288,13 +288,7 @@
 
     ReadResult read(size_t max_rows, MarkRanges & ranges);
 
-<<<<<<< HEAD
-    void prefetch(const MarkRanges & ranges);
-
-    const Block & getSampleBlock() const { return sample_block; }
-=======
     const Block & getSampleBlock() const { return result_sample_block; }
->>>>>>> b25f8756
 
 private:
     ReadResult startReadingChain(size_t max_rows, MarkRanges & ranges);
