#include <boost/rational.hpp>   /// For calculations related to sampling coefficients.
#include <ext/scope_guard_safe.h>
#include <optional>
#include <unordered_set>

#include <Storages/MergeTree/MergeTreeDataSelectExecutor.h>
#include <Storages/MergeTree/MergeTreeReadPool.h>
#include <Storages/MergeTree/MergeTreeIndices.h>
#include <Storages/MergeTree/MergeTreeIndexReader.h>
#include <Storages/MergeTree/KeyCondition.h>
#include <Storages/MergeTree/MergeTreeDataPartUUID.h>
#include <Storages/ReadInOrderOptimizer.h>
#include <Parsers/ASTIdentifier.h>
#include <Parsers/ASTLiteral.h>
#include <Parsers/ASTFunction.h>
#include <Parsers/ASTSampleRatio.h>
#include <Parsers/parseIdentifierOrStringLiteral.h>
#include <Interpreters/ExpressionAnalyzer.h>
#include <Interpreters/Context.h>
#include <Processors/ConcatProcessor.h>
#include <Processors/QueryPlan/QueryPlan.h>
#include <Processors/QueryPlan/FilterStep.h>
#include <Processors/QueryPlan/ExpressionStep.h>
#include <Processors/QueryPlan/ReadFromPreparedSource.h>
#include <Processors/QueryPlan/ReadFromMergeTree.h>
#include <Processors/QueryPlan/UnionStep.h>

#include <Core/UUID.h>
#include <DataTypes/DataTypeDate.h>
#include <DataTypes/DataTypeEnum.h>
#include <DataTypes/DataTypeUUID.h>
#include <DataTypes/DataTypeTuple.h>
#include <DataTypes/DataTypesNumber.h>
#include <DataTypes/DataTypeArray.h>
#include <Storages/VirtualColumnUtils.h>

#include <Interpreters/InterpreterSelectQuery.h>

#include <Processors/Transforms/AggregatingTransform.h>
#include <Storages/MergeTree/StorageFromMergeTreeDataPart.h>
#include <IO/WriteBufferFromOStream.h>

namespace ProfileEvents
{
    extern const Event SelectedParts;
    extern const Event SelectedRanges;
    extern const Event SelectedMarks;
}


namespace DB
{

namespace ErrorCodes
{
    extern const int LOGICAL_ERROR;
    extern const int INDEX_NOT_USED;
    extern const int ILLEGAL_TYPE_OF_COLUMN_FOR_FILTER;
    extern const int ILLEGAL_COLUMN;
    extern const int ARGUMENT_OUT_OF_BOUND;
    extern const int TOO_MANY_ROWS;
    extern const int CANNOT_PARSE_TEXT;
    extern const int TOO_MANY_PARTITIONS;
    extern const int DUPLICATED_PART_UUIDS;
    extern const int NO_SUCH_COLUMN_IN_TABLE;
    extern const int PROJECTION_NOT_USED;
}


MergeTreeDataSelectExecutor::MergeTreeDataSelectExecutor(const MergeTreeData & data_)
    : data(data_), log(&Poco::Logger::get(data.getLogName() + " (SelectExecutor)"))
{
}

size_t MergeTreeDataSelectExecutor::getApproximateTotalRowsToRead(
    const MergeTreeData::DataPartsVector & parts,
    const StorageMetadataPtr & metadata_snapshot,
    const KeyCondition & key_condition,
    const Settings & settings,
    Poco::Logger * log)
{
    size_t rows_count = 0;

    /// We will find out how many rows we would have read without sampling.
    LOG_DEBUG(log, "Preliminary index scan with condition: {}", key_condition.toString());

    for (const auto & part : parts)
    {
        MarkRanges ranges = markRangesFromPKRange(part, metadata_snapshot, key_condition, settings, log);

        /** In order to get a lower bound on the number of rows that match the condition on PK,
          *  consider only guaranteed full marks.
          * That is, do not take into account the first and last marks, which may be incomplete.
          */
        for (const auto & range : ranges)
            if (range.end - range.begin > 2)
                rows_count += part->index_granularity.getRowsCountInRange({range.begin + 1, range.end - 1});

    }

    return rows_count;
}


using RelativeSize = boost::rational<ASTSampleRatio::BigNum>;

static std::string toString(const RelativeSize & x)
{
    return ASTSampleRatio::toString(x.numerator()) + "/" + ASTSampleRatio::toString(x.denominator());
}

/// Converts sample size to an approximate number of rows (ex. `SAMPLE 1000000`) to relative value (ex. `SAMPLE 0.1`).
static RelativeSize convertAbsoluteSampleSizeToRelative(const ASTPtr & node, size_t approx_total_rows)
{
    if (approx_total_rows == 0)
        return 1;

    const auto & node_sample = node->as<ASTSampleRatio &>();

    auto absolute_sample_size = node_sample.ratio.numerator / node_sample.ratio.denominator;
    return std::min(RelativeSize(1), RelativeSize(absolute_sample_size) / RelativeSize(approx_total_rows));
}


QueryPlanPtr MergeTreeDataSelectExecutor::read(
    const Names & column_names_to_return,
    const StorageMetadataPtr & metadata_snapshot,
    const SelectQueryInfo & query_info,
    ContextPtr context,
    const UInt64 max_block_size,
    const unsigned num_streams,
    QueryProcessingStage::Enum processed_stage,
    std::shared_ptr<PartitionIdToMaxBlock> max_block_numbers_to_read) const
{
    const auto & settings = context->getSettingsRef();
    auto parts = data.getDataPartsVector();
    if (!query_info.projection)
    {
<<<<<<< HEAD
        if (settings.allow_experimental_projection_optimization && settings.force_optimize_projection
            && !metadata_snapshot->projections.empty())
            throw Exception("No projection is used when allow_experimental_projection_optimization = 1", ErrorCodes::PROJECTION_NOT_USED);

        return readFromParts(
            data.getDataPartsVector(context),
=======
        auto plan = readFromParts(
            parts,
>>>>>>> 2b0cd9cc
            column_names_to_return,
            metadata_snapshot,
            metadata_snapshot,
            query_info,
            context,
            max_block_size,
            num_streams,
            max_block_numbers_to_read);

        if (plan->isInitialized() && settings.allow_experimental_projection_optimization && settings.force_optimize_projection
            && !metadata_snapshot->projections.empty())
            throw Exception(
                "No projection is used when allow_experimental_projection_optimization = 1 and force_optimize_projection = 1",
                ErrorCodes::PROJECTION_NOT_USED);

        return plan;
    }

    LOG_DEBUG(
        log,
        "Choose {} projection {}",
        ProjectionDescription::typeToString(query_info.projection->desc->type),
        query_info.projection->desc->name);

    MergeTreeData::DataPartsVector projection_parts;
    MergeTreeData::DataPartsVector normal_parts;
    for (const auto & part : parts)
    {
        const auto & projections = part->getProjectionParts();
        auto it = projections.find(query_info.projection->desc->name);
        if (it != projections.end())
            projection_parts.push_back(it->second);
        else
            normal_parts.push_back(part);
    }

    Pipes pipes;
    Pipe projection_pipe;
    Pipe ordinary_pipe;

    const auto & given_select = query_info.query->as<const ASTSelectQuery &>();
    if (!projection_parts.empty())
    {
        LOG_DEBUG(log, "projection required columns: {}", fmt::join(query_info.projection->required_columns, ", "));
        auto plan = readFromParts(
            projection_parts,
            query_info.projection->required_columns,
            metadata_snapshot,
            query_info.projection->desc->metadata,
            query_info,
            context,
            max_block_size,
            num_streams,
            max_block_numbers_to_read);

        if (plan)
        {
            // If `before_where` is not empty, transform input blocks by adding needed columns
            // originated from key columns. We already project the block at the end, using
            // projection_block, so we can just add more columns here without worrying
            // NOTE: prewhere is executed inside readFromParts
            if (query_info.projection->before_where)
            {
                // std::cerr << fmt::format("projection before_where: {}", query_info.projection->before_where->dumpDAG());
                auto where_step = std::make_unique<FilterStep>(
                    plan->getCurrentDataStream(),
                    query_info.projection->before_where,
                    query_info.projection->where_column_name,
                    query_info.projection->remove_where_filter);

                where_step->setStepDescription("WHERE");
                plan->addStep(std::move(where_step));
            }

            if (query_info.projection->before_aggregation)
            {
                // std::cerr << fmt::format("projection before_aggregation: {}", query_info.projection->before_aggregation->dumpDAG());
                auto expression_before_aggregation
                    = std::make_unique<ExpressionStep>(plan->getCurrentDataStream(), query_info.projection->before_aggregation);
                expression_before_aggregation->setStepDescription("Before GROUP BY");
                plan->addStep(std::move(expression_before_aggregation));
            }
            projection_pipe = plan->convertToPipe(
                QueryPlanOptimizationSettings::fromContext(context), BuildQueryPipelineSettings::fromContext(context));
        }
    }

    if (!normal_parts.empty())
    {
        auto storage_from_base_parts_of_projection = StorageFromMergeTreeDataPart::create(std::move(normal_parts));
        auto ast = query_info.projection->desc->query_ast->clone();
        auto & select = ast->as<ASTSelectQuery &>();
        if (given_select.where())
            select.setExpression(ASTSelectQuery::Expression::WHERE, given_select.where()->clone());
        if (given_select.prewhere())
            select.setExpression(ASTSelectQuery::Expression::WHERE, given_select.prewhere()->clone());
        // TODO will row policy filter work?

        // After overriding the group by clause, we finish the possible aggregations directly
        if (processed_stage >= QueryProcessingStage::Enum::WithMergeableState && given_select.groupBy())
            select.setExpression(ASTSelectQuery::Expression::GROUP_BY, given_select.groupBy()->clone());
        auto interpreter = InterpreterSelectQuery(
            ast,
            context,
            storage_from_base_parts_of_projection,
            nullptr,
            SelectQueryOptions{processed_stage}.ignoreAggregation().ignoreProjections());
        ordinary_pipe = QueryPipeline::getPipe(interpreter.execute().pipeline);
    }

    if (query_info.projection->desc->type == ProjectionDescription::Type::Aggregate)
    {
        /// Here we create shared ManyAggregatedData for both projection and ordinary data.
        /// For ordinary data, AggregatedData is filled in a usual way.
        /// For projection data, AggregatedData is filled by merging aggregation states.
        /// When all AggregatedData is filled, we merge aggregation states together in a usual way.
        /// Pipeline will look like:
        /// ReadFromProjection   -> Aggregating (only merge states) ->
        /// ReadFromProjection   -> Aggregating (only merge states) ->
        /// ...                                                     -> Resize -> ConvertingAggregatedToChunks
        /// ReadFromOrdinaryPart -> Aggregating (usual)             ->           (added by last Aggregating)
        /// ReadFromOrdinaryPart -> Aggregating (usual)             ->
        /// ...
        auto many_data = std::make_shared<ManyAggregatedData>(projection_pipe.numOutputPorts() + ordinary_pipe.numOutputPorts());
        size_t counter = 0;

        // TODO apply in_order_optimization here
        auto build_aggregate_pipe = [&](Pipe & pipe, bool projection)
        {
            const auto & header_before_aggregation = pipe.getHeader();

            // std::cerr << "============ header before aggregation" << std::endl;
            // std::cerr << header_before_aggregation.dumpStructure() << std::endl;

            ColumnNumbers keys;
            for (const auto & key : query_info.projection->aggregation_keys)
                keys.push_back(header_before_aggregation.getPositionByName(key.name));

            AggregateDescriptions aggregates = query_info.projection->aggregate_descriptions;
            if (!projection)
            {
                for (auto & descr : aggregates)
                    if (descr.arguments.empty())
                        for (const auto & name : descr.argument_names)
                            descr.arguments.push_back(header_before_aggregation.getPositionByName(name));
            }

            AggregatingTransformParamsPtr transform_params;
            if (projection)
            {
                Aggregator::Params params(
                    header_before_aggregation,
                    keys,
                    aggregates,
                    query_info.projection->aggregate_overflow_row,
                    settings.max_rows_to_group_by,
                    settings.group_by_overflow_mode,
                    settings.group_by_two_level_threshold,
                    settings.group_by_two_level_threshold_bytes,
                    settings.max_bytes_before_external_group_by,
                    settings.empty_result_for_aggregation_by_empty_set,
                    context->getTemporaryVolume(),
                    settings.max_threads,
                    settings.min_free_disk_space_for_temporary_data,
                    header_before_aggregation); // The source header is also an intermediate header

                transform_params = std::make_shared<AggregatingTransformParams>(std::move(params), query_info.projection->aggregate_final);

                /// This part is hacky.
                /// We want AggregatingTransform to work with aggregate states instead of normal columns.
                /// It is almost the same, just instead of adding new data to aggregation state we merge it with existing.
                ///
                /// It is needed because data in projection:
                /// * is not merged completely (we may have states with the same key in different parts)
                /// * is not split into buckets (so if we just use MergingAggregated, it will use single thread)
                transform_params->only_merge = true;
            }
            else
            {
                Aggregator::Params params(
                    header_before_aggregation,
                    keys,
                    aggregates,
                    query_info.projection->aggregate_overflow_row,
                    settings.max_rows_to_group_by,
                    settings.group_by_overflow_mode,
                    settings.group_by_two_level_threshold,
                    settings.group_by_two_level_threshold_bytes,
                    settings.max_bytes_before_external_group_by,
                    settings.empty_result_for_aggregation_by_empty_set,
                    context->getTemporaryVolume(),
                    settings.max_threads,
                    settings.min_free_disk_space_for_temporary_data);

                transform_params = std::make_shared<AggregatingTransformParams>(std::move(params), query_info.projection->aggregate_final);
            }

            pipe.resize(pipe.numOutputPorts(), true, true);

            auto merge_threads = num_streams;
            auto temporary_data_merge_threads = settings.aggregation_memory_efficient_merge_threads
                ? static_cast<size_t>(settings.aggregation_memory_efficient_merge_threads)
                : static_cast<size_t>(settings.max_threads);

            pipe.addSimpleTransform([&](const Block & header)
            {
                return std::make_shared<AggregatingTransform>(
                    header, transform_params, many_data, counter++, merge_threads, temporary_data_merge_threads);
            });

            // std::cerr << "============ header after aggregation" << std::endl;
            // std::cerr << pipe.getHeader().dumpStructure() << std::endl;
        };

        if (!projection_pipe.empty())
            build_aggregate_pipe(projection_pipe, true);
        if (!ordinary_pipe.empty())
            build_aggregate_pipe(ordinary_pipe, false);
    }

    pipes.emplace_back(std::move(projection_pipe));
    pipes.emplace_back(std::move(ordinary_pipe));
    auto pipe = Pipe::unitePipes(std::move(pipes));
    // TODO what if pipe is empty?
    pipe.resize(1);

    auto step = std::make_unique<ReadFromStorageStep>(std::move(pipe), "MergeTree(with projection)");
    auto plan = std::make_unique<QueryPlan>();
    plan->addStep(std::move(step));
    return plan;
}

MergeTreeDataSelectSamplingData MergeTreeDataSelectExecutor::getSampling(
    const ASTSelectQuery & select,
    NamesAndTypesList available_real_columns,
    const MergeTreeData::DataPartsVector & parts,
    KeyCondition & key_condition,
    const MergeTreeData & data,
    const StorageMetadataPtr & metadata_snapshot,
    ContextPtr context,
    bool sample_factor_column_queried,
    Poco::Logger * log)
{
    const Settings & settings = context->getSettingsRef();
    /// Sampling.
    MergeTreeDataSelectSamplingData sampling;

    RelativeSize relative_sample_size = 0;
    RelativeSize relative_sample_offset = 0;

    auto select_sample_size = select.sampleSize();
    auto select_sample_offset = select.sampleOffset();

    if (select_sample_size)
    {
        relative_sample_size.assign(
            select_sample_size->as<ASTSampleRatio &>().ratio.numerator,
            select_sample_size->as<ASTSampleRatio &>().ratio.denominator);

        if (relative_sample_size < 0)
            throw Exception("Negative sample size", ErrorCodes::ARGUMENT_OUT_OF_BOUND);

        relative_sample_offset = 0;
        if (select_sample_offset)
            relative_sample_offset.assign(
                select_sample_offset->as<ASTSampleRatio &>().ratio.numerator,
                select_sample_offset->as<ASTSampleRatio &>().ratio.denominator);

        if (relative_sample_offset < 0)
            throw Exception("Negative sample offset", ErrorCodes::ARGUMENT_OUT_OF_BOUND);

        /// Convert absolute value of the sampling (in form `SAMPLE 1000000` - how many rows to
        /// read) into the relative `SAMPLE 0.1` (how much data to read).
        size_t approx_total_rows = 0;
        if (relative_sample_size > 1 || relative_sample_offset > 1)
            approx_total_rows = getApproximateTotalRowsToRead(parts, metadata_snapshot, key_condition, settings, log);

        if (relative_sample_size > 1)
        {
            relative_sample_size = convertAbsoluteSampleSizeToRelative(select_sample_size, approx_total_rows);
            LOG_DEBUG(log, "Selected relative sample size: {}", toString(relative_sample_size));
        }

        /// SAMPLE 1 is the same as the absence of SAMPLE.
        if (relative_sample_size == RelativeSize(1))
            relative_sample_size = 0;

        if (relative_sample_offset > 0 && RelativeSize(0) == relative_sample_size)
            throw Exception("Sampling offset is incorrect because no sampling", ErrorCodes::ARGUMENT_OUT_OF_BOUND);

        if (relative_sample_offset > 1)
        {
            relative_sample_offset = convertAbsoluteSampleSizeToRelative(select_sample_offset, approx_total_rows);
            LOG_DEBUG(log, "Selected relative sample offset: {}", toString(relative_sample_offset));
        }
    }

    /** Which range of sampling key values do I need to read?
        * First, in the whole range ("universe") we select the interval
        *  of relative `relative_sample_size` size, offset from the beginning by `relative_sample_offset`.
        *
        * Example: SAMPLE 0.4 OFFSET 0.3
        *
        * [------********------]
        *        ^ - offset
        *        <------> - size
        *
        * If the interval passes through the end of the universe, then cut its right side.
        *
        * Example: SAMPLE 0.4 OFFSET 0.8
        *
        * [----------------****]
        *                  ^ - offset
        *                  <------> - size
        *
        * Next, if the `parallel_replicas_count`, `parallel_replica_offset` settings are set,
        *  then it is necessary to break the received interval into pieces of the number `parallel_replicas_count`,
        *  and select a piece with the number `parallel_replica_offset` (from zero).
        *
        * Example: SAMPLE 0.4 OFFSET 0.3, parallel_replicas_count = 2, parallel_replica_offset = 1
        *
        * [----------****------]
        *        ^ - offset
        *        <------> - size
        *        <--><--> - pieces for different `parallel_replica_offset`, select the second one.
        *
        * It is very important that the intervals for different `parallel_replica_offset` cover the entire range without gaps and overlaps.
        * It is also important that the entire universe can be covered using SAMPLE 0.1 OFFSET 0, ... OFFSET 0.9 and similar decimals.
        */

    /// Parallel replicas has been requested but there is no way to sample data.
    /// Select all data from first replica and no data from other replicas.
    if (settings.parallel_replicas_count > 1 && !data.supportsSampling() && settings.parallel_replica_offset > 0)
    {
        LOG_DEBUG(log, "Will use no data on this replica because parallel replicas processing has been requested"
            " (the setting 'max_parallel_replicas') but the table does not support sampling and this replica is not the first.");
        sampling.read_nothing = true;
        return sampling;
    }

    sampling.use_sampling = relative_sample_size > 0 || (settings.parallel_replicas_count > 1 && data.supportsSampling());
    bool no_data = false;   /// There is nothing left after sampling.

    if (sampling.use_sampling)
    {
        if (sample_factor_column_queried && relative_sample_size != RelativeSize(0))
            sampling.used_sample_factor = 1.0 / boost::rational_cast<Float64>(relative_sample_size);

        RelativeSize size_of_universum = 0;
        const auto & sampling_key = metadata_snapshot->getSamplingKey();
        DataTypePtr sampling_column_type = sampling_key.data_types[0];

        if (sampling_key.data_types.size() == 1)
        {
            if (typeid_cast<const DataTypeUInt64 *>(sampling_column_type.get()))
                size_of_universum = RelativeSize(std::numeric_limits<UInt64>::max()) + RelativeSize(1);
            else if (typeid_cast<const DataTypeUInt32 *>(sampling_column_type.get()))
                size_of_universum = RelativeSize(std::numeric_limits<UInt32>::max()) + RelativeSize(1);
            else if (typeid_cast<const DataTypeUInt16 *>(sampling_column_type.get()))
                size_of_universum = RelativeSize(std::numeric_limits<UInt16>::max()) + RelativeSize(1);
            else if (typeid_cast<const DataTypeUInt8 *>(sampling_column_type.get()))
                size_of_universum = RelativeSize(std::numeric_limits<UInt8>::max()) + RelativeSize(1);
        }

        if (size_of_universum == RelativeSize(0))
            throw Exception(
                "Invalid sampling column type in storage parameters: " + sampling_column_type->getName()
                    + ". Must be one unsigned integer type",
                ErrorCodes::ILLEGAL_TYPE_OF_COLUMN_FOR_FILTER);

        if (settings.parallel_replicas_count > 1)
        {
            if (relative_sample_size == RelativeSize(0))
                relative_sample_size = 1;

            relative_sample_size /= settings.parallel_replicas_count.value;
            relative_sample_offset += relative_sample_size * RelativeSize(settings.parallel_replica_offset.value);
        }

        if (relative_sample_offset >= RelativeSize(1))
            no_data = true;

        /// Calculate the half-interval of `[lower, upper)` column values.
        bool has_lower_limit = false;
        bool has_upper_limit = false;

        RelativeSize lower_limit_rational = relative_sample_offset * size_of_universum;
        RelativeSize upper_limit_rational = (relative_sample_offset + relative_sample_size) * size_of_universum;

        UInt64 lower = boost::rational_cast<ASTSampleRatio::BigNum>(lower_limit_rational);
        UInt64 upper = boost::rational_cast<ASTSampleRatio::BigNum>(upper_limit_rational);

        if (lower > 0)
            has_lower_limit = true;

        if (upper_limit_rational < size_of_universum)
            has_upper_limit = true;

        /*std::cerr << std::fixed << std::setprecision(100)
            << "relative_sample_size: " << relative_sample_size << "\n"
            << "relative_sample_offset: " << relative_sample_offset << "\n"
            << "lower_limit_float: " << lower_limit_rational << "\n"
            << "upper_limit_float: " << upper_limit_rational << "\n"
            << "lower: " << lower << "\n"
            << "upper: " << upper << "\n";*/

        if ((has_upper_limit && upper == 0)
            || (has_lower_limit && has_upper_limit && lower == upper))
            no_data = true;

        if (no_data || (!has_lower_limit && !has_upper_limit))
        {
            sampling.use_sampling = false;
        }
        else
        {
            /// Let's add the conditions to cut off something else when the index is scanned again and when the request is processed.

            std::shared_ptr<ASTFunction> lower_function;
            std::shared_ptr<ASTFunction> upper_function;

            /// If sample and final are used together no need to calculate sampling expression twice.
            /// The first time it was calculated for final, because sample key is a part of the PK.
            /// So, assume that we already have calculated column.
            ASTPtr sampling_key_ast = metadata_snapshot->getSamplingKeyAST();

            if (select.final())
            {
                sampling_key_ast = std::make_shared<ASTIdentifier>(sampling_key.column_names[0]);
                /// We do spoil available_real_columns here, but it is not used later.
                available_real_columns.emplace_back(sampling_key.column_names[0], std::move(sampling_column_type));
            }

            if (has_lower_limit)
            {
                if (!key_condition.addCondition(sampling_key.column_names[0], Range::createLeftBounded(lower, true)))
                    throw Exception("Sampling column not in primary key", ErrorCodes::ILLEGAL_COLUMN);

                ASTPtr args = std::make_shared<ASTExpressionList>();
                args->children.push_back(sampling_key_ast);
                args->children.push_back(std::make_shared<ASTLiteral>(lower));

                lower_function = std::make_shared<ASTFunction>();
                lower_function->name = "greaterOrEquals";
                lower_function->arguments = args;
                lower_function->children.push_back(lower_function->arguments);

                sampling.filter_function = lower_function;
            }

            if (has_upper_limit)
            {
                if (!key_condition.addCondition(sampling_key.column_names[0], Range::createRightBounded(upper, false)))
                    throw Exception("Sampling column not in primary key", ErrorCodes::ILLEGAL_COLUMN);

                ASTPtr args = std::make_shared<ASTExpressionList>();
                args->children.push_back(sampling_key_ast);
                args->children.push_back(std::make_shared<ASTLiteral>(upper));

                upper_function = std::make_shared<ASTFunction>();
                upper_function->name = "less";
                upper_function->arguments = args;
                upper_function->children.push_back(upper_function->arguments);

                sampling.filter_function = upper_function;
            }

            if (has_lower_limit && has_upper_limit)
            {
                ASTPtr args = std::make_shared<ASTExpressionList>();
                args->children.push_back(lower_function);
                args->children.push_back(upper_function);

                sampling.filter_function = std::make_shared<ASTFunction>();
                sampling.filter_function->name = "and";
                sampling.filter_function->arguments = args;
                sampling.filter_function->children.push_back(sampling.filter_function->arguments);
            }

            ASTPtr query = sampling.filter_function;
            auto syntax_result = TreeRewriter(context).analyze(query, available_real_columns);
            sampling.filter_expression = ExpressionAnalyzer(sampling.filter_function, syntax_result, context).getActionsDAG(false);
        }
    }

    if (no_data)
    {
        LOG_DEBUG(log, "Sampling yields no data.");
        sampling.read_nothing = true;
    }

    return sampling;
}

std::optional<std::unordered_set<String>> MergeTreeDataSelectExecutor::filterPartsByVirtualColumns(
    const MergeTreeData & data,
    const MergeTreeData::DataPartsVector & parts,
    const ASTPtr & query,
    ContextPtr context)
{
    std::unordered_set<String> part_values;
    ASTPtr expression_ast;
    auto virtual_columns_block = data.getBlockWithVirtualPartColumns(parts, true /* one_part */);

    // Generate valid expressions for filtering
    VirtualColumnUtils::prepareFilterBlockWithQuery(query, context, virtual_columns_block, expression_ast);

    // If there is still something left, fill the virtual block and do the filtering.
    if (expression_ast)
    {
        virtual_columns_block = data.getBlockWithVirtualPartColumns(parts, false /* one_part */);
        VirtualColumnUtils::filterBlockWithQuery(query, virtual_columns_block, context, expression_ast);
        return VirtualColumnUtils::extractSingleValueFromBlock<String>(virtual_columns_block, "_part");
    }

    return {};
}

void MergeTreeDataSelectExecutor::filterPartsByPartition(
    MergeTreeData::DataPartsVector & parts,
    const std::optional<std::unordered_set<String>> & part_values,
    const StorageMetadataPtr & metadata_snapshot,
    const MergeTreeData & data,
    const SelectQueryInfo & query_info,
    const ContextPtr & context,
    const PartitionIdToMaxBlock * max_block_numbers_to_read,
    Poco::Logger * log,
    ReadFromMergeTree::IndexStats & index_stats)
{
    const Settings & settings = context->getSettingsRef();
    std::optional<PartitionPruner> partition_pruner;
    std::optional<KeyCondition> minmax_idx_condition;
    DataTypes minmax_columns_types;
    if (metadata_snapshot->hasPartitionKey())
    {
        const auto & partition_key = metadata_snapshot->getPartitionKey();
        auto minmax_columns_names = data.getMinMaxColumnsNames(partition_key);
        minmax_columns_types = data.getMinMaxColumnsTypes(partition_key);

        minmax_idx_condition.emplace(
            query_info, context, minmax_columns_names, data.getMinMaxExpr(partition_key, ExpressionActionsSettings::fromContext(context)));
        partition_pruner.emplace(metadata_snapshot, query_info, context, false /* strict */);

        if (settings.force_index_by_date && (minmax_idx_condition->alwaysUnknownOrTrue() && partition_pruner->isUseless()))
        {
            String msg = "Neither MinMax index by columns (";
            bool first = true;
            for (const String & col : minmax_columns_names)
            {
                if (first)
                    first = false;
                else
                    msg += ", ";
                msg += col;
            }
            msg += ") nor partition expr is used and setting 'force_index_by_date' is set";

            throw Exception(msg, ErrorCodes::INDEX_NOT_USED);
        }
    }

    auto query_context = context->hasQueryContext() ? context->getQueryContext() : context;
    PartFilterCounters part_filter_counters;
    if (query_context->getSettingsRef().allow_experimental_query_deduplication)
        selectPartsToReadWithUUIDFilter(
            parts,
            part_values,
            data.getPinnedPartUUIDs(),
            minmax_idx_condition,
            minmax_columns_types,
            partition_pruner,
            max_block_numbers_to_read,
            query_context,
            part_filter_counters,
            log);
    else
        selectPartsToRead(
            parts,
            part_values,
            minmax_idx_condition,
            minmax_columns_types,
            partition_pruner,
            max_block_numbers_to_read,
            part_filter_counters);

    index_stats.emplace_back(ReadFromMergeTree::IndexStat{
        .type = ReadFromMergeTree::IndexType::None,
        .num_parts_after = part_filter_counters.num_initial_selected_parts,
        .num_granules_after = part_filter_counters.num_initial_selected_granules});

    if (minmax_idx_condition)
    {
        auto description = minmax_idx_condition->getDescription();
        index_stats.emplace_back(ReadFromMergeTree::IndexStat{
            .type = ReadFromMergeTree::IndexType::MinMax,
            .condition = std::move(description.condition),
            .used_keys = std::move(description.used_keys),
            .num_parts_after = part_filter_counters.num_parts_after_minmax,
            .num_granules_after = part_filter_counters.num_granules_after_minmax});
        LOG_DEBUG(log, "MinMax index condition: {}", minmax_idx_condition->toString());
    }

    if (partition_pruner)
    {
        auto description = partition_pruner->getKeyCondition().getDescription();
        index_stats.emplace_back(ReadFromMergeTree::IndexStat{
            .type = ReadFromMergeTree::IndexType::Partition,
            .condition = std::move(description.condition),
            .used_keys = std::move(description.used_keys),
            .num_parts_after = part_filter_counters.num_parts_after_partition_pruner,
            .num_granules_after = part_filter_counters.num_granules_after_partition_pruner});
    }
}

RangesInDataParts MergeTreeDataSelectExecutor::filterPartsByPrimaryKeyAndSkipIndexes(
    MergeTreeData::DataPartsVector && parts,
    StorageMetadataPtr metadata_snapshot,
    const SelectQueryInfo & query_info,
    const ContextPtr & context,
    const KeyCondition & key_condition,
    const MergeTreeReaderSettings & reader_settings,
    Poco::Logger * log,
    size_t num_streams,
    ReadFromMergeTree::IndexStats & index_stats,
    bool use_skip_indexes)
{
    RangesInDataParts parts_with_ranges(parts.size());
    const Settings & settings = context->getSettingsRef();

    /// Let's start analyzing all useful indices

    struct DataSkippingIndexAndCondition
    {
        MergeTreeIndexPtr index;
        MergeTreeIndexConditionPtr condition;
        std::atomic<size_t> total_granules{0};
        std::atomic<size_t> granules_dropped{0};
        std::atomic<size_t> total_parts{0};
        std::atomic<size_t> parts_dropped{0};

        DataSkippingIndexAndCondition(MergeTreeIndexPtr index_, MergeTreeIndexConditionPtr condition_)
            : index(index_), condition(condition_)
        {
        }
    };
    std::list<DataSkippingIndexAndCondition> useful_indices;

    if (use_skip_indexes)
    {
        for (const auto & index : metadata_snapshot->getSecondaryIndices())
        {
            auto index_helper = MergeTreeIndexFactory::instance().get(index);
            auto condition = index_helper->createIndexCondition(query_info, context);
            if (!condition->alwaysUnknownOrTrue())
                useful_indices.emplace_back(index_helper, condition);
        }
    }

    if (use_skip_indexes && settings.force_data_skipping_indices.changed)
    {
        const auto & indices = settings.force_data_skipping_indices.toString();

        Strings forced_indices;
        {
            Tokens tokens(&indices[0], &indices[indices.size()], settings.max_query_size);
            IParser::Pos pos(tokens, settings.max_parser_depth);
            Expected expected;
            if (!parseIdentifiersOrStringLiterals(pos, expected, forced_indices))
                throw Exception(ErrorCodes::CANNOT_PARSE_TEXT, "Cannot parse force_data_skipping_indices ('{}')", indices);
        }

        if (forced_indices.empty())
            throw Exception(ErrorCodes::CANNOT_PARSE_TEXT, "No indices parsed from force_data_skipping_indices ('{}')", indices);

        std::unordered_set<std::string> useful_indices_names;
        for (const auto & useful_index : useful_indices)
            useful_indices_names.insert(useful_index.index->index.name);

        for (const auto & index_name : forced_indices)
        {
            if (!useful_indices_names.count(index_name))
            {
                throw Exception(
                    ErrorCodes::INDEX_NOT_USED,
                    "Index {} is not used and setting 'force_data_skipping_indices' contains it",
                    backQuote(index_name));
            }
        }
    }

    std::atomic<size_t> sum_marks_pk = 0;
    std::atomic<size_t> sum_parts_pk = 0;

    /// Let's find what range to read from each part.
    {
        std::atomic<size_t> total_rows{0};

        SizeLimits limits;
        if (settings.read_overflow_mode == OverflowMode::THROW && settings.max_rows_to_read)
            limits = SizeLimits(settings.max_rows_to_read, 0, settings.read_overflow_mode);

        SizeLimits leaf_limits;
        if (settings.read_overflow_mode_leaf == OverflowMode::THROW && settings.max_rows_to_read_leaf)
            leaf_limits = SizeLimits(settings.max_rows_to_read_leaf, 0, settings.read_overflow_mode_leaf);

        auto process_part = [&](size_t part_index)
        {
            auto & part = parts[part_index];

            RangesInDataPart ranges(part, part_index);

            size_t total_marks_count = part->index_granularity.getMarksCountWithoutFinal();

            if (metadata_snapshot->hasPrimaryKey())
                ranges.ranges = markRangesFromPKRange(part, metadata_snapshot, key_condition, settings, log);
            else if (total_marks_count)
                ranges.ranges = MarkRanges{MarkRange{0, total_marks_count}};

            sum_marks_pk.fetch_add(ranges.getMarksCount(), std::memory_order_relaxed);

            if (!ranges.ranges.empty())
                sum_parts_pk.fetch_add(1, std::memory_order_relaxed);

            for (auto & index_and_condition : useful_indices)
            {
                if (ranges.ranges.empty())
                    break;

                index_and_condition.total_parts.fetch_add(1, std::memory_order_relaxed);

                size_t total_granules = 0;
                size_t granules_dropped = 0;
                ranges.ranges = filterMarksUsingIndex(
                    index_and_condition.index,
                    index_and_condition.condition,
                    part,
                    ranges.ranges,
                    settings,
                    reader_settings,
                    total_granules,
                    granules_dropped,
                    log);

                index_and_condition.total_granules.fetch_add(total_granules, std::memory_order_relaxed);
                index_and_condition.granules_dropped.fetch_add(granules_dropped, std::memory_order_relaxed);

                if (ranges.ranges.empty())
                    index_and_condition.parts_dropped.fetch_add(1, std::memory_order_relaxed);
            }

            if (!ranges.ranges.empty())
            {
                if (limits.max_rows || leaf_limits.max_rows)
                {
                    /// Fail fast if estimated number of rows to read exceeds the limit
                    auto current_rows_estimate = ranges.getRowsCount();
                    size_t prev_total_rows_estimate = total_rows.fetch_add(current_rows_estimate);
                    size_t total_rows_estimate = current_rows_estimate + prev_total_rows_estimate;
                    limits.check(total_rows_estimate, 0, "rows (controlled by 'max_rows_to_read' setting)", ErrorCodes::TOO_MANY_ROWS);
                    leaf_limits.check(
                        total_rows_estimate, 0, "rows (controlled by 'max_rows_to_read_leaf' setting)", ErrorCodes::TOO_MANY_ROWS);
                }

                parts_with_ranges[part_index] = std::move(ranges);
            }
        };

        size_t num_threads = std::min(size_t(num_streams), parts.size());

        if (num_threads <= 1)
        {
            for (size_t part_index = 0; part_index < parts.size(); ++part_index)
                process_part(part_index);
        }
        else
        {
            /// Parallel loading of data parts.
            ThreadPool pool(num_threads);

            for (size_t part_index = 0; part_index < parts.size(); ++part_index)
                pool.scheduleOrThrowOnError([&, part_index, thread_group = CurrentThread::getGroup()]
                {
                    SCOPE_EXIT_SAFE(if (thread_group) CurrentThread::detachQueryIfNotDetached(););
                    if (thread_group)
                        CurrentThread::attachTo(thread_group);

                    process_part(part_index);
                });

            pool.wait();
        }

        /// Skip empty ranges.
        size_t next_part = 0;
        for (size_t part_index = 0; part_index < parts.size(); ++part_index)
        {
            auto & part = parts_with_ranges[part_index];
            if (!part.data_part)
                continue;

            if (next_part != part_index)
                std::swap(parts_with_ranges[next_part], part);

            ++next_part;
        }

        parts_with_ranges.resize(next_part);
    }

    if (metadata_snapshot->hasPrimaryKey())
    {
        auto description = key_condition.getDescription();

        index_stats.emplace_back(ReadFromMergeTree::IndexStat{
            .type = ReadFromMergeTree::IndexType::PrimaryKey,
            .condition = std::move(description.condition),
            .used_keys = std::move(description.used_keys),
            .num_parts_after = sum_parts_pk.load(std::memory_order_relaxed),
            .num_granules_after = sum_marks_pk.load(std::memory_order_relaxed)});
    }

    for (const auto & index_and_condition : useful_indices)
    {
        const auto & index_name = index_and_condition.index->index.name;
        LOG_DEBUG(
            log,
            "Index {} has dropped {}/{} granules.",
            backQuote(index_name),
            index_and_condition.granules_dropped,
            index_and_condition.total_granules);

        std::string description
            = index_and_condition.index->index.type + " GRANULARITY " + std::to_string(index_and_condition.index->index.granularity);

        index_stats.emplace_back(ReadFromMergeTree::IndexStat{
            .type = ReadFromMergeTree::IndexType::Skip,
            .name = index_name,
            .description = std::move(description),
            .num_parts_after = index_and_condition.total_parts - index_and_condition.parts_dropped,
            .num_granules_after = index_and_condition.total_granules - index_and_condition.granules_dropped});
    }

    return parts_with_ranges;
}

std::shared_ptr<QueryIdHolder> MergeTreeDataSelectExecutor::checkLimits(
    const MergeTreeData & data,
    const RangesInDataParts & parts_with_ranges,
    const ContextPtr & context)
{
    const auto & settings = context->getSettingsRef();
    // Check limitations. query_id is used as the quota RAII's resource key.
    String query_id;
    {
        const auto data_settings = data.getSettings();
        auto max_partitions_to_read
                = settings.max_partitions_to_read.changed ? settings.max_partitions_to_read : data_settings->max_partitions_to_read;
        if (max_partitions_to_read > 0)
        {
            std::set<String> partitions;
            for (const auto & part_with_ranges : parts_with_ranges)
                partitions.insert(part_with_ranges.data_part->info.partition_id);
            if (partitions.size() > size_t(max_partitions_to_read))
                throw Exception(
                        ErrorCodes::TOO_MANY_PARTITIONS,
                        "Too many partitions to read. Current {}, max {}",
                        partitions.size(),
                        max_partitions_to_read);
        }

        if (data_settings->max_concurrent_queries > 0 && data_settings->min_marks_to_honor_max_concurrent_queries > 0)
        {
            size_t sum_marks = 0;
            for (const auto & part : parts_with_ranges)
                sum_marks += part.getMarksCount();

            if (sum_marks >= data_settings->min_marks_to_honor_max_concurrent_queries)
            {
                query_id = context->getCurrentQueryId();
                if (!query_id.empty())
                    data.insertQueryIdOrThrow(query_id, data_settings->max_concurrent_queries);
            }
        }
    }

    if (!query_id.empty())
        return std::make_shared<QueryIdHolder>(query_id, data);

    return nullptr;
}

static void selectColumnNames(
    const Names & column_names_to_return,
    const MergeTreeData & data,
    Names & real_column_names,
    Names & virt_column_names,
    bool & sample_factor_column_queried)
{
    sample_factor_column_queried = false;

    for (const String & name : column_names_to_return)
    {
        if (name == "_part")
        {
            virt_column_names.push_back(name);
        }
        else if (name == "_part_index")
        {
            virt_column_names.push_back(name);
        }
        else if (name == "_partition_id")
        {
            virt_column_names.push_back(name);
        }
        else if (name == "_part_uuid")
        {
            virt_column_names.push_back(name);
        }
        else if (name == "_partition_value")
        {
            if (!typeid_cast<const DataTypeTuple *>(data.getPartitionValueType().get()))
            {
                throw Exception(
                    ErrorCodes::NO_SUCH_COLUMN_IN_TABLE,
                    "Missing column `_partition_value` because there is no partition column in table {}",
                    data.getStorageID().getTableName());
            }

            virt_column_names.push_back(name);
        }
        else if (name == "_sample_factor")
        {
            sample_factor_column_queried = true;
            virt_column_names.push_back(name);
        }
        else
        {
            real_column_names.push_back(name);
        }
    }
}

size_t MergeTreeDataSelectExecutor::estimateNumMarksToRead(
    MergeTreeData::DataPartsVector parts,
    const Names & column_names_to_return,
    const StorageMetadataPtr & metadata_snapshot_base,
    const StorageMetadataPtr & metadata_snapshot,
    const SelectQueryInfo & query_info,
    ContextPtr context,
    unsigned num_streams,
    std::shared_ptr<PartitionIdToMaxBlock> max_block_numbers_to_read) const
{
    size_t total_parts = parts.size();
    if (total_parts == 0)
        return 0;

    Names real_column_names;
    Names virt_column_names;
    /// If query contains restrictions on the virtual column `_part` or `_part_index`, select only parts suitable for it.
    /// The virtual column `_sample_factor` (which is equal to 1 / used sample rate) can be requested in the query.
    bool sample_factor_column_queried = false;

    selectColumnNames(column_names_to_return, data, real_column_names, virt_column_names, sample_factor_column_queried);

    auto part_values = filterPartsByVirtualColumns(data, parts, query_info.query, context);
    if (part_values && part_values->empty())
        return 0;

    /// If there are only virtual columns in the query, you must request at least one non-virtual one.
    if (real_column_names.empty())
    {
        NamesAndTypesList available_real_columns = metadata_snapshot->getColumns().getAllPhysical();
        real_column_names.push_back(ExpressionActions::getSmallestColumn(available_real_columns));
    }

    metadata_snapshot->check(real_column_names, data.getVirtuals(), data.getStorageID());

    const auto & primary_key = metadata_snapshot->getPrimaryKey();
    Names primary_key_columns = primary_key.column_names;
    KeyCondition key_condition(query_info, context, primary_key_columns, primary_key.expression);

    if (key_condition.alwaysUnknownOrTrue())
    {
        size_t total_marks = 0;
        for (const auto & part : parts)
            total_marks += part->index_granularity.getMarksCountWithoutFinal();

        return total_marks;
    }

    const auto & select = query_info.query->as<ASTSelectQuery &>();
    ReadFromMergeTree::IndexStats index_stats;

    filterPartsByPartition(
        parts, part_values, metadata_snapshot_base, data, query_info,
        context, max_block_numbers_to_read.get(), log, index_stats);

    auto sampling = MergeTreeDataSelectExecutor::getSampling(
        select, metadata_snapshot->getColumns().getAllPhysical(), parts, key_condition,
        data, metadata_snapshot, context, sample_factor_column_queried, log);

    if (sampling.read_nothing)
        return 0;

    /// Do not init. It is not used (cause skip index is ignored)
    MergeTreeReaderSettings reader_settings;

    auto parts_with_ranges = filterPartsByPrimaryKeyAndSkipIndexes(
        std::move(parts),
        metadata_snapshot,
        query_info,
        context,
        key_condition,
        reader_settings,
        log,
        num_streams,
        index_stats,
        false);

    return index_stats.back().num_granules_after;
}

QueryPlanPtr MergeTreeDataSelectExecutor::readFromParts(
    MergeTreeData::DataPartsVector parts,
    const Names & column_names_to_return,
    const StorageMetadataPtr & metadata_snapshot_base,
    const StorageMetadataPtr & metadata_snapshot,
    const SelectQueryInfo & query_info,
    ContextPtr context,
    const UInt64 max_block_size,
    const unsigned num_streams,
    std::shared_ptr<PartitionIdToMaxBlock> max_block_numbers_to_read) const
{
    size_t total_parts = parts.size();
    if (total_parts == 0)
        return std::make_unique<QueryPlan>();

    Names real_column_names;
    Names virt_column_names;
    /// If query contains restrictions on the virtual column `_part` or `_part_index`, select only parts suitable for it.
    /// The virtual column `_sample_factor` (which is equal to 1 / used sample rate) can be requested in the query.
    bool sample_factor_column_queried = false;

    selectColumnNames(column_names_to_return, data, real_column_names, virt_column_names, sample_factor_column_queried);

    auto read_from_merge_tree = std::make_unique<ReadFromMergeTree>(
        parts,
        real_column_names,
        virt_column_names,
        data,
        query_info,
        metadata_snapshot,
        metadata_snapshot_base,
        context,
        max_block_size,
        num_streams,
        sample_factor_column_queried,
        max_block_numbers_to_read,
        log
    );

    QueryPlanPtr plan = std::make_unique<QueryPlan>();
    plan->addStep(std::move(read_from_merge_tree));
    return plan;
}


/// Marks are placed whenever threshold on rows or bytes is met.
/// So we have to return the number of marks on whatever estimate is higher - by rows or by bytes.
size_t MergeTreeDataSelectExecutor::roundRowsOrBytesToMarks(
    size_t rows_setting,
    size_t bytes_setting,
    size_t rows_granularity,
    size_t bytes_granularity)
{
    size_t res = (rows_setting + rows_granularity - 1) / rows_granularity;

    if (bytes_granularity == 0)
        return res;
    else
        return std::max(res, (bytes_setting + bytes_granularity - 1) / bytes_granularity);
}

/// Same as roundRowsOrBytesToMarks() but do not return more then max_marks
size_t MergeTreeDataSelectExecutor::minMarksForConcurrentRead(
    size_t rows_setting,
    size_t bytes_setting,
    size_t rows_granularity,
    size_t bytes_granularity,
    size_t max_marks)
{
    size_t marks = 1;

    if (rows_setting + rows_granularity <= rows_setting) /// overflow
        marks = max_marks;
    else if (rows_setting)
        marks = (rows_setting + rows_granularity - 1) / rows_granularity;

    if (bytes_granularity == 0)
        return marks;
    else
    {
        /// Overflow
        if (bytes_setting + bytes_granularity <= bytes_setting) /// overflow
            return max_marks;
        if (bytes_setting)
            return std::max(marks, (bytes_setting + bytes_granularity - 1) / bytes_granularity);
        else
            return marks;
    }
}


/// Calculates a set of mark ranges, that could possibly contain keys, required by condition.
/// In other words, it removes subranges from whole range, that definitely could not contain required keys.
MarkRanges MergeTreeDataSelectExecutor::markRangesFromPKRange(
    const MergeTreeData::DataPartPtr & part,
    const StorageMetadataPtr & metadata_snapshot,
    const KeyCondition & key_condition,
    const Settings & settings,
    Poco::Logger * log)
{
    MarkRanges res;

    size_t marks_count = part->index_granularity.getMarksCount();
    const auto & index = part->index;
    if (marks_count == 0)
        return res;

    bool has_final_mark = part->index_granularity.hasFinalMark();

    /// If index is not used.
    if (key_condition.alwaysUnknownOrTrue())
    {
        if (has_final_mark)
            res.push_back(MarkRange(0, marks_count - 1));
        else
            res.push_back(MarkRange(0, marks_count));

        return res;
    }

    size_t used_key_size = key_condition.getMaxKeyColumn() + 1;

    std::function<void(size_t, size_t, FieldRef &)> create_field_ref;
    /// If there are no monotonic functions, there is no need to save block reference.
    /// Passing explicit field to FieldRef allows to optimize ranges and shows better performance.
    const auto & primary_key = metadata_snapshot->getPrimaryKey();
    if (key_condition.hasMonotonicFunctionsChain())
    {
        auto index_columns = std::make_shared<ColumnsWithTypeAndName>();
        for (size_t i = 0; i < used_key_size; ++i)
            index_columns->emplace_back(ColumnWithTypeAndName{index[i], primary_key.data_types[i], primary_key.column_names[i]});

        create_field_ref = [index_columns](size_t row, size_t column, FieldRef & field)
        {
            field = {index_columns.get(), row, column};
        };
    }
    else
    {
        create_field_ref = [&index](size_t row, size_t column, FieldRef & field)
        {
            index[column]->get(row, field);
        };
    }

    /// NOTE Creating temporary Field objects to pass to KeyCondition.
    std::vector<FieldRef> index_left(used_key_size);
    std::vector<FieldRef> index_right(used_key_size);

    auto may_be_true_in_range = [&](MarkRange & range)
    {
        if (range.end == marks_count && !has_final_mark)
        {
            for (size_t i = 0; i < used_key_size; ++i)
                create_field_ref(range.begin, i, index_left[i]);

            return key_condition.mayBeTrueAfter(
                used_key_size, index_left.data(), primary_key.data_types);
        }

        if (has_final_mark && range.end == marks_count)
            range.end -= 1; /// Remove final empty mark. It's useful only for primary key condition.

        for (size_t i = 0; i < used_key_size; ++i)
        {
            create_field_ref(range.begin, i, index_left[i]);
            create_field_ref(range.end, i, index_right[i]);
        }

        return key_condition.mayBeTrueInRange(
            used_key_size, index_left.data(), index_right.data(), primary_key.data_types);
    };

    if (!key_condition.matchesExactContinuousRange())
    {
        // Do exclusion search, where we drop ranges that do not match

        size_t min_marks_for_seek = roundRowsOrBytesToMarks(
            settings.merge_tree_min_rows_for_seek,
            settings.merge_tree_min_bytes_for_seek,
            part->index_granularity_info.fixed_index_granularity,
            part->index_granularity_info.index_granularity_bytes);

        /** There will always be disjoint suspicious segments on the stack, the leftmost one at the top (back).
        * At each step, take the left segment and check if it fits.
        * If fits, split it into smaller ones and put them on the stack. If not, discard it.
        * If the segment is already of one mark length, add it to response and discard it.
        */
        std::vector<MarkRange> ranges_stack = { {0, marks_count} };

        size_t steps = 0;

        while (!ranges_stack.empty())
        {
            MarkRange range = ranges_stack.back();
            ranges_stack.pop_back();

            steps++;

            if (!may_be_true_in_range(range))
                continue;

            if (range.end == range.begin + 1)
            {
                /// We saw a useful gap between neighboring marks. Either add it to the last range, or start a new range.
                if (res.empty() || range.begin - res.back().end > min_marks_for_seek)
                    res.push_back(range);
                else
                    res.back().end = range.end;
            }
            else
            {
                /// Break the segment and put the result on the stack from right to left.
                size_t step = (range.end - range.begin - 1) / settings.merge_tree_coarse_index_granularity + 1;
                size_t end;

                for (end = range.end; end > range.begin + step; end -= step)
                    ranges_stack.emplace_back(end - step, end);

                ranges_stack.emplace_back(range.begin, end);
            }
        }

        LOG_TRACE(log, "Used generic exclusion search over index for part {} with {} steps", part->name, steps);
    }
    else
    {
        /// In case when SELECT's predicate defines a single continuous interval of keys,
        /// we can use binary search algorithm to find the left and right endpoint key marks of such interval.
        /// The returned value is the minimum range of marks, containing all keys for which KeyCondition holds

        LOG_TRACE(log, "Running binary search on index range for part {} ({} marks)", part->name, marks_count);

        size_t steps = 0;

        MarkRange result_range;

        size_t searched_left = 0;
        size_t searched_right = marks_count;

        while (searched_left + 1 < searched_right)
        {
            const size_t middle = (searched_left + searched_right) / 2;
            MarkRange range(0, middle);
            if (may_be_true_in_range(range))
                searched_right = middle;
            else
                searched_left = middle;
            ++steps;
        }
        result_range.begin = searched_left;
        LOG_TRACE(log, "Found (LEFT) boundary mark: {}", searched_left);

        searched_right = marks_count;
        while (searched_left + 1 < searched_right)
        {
            const size_t middle = (searched_left + searched_right) / 2;
            MarkRange range(middle, marks_count);
            if (may_be_true_in_range(range))
                searched_left = middle;
            else
                searched_right = middle;
            ++steps;
        }
        result_range.end = searched_right;
        LOG_TRACE(log, "Found (RIGHT) boundary mark: {}", searched_right);

        if (result_range.begin < result_range.end && may_be_true_in_range(result_range))
            res.emplace_back(std::move(result_range));

        LOG_TRACE(log, "Found {} range in {} steps", res.empty() ? "empty" : "continuous", steps);
    }

    return res;
}


MarkRanges MergeTreeDataSelectExecutor::filterMarksUsingIndex(
    MergeTreeIndexPtr index_helper,
    MergeTreeIndexConditionPtr condition,
    MergeTreeData::DataPartPtr part,
    const MarkRanges & ranges,
    const Settings & settings,
    const MergeTreeReaderSettings & reader_settings,
    size_t & total_granules,
    size_t & granules_dropped,
    Poco::Logger * log)
{
    if (!part->volume->getDisk()->exists(part->getFullRelativePath() + index_helper->getFileName() + ".idx"))
    {
        LOG_DEBUG(log, "File for index {} does not exist. Skipping it.", backQuote(index_helper->index.name));
        return ranges;
    }

    auto index_granularity = index_helper->index.granularity;

    const size_t min_marks_for_seek = roundRowsOrBytesToMarks(
        settings.merge_tree_min_rows_for_seek,
        settings.merge_tree_min_bytes_for_seek,
        part->index_granularity_info.fixed_index_granularity,
        part->index_granularity_info.index_granularity_bytes);

    size_t marks_count = part->getMarksCount();
    size_t final_mark = part->index_granularity.hasFinalMark();
    size_t index_marks_count = (marks_count - final_mark + index_granularity - 1) / index_granularity;

    MergeTreeIndexReader reader(
        index_helper, part,
        index_marks_count,
        ranges,
        reader_settings);

    MarkRanges res;

    /// Some granules can cover two or more ranges,
    /// this variable is stored to avoid reading the same granule twice.
    MergeTreeIndexGranulePtr granule = nullptr;
    size_t last_index_mark = 0;
    for (const auto & range : ranges)
    {
        MarkRange index_range(
                range.begin / index_granularity,
                (range.end + index_granularity - 1) / index_granularity);

        if (last_index_mark != index_range.begin || !granule)
            reader.seek(index_range.begin);

        total_granules += index_range.end - index_range.begin;

        for (size_t index_mark = index_range.begin; index_mark < index_range.end; ++index_mark)
        {
            if (index_mark != index_range.begin || !granule || last_index_mark != index_range.begin)
                granule = reader.read();

            MarkRange data_range(
                    std::max(range.begin, index_mark * index_granularity),
                    std::min(range.end, (index_mark + 1) * index_granularity));

            if (!condition->mayBeTrueOnGranule(granule))
            {
                ++granules_dropped;
                continue;
            }

            if (res.empty() || res.back().end - data_range.begin > min_marks_for_seek)
                res.push_back(data_range);
            else
                res.back().end = data_range.end;
        }

        last_index_mark = index_range.end - 1;
    }

    return res;
}

void MergeTreeDataSelectExecutor::selectPartsToRead(
    MergeTreeData::DataPartsVector & parts,
    const std::optional<std::unordered_set<String>> & part_values,
    const std::optional<KeyCondition> & minmax_idx_condition,
    const DataTypes & minmax_columns_types,
    std::optional<PartitionPruner> & partition_pruner,
    const PartitionIdToMaxBlock * max_block_numbers_to_read,
    PartFilterCounters & counters)
{
    MergeTreeData::DataPartsVector prev_parts;
    std::swap(prev_parts, parts);
    for (const auto & part_or_projection : prev_parts)
    {
        const auto * part = part_or_projection->isProjectionPart() ? part_or_projection->getParentPart() : part_or_projection.get();
        if (part_values && part_values->find(part->name) == part_values->end())
            continue;

        if (part->isEmpty())
            continue;

        if (max_block_numbers_to_read)
        {
            auto blocks_iterator = max_block_numbers_to_read->find(part->info.partition_id);
            if (blocks_iterator == max_block_numbers_to_read->end() || part->info.max_block > blocks_iterator->second)
                continue;
        }

        size_t num_granules = part->getMarksCount();
        if (num_granules && part->index_granularity.hasFinalMark())
            --num_granules;

        counters.num_initial_selected_parts += 1;
        counters.num_initial_selected_granules += num_granules;

        if (minmax_idx_condition && !minmax_idx_condition->checkInHyperrectangle(
                part->minmax_idx.hyperrectangle, minmax_columns_types).can_be_true)
            continue;

        counters.num_parts_after_minmax += 1;
        counters.num_granules_after_minmax += num_granules;

        if (partition_pruner)
        {
            if (partition_pruner->canBePruned(*part))
                continue;
        }

        counters.num_parts_after_partition_pruner += 1;
        counters.num_granules_after_partition_pruner += num_granules;

        parts.push_back(part_or_projection);
    }
}

void MergeTreeDataSelectExecutor::selectPartsToReadWithUUIDFilter(
    MergeTreeData::DataPartsVector & parts,
    const std::optional<std::unordered_set<String>> & part_values,
    MergeTreeData::PinnedPartUUIDsPtr pinned_part_uuids,
    const std::optional<KeyCondition> & minmax_idx_condition,
    const DataTypes & minmax_columns_types,
    std::optional<PartitionPruner> & partition_pruner,
    const PartitionIdToMaxBlock * max_block_numbers_to_read,
    ContextPtr query_context,
    PartFilterCounters & counters,
    Poco::Logger * log)
{
    const Settings & settings = query_context->getSettings();

    /// process_parts prepare parts that have to be read for the query,
    /// returns false if duplicated parts' UUID have been met
    auto select_parts = [&] (MergeTreeData::DataPartsVector & selected_parts) -> bool
    {
        auto ignored_part_uuids = query_context->getIgnoredPartUUIDs();
        std::unordered_set<UUID> temp_part_uuids;

        MergeTreeData::DataPartsVector prev_parts;
        std::swap(prev_parts, selected_parts);
        for (const auto & part_or_projection : prev_parts)
        {
            const auto * part = part_or_projection->isProjectionPart() ? part_or_projection->getParentPart() : part_or_projection.get();
            if (part_values && part_values->find(part->name) == part_values->end())
                continue;

            if (part->isEmpty())
                continue;

            if (max_block_numbers_to_read)
            {
                auto blocks_iterator = max_block_numbers_to_read->find(part->info.partition_id);
                if (blocks_iterator == max_block_numbers_to_read->end() || part->info.max_block > blocks_iterator->second)
                    continue;
            }

            /// Skip the part if its uuid is meant to be excluded
            if (part->uuid != UUIDHelpers::Nil && ignored_part_uuids->has(part->uuid))
                continue;

            size_t num_granules = part->getMarksCount();
            if (num_granules && part->index_granularity.hasFinalMark())
                --num_granules;

            counters.num_initial_selected_parts += 1;
            counters.num_initial_selected_granules += num_granules;

            if (minmax_idx_condition
                && !minmax_idx_condition->checkInHyperrectangle(part->minmax_idx.hyperrectangle, minmax_columns_types)
                        .can_be_true)
                continue;

            counters.num_parts_after_minmax += 1;
            counters.num_granules_after_minmax += num_granules;

            if (partition_pruner)
            {
                if (partition_pruner->canBePruned(*part))
                    continue;
            }

            counters.num_parts_after_partition_pruner += 1;
            counters.num_granules_after_partition_pruner += num_granules;

            /// populate UUIDs and exclude ignored parts if enabled
            if (part->uuid != UUIDHelpers::Nil)
            {
                if (settings.experimental_query_deduplication_send_all_part_uuids || pinned_part_uuids->contains(part->uuid))
                {
                    auto result = temp_part_uuids.insert(part->uuid);
                    if (!result.second)
                        throw Exception("Found a part with the same UUID on the same replica.", ErrorCodes::LOGICAL_ERROR);
                }
            }

            selected_parts.push_back(part_or_projection);
        }

        if (!temp_part_uuids.empty())
        {
            auto duplicates = query_context->getPartUUIDs()->add(std::vector<UUID>{temp_part_uuids.begin(), temp_part_uuids.end()});
            if (!duplicates.empty())
            {
                /// on a local replica with prefer_localhost_replica=1 if any duplicates appeared during the first pass,
                /// adding them to the exclusion, so they will be skipped on second pass
                query_context->getIgnoredPartUUIDs()->add(duplicates);
                return false;
            }
        }

        return true;
    };

    /// Process parts that have to be read for a query.
    auto needs_retry = !select_parts(parts);

    /// If any duplicated part UUIDs met during the first step, try to ignore them in second pass.
    /// This may happen when `prefer_localhost_replica` is set and "distributed" stage runs in the same process with "remote" stage.
    if (needs_retry)
    {
        LOG_DEBUG(log, "Found duplicate uuids locally, will retry part selection without them");

        counters = PartFilterCounters();

        /// Second attempt didn't help, throw an exception
        if (!select_parts(parts))
            throw Exception("Found duplicate UUIDs while processing query.", ErrorCodes::DUPLICATED_PART_UUIDS);
    }
}

}<|MERGE_RESOLUTION|>--- conflicted
+++ resolved
@@ -133,20 +133,11 @@
     std::shared_ptr<PartitionIdToMaxBlock> max_block_numbers_to_read) const
 {
     const auto & settings = context->getSettingsRef();
-    auto parts = data.getDataPartsVector();
+    auto parts = data.getDataPartsVector(context);
     if (!query_info.projection)
     {
-<<<<<<< HEAD
-        if (settings.allow_experimental_projection_optimization && settings.force_optimize_projection
-            && !metadata_snapshot->projections.empty())
-            throw Exception("No projection is used when allow_experimental_projection_optimization = 1", ErrorCodes::PROJECTION_NOT_USED);
-
-        return readFromParts(
-            data.getDataPartsVector(context),
-=======
         auto plan = readFromParts(
             parts,
->>>>>>> 2b0cd9cc
             column_names_to_return,
             metadata_snapshot,
             metadata_snapshot,
