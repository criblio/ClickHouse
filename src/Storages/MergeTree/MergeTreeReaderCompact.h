--- conflicted
+++ resolved
@@ -77,11 +77,7 @@
 
     void readData(const NameAndTypePair & name_and_type, ColumnPtr & column, size_t from_mark,
         size_t current_task_last_mark, size_t column_position,
-<<<<<<< HEAD
-        size_t rows_to_read, size_t offset, ColumnNameLevel name_level_for_offsets);
-=======
-        size_t rows_to_read, ColumnNameLevel name_level_for_offsets, std::unordered_map<String, ColumnPtr> & columns_cache_for_subcolumns);
->>>>>>> 8bdd6542
+        size_t rows_to_read, size_t offset, ColumnNameLevel name_level_for_offsets, std::unordered_map<String, ColumnPtr> & columns_cache_for_subcolumns);
 
     /// Returns maximal value of granule size in compressed file from @mark_ranges.
     /// This value is used as size of read buffer.
