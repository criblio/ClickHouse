--- conflicted
+++ resolved
@@ -980,6 +980,8 @@
                 break;
             }
         }
+
+        LOG_TEST(storage.log, "Loaded primary key index for part {}, {} columns are kept in memory", name, key_size);
     }
 }
 
@@ -1007,7 +1009,6 @@
         loaded_index[i]->reserve(index_granularity.getMarksCount());
     }
 
-<<<<<<< HEAD
     String index_name = "primary" + getIndexExtensionFromFilesystem(getDataPartStorage());
     String index_path = fs::path(getDataPartStorage().getRelativePath()) / index_name;
     auto index_file = metadata_manager->read(index_name);
@@ -1016,18 +1017,6 @@
     Serializations key_serializations(key_size);
     for (size_t j = 0; j < key_size; ++j)
         key_serializations[j] = primary_key.data_types[j]->getDefaultSerialization();
-=======
-        for (size_t i = 0; i < key_size; ++i)
-        {
-            loaded_index[i] = primary_key.data_types[i]->createColumn();
-            loaded_index[i]->reserve(index_granularity->getMarksCount());
-        }
-
-        String index_name = "primary" + getIndexExtensionFromFilesystem(getDataPartStorage());
-        String index_path = fs::path(getDataPartStorage().getRelativePath()) / index_name;
-        auto index_file = metadata_manager->read(index_name);
-        size_t marks_count = index_granularity->getMarksCount();
->>>>>>> 0ff7c280
 
     for (size_t i = 0; i < marks_count; ++i)
     {
@@ -1038,30 +1027,23 @@
     optimizeIndexColumns(marks_count, loaded_index);
     size_t total_bytes = 0;
 
-    for (size_t i = 0; i < key_size; ++i)
-    {
-        loaded_index[i]->shrinkToFit();
-        loaded_index[i]->protect();
-        total_bytes += loaded_index[i]->byteSize();
-
-        if (loaded_index[i]->size() != marks_count)
+    for (const auto & column : loaded_index)
+    {
+        column->shrinkToFit();
+        column->protect();
+        total_bytes += column->byteSize();
+
+        if (column->size() != marks_count)
             throw Exception(ErrorCodes::CANNOT_READ_ALL_DATA, "Cannot read all data from index file {}(expected size: "
-                "{}, read: {})", index_path, marks_count, loaded_index[i]->size());
+                "{}, read: {})", index_path, marks_count, column->size());
     }
 
     if (!index_file->eof())
         throw Exception(ErrorCodes::EXPECTED_END_OF_FILE, "Index file {} is unexpectedly long", index_path);
 
-<<<<<<< HEAD
     ProfileEvents::increment(ProfileEvents::LoadedPrimaryIndexFiles);
     ProfileEvents::increment(ProfileEvents::LoadedPrimaryIndexRows, marks_count);
     ProfileEvents::increment(ProfileEvents::LoadedPrimaryIndexBytes, total_bytes);
-=======
-        LOG_TEST(storage.log, "Loaded primary key index for part {}, {} columns are kept in memory", name, key_size);
-
-        if (!index_file->eof())
-            throw Exception(ErrorCodes::EXPECTED_END_OF_FILE, "Index file {} is unexpectedly long", index_path);
->>>>>>> 0ff7c280
 
     return std::make_shared<Index>(std::make_move_iterator(loaded_index.begin()), std::make_move_iterator(loaded_index.end()));
 }
