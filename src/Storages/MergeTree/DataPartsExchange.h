#pragma once

#include <Storages/MergeTree/MergeTreePartInfo.h>
#include <Interpreters/InterserverIOHandler.h>
#include <Storages/MergeTree/MergeTreeData.h>
#include <Storages/IStorage_fwd.h>
#include <IO/HashingWriteBuffer.h>
#include <IO/copyData.h>
#include <IO/ConnectionTimeouts.h>
#include <Common/Throttler.h>


namespace zkutil
{
    class ZooKeeper;
    using ZooKeeperPtr = std::shared_ptr<ZooKeeper>;
}

namespace DB
{

class StorageReplicatedMergeTree;
class ReadWriteBufferFromHTTP;

namespace DataPartsExchange
{

/** Service for sending parts from the table *ReplicatedMergeTree.
  */
class Service final : public InterserverIOEndpoint
{
public:
    explicit Service(StorageReplicatedMergeTree & data_);

    Service(const Service &) = delete;
    Service & operator=(const Service &) = delete;

    std::string getId(const std::string & node_id) const override;
    void processQuery(const HTMLForm & params, ReadBuffer & body, WriteBuffer & out, HTTPServerResponse & response) override;

private:
    MergeTreeData::DataPartPtr findPart(const String & name);

    MergeTreeData::DataPart::Checksums sendPartFromDisk(
        const MergeTreeData::DataPartPtr & part,
        WriteBuffer & out,
        int client_protocol_version,
        bool from_remote_disk,
        bool send_projections);

    /// StorageReplicatedMergeTree::shutdown() waits for all parts exchange handlers to finish,
    /// so Service will never access dangling reference to storage
    StorageReplicatedMergeTree & data;
    LoggerPtr log;
};

/** Client for getting the parts from the table *MergeTree.
  */
class Fetcher final : private boost::noncopyable
{
public:
    explicit Fetcher(StorageReplicatedMergeTree & data_);

    /// Downloads a part to tmp_directory. If to_detached - downloads to the `detached` directory.
    std::pair<MergeTreeData::MutableDataPartPtr, scope_guard> fetchSelectedPart(
        const StorageMetadataPtr & metadata_snapshot,
        ContextPtr context,
        const String & part_name,
        const String & zookeeper_name,
        const String & replica_path,
        const String & host,
        int port,
        const ConnectionTimeouts & timeouts,
        const String & user,
        const String & password,
        const String & interserver_scheme,
        ThrottlerPtr throttler,
        bool to_detached = false,
        const String & tmp_prefix_ = "",
        std::optional<CurrentlySubmergingEmergingTagger> * tagger_ptr = nullptr,
        bool try_zero_copy = true,
        DiskPtr dest_disk = nullptr);

    /// You need to stop the data transfer.
    ActionBlocker blocker;

private:
    using OutputBufferGetter = std::function<std::unique_ptr<WriteBufferFromFileBase>(IDataPartStorage &, const String &, size_t)>;

    void downloadBaseOrProjectionPartToDisk(
        const String & replica_path,
        const MutableDataPartStoragePtr & data_part_storage,
        ReadWriteBufferFromHTTP & in,
        OutputBufferGetter output_buffer_getter,
        MergeTreeData::DataPart::Checksums & checksums,
        ThrottlerPtr throttler,
        bool sync) const;

    MergeTreeData::MutableDataPartPtr downloadPartToDisk(
        const String & part_name,
        const String & replica_path,
        bool to_detached,
        const String & tmp_prefix_,
        DiskPtr disk,
        bool to_remote_disk,
        ReadWriteBufferFromHTTP & in,
        OutputBufferGetter output_buffer_getter,
        size_t projections,
        ThrottlerPtr throttler,
        bool sync);

<<<<<<< HEAD
=======
    MergeTreeData::MutableDataPartPtr downloadPartToMemory(
       MutableDataPartStoragePtr data_part_storage,
       const String & part_name,
       const MergeTreePartInfo & part_info,
       const UUID & part_uuid,
       const StorageMetadataPtr & metadata_snapshot,
       ContextPtr context,
       ReadWriteBufferFromHTTP & in,
       size_t projections,
       bool is_projection,
       ThrottlerPtr throttler);

>>>>>>> d778d934
    MergeTreeData::MutableDataPartPtr downloadPartToDiskRemoteMeta(
       const String & part_name,
       const String & replica_path,
       bool to_detached,
       const String & tmp_prefix_,
       DiskPtr disk,
       ReadWriteBufferFromHTTP & in,
       size_t projections,
       MergeTreeData::DataPart::Checksums & checksums,
       ThrottlerPtr throttler);

    StorageReplicatedMergeTree & data;
    LoggerPtr log;
};

}

}<|MERGE_RESOLUTION|>--- conflicted
+++ resolved
@@ -109,21 +109,6 @@
         ThrottlerPtr throttler,
         bool sync);
 
-<<<<<<< HEAD
-=======
-    MergeTreeData::MutableDataPartPtr downloadPartToMemory(
-       MutableDataPartStoragePtr data_part_storage,
-       const String & part_name,
-       const MergeTreePartInfo & part_info,
-       const UUID & part_uuid,
-       const StorageMetadataPtr & metadata_snapshot,
-       ContextPtr context,
-       ReadWriteBufferFromHTTP & in,
-       size_t projections,
-       bool is_projection,
-       ThrottlerPtr throttler);
-
->>>>>>> d778d934
     MergeTreeData::MutableDataPartPtr downloadPartToDiskRemoteMeta(
        const String & part_name,
        const String & replica_path,
