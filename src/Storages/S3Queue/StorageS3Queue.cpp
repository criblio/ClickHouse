--- conflicted
+++ resolved
@@ -472,19 +472,12 @@
     auto s3queue_context = Context::createCopy(getContext());
     s3queue_context->makeQueryContext();
 
-<<<<<<< HEAD
-    // Create a stream for each consumer and join them in a union stream
-    // Only insert into dependent views and expect that input blocks contain virtual columns
-    InterpreterInsertQuery interpreter(insert, s3queue_context, false, true, true, false);
-    auto block_io = interpreter.execute();
-=======
->>>>>>> 9f343319
     auto file_iterator = createFileIterator(s3queue_context, nullptr);
     size_t total_rows = 0;
 
     while (!shutdown_called && !file_iterator->isFinished())
     {
-        InterpreterInsertQuery interpreter(insert, s3queue_context, false, true, true);
+        InterpreterInsertQuery interpreter(insert, s3queue_context, false, true, true, false);
         auto block_io = interpreter.execute();
         auto read_from_format_info = prepareReadingFromFormat(
             block_io.pipeline.getHeader().getNames(),
