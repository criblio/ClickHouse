--- conflicted
+++ resolved
@@ -516,11 +516,8 @@
     ContextPtr context_,
     UInt64 max_block_size_,
     std::shared_ptr<IteratorWrapper> file_iterator_,
-<<<<<<< HEAD
-    bool need_only_count_)
-=======
+    bool need_only_count_,
     const SelectQueryInfo & query_info_)
->>>>>>> e6fb5a21
     : ISource(info.source_header, false)
     , WithContext(context_)
     , storage(std::move(storage_))
@@ -530,11 +527,8 @@
     , max_block_size(max_block_size_)
     , file_iterator(file_iterator_)
     , columns_description(info.columns_description)
-<<<<<<< HEAD
     , need_only_count(need_only_count_)
-=======
     , query_info(query_info_)
->>>>>>> e6fb5a21
 {
     initialize();
 }
@@ -572,12 +566,6 @@
 
     current_path = path_with_info.path;
 
-<<<<<<< HEAD
-=======
-    input_format = getContext()->getInputFormat(storage->format_name, *read_buf, block_for_format, max_block_size);
-    input_format->setQueryInfo(query_info, getContext());
-
->>>>>>> e6fb5a21
     QueryPipelineBuilder builder;
     std::optional<size_t> num_rows_from_cache = need_only_count && getContext()->getSettingsRef().use_cache_for_count_from_files ? tryGetNumRowsFromCache(path_with_info) : std::nullopt;
     if (num_rows_from_cache)
@@ -588,6 +576,7 @@
     else
     {
         input_format = getContext()->getInputFormat(storage->format_name, *read_buf, block_for_format, max_block_size, std::nullopt, std::nullopt);
+        input_format->setQueryInfo(query_info, getContext());
 
         builder.init(Pipe(input_format));
         if (columns_description.hasDefaults())
@@ -872,11 +861,8 @@
             context_,
             max_block_size,
             iterator_wrapper,
-<<<<<<< HEAD
-            need_only_count));
-=======
+            need_only_count,
             query_info));
->>>>>>> e6fb5a21
     }
     return Pipe::unitePipes(std::move(pipes));
 }
