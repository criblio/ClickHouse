--- conflicted
+++ resolved
@@ -250,15 +250,10 @@
         String compression_hint_,
         AzureObjectStorage * object_storage_,
         const String & container_,
-<<<<<<< HEAD
         const String & connection_url_,
         std::shared_ptr<IIterator> file_iterator_,
-        bool need_only_count_);
-=======
-        std::shared_ptr<IIterator> file_iterator_,
+        bool need_only_count_,
         const SelectQueryInfo & query_info_);
->>>>>>> e6fb5a21
-
     ~StorageAzureBlobSource() override;
 
     Chunk generate() override;
@@ -282,12 +277,9 @@
     String container;
     String connection_url;
     std::shared_ptr<IIterator> file_iterator;
-<<<<<<< HEAD
     bool need_only_count;
     size_t total_rows_in_file = 0;
-=======
     SelectQueryInfo query_info;
->>>>>>> e6fb5a21
 
     struct ReaderHolder
     {
