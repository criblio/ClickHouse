#pragma once
#include "config.h"

#if USE_AVRO

#include <Core/Types.h>
#include <Disks/ObjectStorages/IObjectStorage.h>
#include <Interpreters/Context_fwd.h>
#include <Storages/ObjectStorage/DataLakes/IDataLakeMetadata.h>
#include <Storages/ObjectStorage/StorageObjectStorage.h>

#include <Poco/JSON/Array.h>
#include <Poco/JSON/Object.h>
#include <Poco/JSON/Parser.h>

#include <Storages/ObjectStorage/DataLakes/Iceberg/ManifestFile.h>
#include <Storages/ObjectStorage/DataLakes/Iceberg/SchemaProcessor.h>
#include <Storages/ObjectStorage/DataLakes/Iceberg/Snapshot.h>

#include <tuple>


namespace DB
{

class IcebergMetadata : public IDataLakeMetadata, private WithContext
{
public:
    using ConfigurationObserverPtr = StorageObjectStorage::ConfigurationObserverPtr;
    using ConfigurationPtr = StorageObjectStorage::ConfigurationPtr;
    using IcebergHistory = std::vector<Iceberg::IcebergHistoryRecord>;

    static constexpr auto name = "Iceberg";

    IcebergMetadata(
        ObjectStoragePtr object_storage_,
        ConfigurationObserverPtr configuration_,
        const DB::ContextPtr & context_,
        Int32 metadata_version_,
        Int32 format_version_,
        const Poco::JSON::Object::Ptr & metadata_object);

    /// Get table schema parsed from metadata.
    NamesAndTypesList getTableSchema() const override
    {
        return *schema_processor.getClickhouseTableSchemaById(relevant_snapshot_schema_id);
    }

    bool operator==(const IDataLakeMetadata & other) const override
    {
        const auto * iceberg_metadata = dynamic_cast<const IcebergMetadata *>(&other);
        return iceberg_metadata && getVersion() == iceberg_metadata->getVersion();
    }

    static DataLakeMetadataPtr create(
        const ObjectStoragePtr & object_storage,
        const ConfigurationObserverPtr & configuration,
        const ContextPtr & local_context);

    std::shared_ptr<NamesAndTypesList> getInitialSchemaByPath(const String & data_path) const override
    {
        auto version_if_outdated = getSchemaVersionByFileIfOutdated(data_path);
        return version_if_outdated.has_value() ? schema_processor.getClickhouseTableSchemaById(version_if_outdated.value()) : nullptr;
    }

    std::shared_ptr<const ActionsDAG> getSchemaTransformer(const String & data_path) const override
    {
        auto version_if_outdated = getSchemaVersionByFileIfOutdated(data_path);
        return version_if_outdated.has_value()
            ? schema_processor.getSchemaTransformationDagByIds(version_if_outdated.value(), relevant_snapshot_schema_id)
            : nullptr;
    }

    bool supportsExternalMetadataChange() const override { return true; }

    static Int32
    parseTableSchema(const Poco::JSON::Object::Ptr & metadata_object, IcebergSchemaProcessor & schema_processor, LoggerPtr metadata_logger);

    bool supportsUpdate() const override { return true; }

    bool update(const ContextPtr & local_context) override;

<<<<<<< HEAD
    Strings makePartitionPruning(const ActionsDAG & filter_dag) override;

    bool supportsPartitionPruning() override { return true; }

    IcebergHistory getHistory() const;

=======
>>>>>>> 613b8ffc
    std::optional<size_t> totalRows() const override;
    std::optional<size_t> totalBytes() const override;

protected:
    ObjectIterator iterate(
        const ActionsDAG * filter_dag,
        FileProgressCallback callback,
        size_t list_batch_size) const override;

private:
    using ManifestEntryByDataFile = std::unordered_map<String, Iceberg::ManifestFilePtr>;
    using ManifestFilesStorage = std::unordered_map<String, Iceberg::ManifestFilePtr>;
    using ManifestListsStorage = std::unordered_map<String, Iceberg::ManifestListPtr>;

    const ObjectStoragePtr object_storage;
    const ConfigurationObserverPtr configuration;
    mutable IcebergSchemaProcessor schema_processor;
    LoggerPtr log;

    mutable ManifestFilesStorage manifest_files_by_name;
    mutable ManifestListsStorage manifest_lists_by_name;
    mutable ManifestEntryByDataFile manifest_file_by_data_file;

    std::tuple<Int64, Int32> getVersion() const { return std::make_tuple(relevant_snapshot_id, relevant_snapshot_schema_id); }

    Int32 last_metadata_version;
    Poco::JSON::Object::Ptr last_metadata_object;
    Int32 format_version;


    Int32 relevant_snapshot_schema_id;
    std::optional<Iceberg::IcebergSnapshot> relevant_snapshot;
    Int64 relevant_snapshot_id{-1};
    String table_location;

    mutable std::optional<Strings> cached_unprunned_files_for_last_processed_snapshot;

    Strings getDataFiles(const ActionsDAG * filter_dag) const;

    void updateState(const ContextPtr & local_context);

    void updateSnapshot();

    Iceberg::ManifestList initializeManifestList(const String & filename) const;
    mutable std::vector<Iceberg::ManifestFileEntry> positional_delete_files_for_current_query;

    void addTableSchemaById(Int32 schema_id);

    Iceberg::ManifestListPtr getManifestList(const String & filename) const;

    std::optional<Int32> getSchemaVersionByFileIfOutdated(String data_path) const;

    Iceberg::ManifestFilePtr initializeManifestFile(const String & filename, Int64 inherited_sequence_number) const;

    std::optional<String> getRelevantManifestList(const Poco::JSON::Object::Ptr & metadata);

    Poco::JSON::Object::Ptr readJSON(const String & metadata_file_path, const ContextPtr & local_context) const;

    Iceberg::ManifestFilePtr tryGetManifestFile(const String & filename) const;
};
}

#endif<|MERGE_RESOLUTION|>--- conflicted
+++ resolved
@@ -80,15 +80,8 @@
 
     bool update(const ContextPtr & local_context) override;
 
-<<<<<<< HEAD
-    Strings makePartitionPruning(const ActionsDAG & filter_dag) override;
-
-    bool supportsPartitionPruning() override { return true; }
-
     IcebergHistory getHistory() const;
 
-=======
->>>>>>> 613b8ffc
     std::optional<size_t> totalRows() const override;
     std::optional<size_t> totalBytes() const override;
 
