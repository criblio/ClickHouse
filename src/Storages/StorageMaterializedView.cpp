--- conflicted
+++ resolved
@@ -309,24 +309,19 @@
     const size_t num_streams)
 {
     auto context = getInMemoryMetadataPtr()->getSQLSecurityOverriddenContext(local_context);
-<<<<<<< HEAD
     StoragePtr storage;
     TableLockHolder lock;
 
     if (fixed_uuid)
     {
         storage = getTargetTable();
-        lock = storage->lockForShare(context->getCurrentQueryId(), context->getSettingsRef().lock_acquire_timeout);
+        lock = storage->lockForShare(context->getCurrentQueryId(), context->getSettingsRef()[Setting::lock_acquire_timeout]);
     }
     else
     {
         std::tie(storage, lock) = refresher->getAndLockTargetTable(getTargetTableId(), context);
     }
 
-=======
-    auto storage = getTargetTable();
-    auto lock = storage->lockForShare(context->getCurrentQueryId(), context->getSettingsRef()[Setting::lock_acquire_timeout]);
->>>>>>> 9e12b6cb
     auto target_metadata_snapshot = storage->getInMemoryMetadataPtr();
     auto target_storage_snapshot = storage->getStorageSnapshot(target_metadata_snapshot, context);
 
