#include <Storages/ColumnsDescription.h>

#include <Parsers/ASTLiteral.h>
#include <Parsers/ExpressionElementParsers.h>
#include <Parsers/ExpressionListParsers.h>
#include <Parsers/ParserCreateQuery.h>
#include <Parsers/parseQuery.h>
#include <Parsers/queryToString.h>
#include <Parsers/ASTSubquery.h>
#include <Parsers/ASTSelectQuery.h>
#include <Parsers/ASTSelectWithUnionQuery.h>
#include <IO/WriteBuffer.h>
#include <IO/WriteHelpers.h>
#include <IO/ReadBuffer.h>
#include <IO/ReadHelpers.h>
#include <IO/WriteBufferFromString.h>
#include <IO/ReadBufferFromString.h>
#include <DataTypes/DataTypeFactory.h>
#include <DataTypes/NestedUtils.h>
#include <DataTypes/DataTypeArray.h>
#include <DataTypes/DataTypeTuple.h>
#include <DataTypes/DataTypeNested.h>
#include <Common/Exception.h>
#include <Interpreters/Context.h>
#include <Storages/IStorage.h>
#include <Common/typeid_cast.h>
#include <Core/Defines.h>
#include <Compression/CompressionFactory.h>
#include <Interpreters/ExpressionAnalyzer.h>
#include <Interpreters/TreeRewriter.h>
#include <Interpreters/ExpressionActions.h>
#include <Interpreters/FunctionNameNormalizer.h>
#include <Storages/BlockNumberColumn.h>


namespace DB
{

CompressionCodecPtr getCompressionCodecDelta(UInt8 delta_bytes_size);


namespace ErrorCodes
{
    extern const int NO_SUCH_COLUMN_IN_TABLE;
    extern const int ILLEGAL_COLUMN;
    extern const int CANNOT_PARSE_TEXT;
    extern const int THERE_IS_NO_DEFAULT_VALUE;
    extern const int LOGICAL_ERROR;
}

ColumnDescription::ColumnDescription(String name_, DataTypePtr type_)
    : name(std::move(name_)), type(std::move(type_))
{
}

bool ColumnDescription::identical(const ColumnDescription & other) const
{
    auto ast_to_str = [](const ASTPtr & ast) { return ast ? queryToString(ast) : String{}; };

    return name == other.name
        && type->identical(*other.type)
        && default_desc == other.default_desc
        && ast_to_str(codec) == ast_to_str(other.codec)
        && ast_to_str(ttl) == ast_to_str(other.ttl);
}

bool ColumnDescription::operator==(const ColumnDescription & other) const
{
    auto ast_to_str = [](const ASTPtr & ast) { return ast ? queryToString(ast) : String{}; };

    return name == other.name
        && type->equals(*other.type)
        && default_desc == other.default_desc
<<<<<<< HEAD
        && comment == other.comment
        && stat == other.stat
=======
>>>>>>> 084ab75a
        && ast_to_str(codec) == ast_to_str(other.codec)
        && ast_to_str(ttl) == ast_to_str(other.ttl);
}

void ColumnDescription::writeText(WriteBuffer & buf) const
{
    /// NOTE: Serialization format is insane.

    writeBackQuotedString(name, buf);
    writeChar(' ', buf);
    writeEscapedString(type->getName(), buf);

    if (default_desc.expression)
    {
        writeChar('\t', buf);
        DB::writeText(DB::toString(default_desc.kind), buf);
        writeChar('\t', buf);
        writeEscapedString(queryToString(default_desc.expression), buf);
    }

    if (!comment.empty())
    {
        writeChar('\t', buf);
        DB::writeText("COMMENT ", buf);
        writeEscapedString(queryToString(ASTLiteral(Field(comment))), buf);
    }

    if (codec)
    {
        writeChar('\t', buf);
        writeEscapedString(queryToString(codec), buf);
    }

    if (stat)
    {
        writeChar('\t', buf);
        writeEscapedString(queryToString(stat->ast), buf);
    }

    if (ttl)
    {
        writeChar('\t', buf);
        DB::writeText("TTL ", buf);
        writeEscapedString(queryToString(ttl), buf);
    }

    writeChar('\n', buf);
}

void ColumnDescription::readText(ReadBuffer & buf)
{
    readBackQuotedString(name, buf);
    assertChar(' ', buf);

    String type_string;
    readEscapedString(type_string, buf);
    type = DataTypeFactory::instance().get(type_string);

    if (checkChar('\t', buf))
    {
        String modifiers;
        readEscapedStringUntilEOL(modifiers, buf);

        ParserColumnDeclaration column_parser(/* require type */ true);
        ASTPtr ast = parseQuery(column_parser, "x T " + modifiers, "column parser", 0, DBMS_DEFAULT_MAX_PARSER_DEPTH);

        if (auto * col_ast = ast->as<ASTColumnDeclaration>())
        {
            if (col_ast->default_expression)
            {
                default_desc.kind = columnDefaultKindFromString(col_ast->default_specifier);
                default_desc.expression = std::move(col_ast->default_expression);
                default_desc.ephemeral_default = col_ast->ephemeral_default;
            }

            if (col_ast->comment)
                comment = col_ast->comment->as<ASTLiteral &>().value.get<String>();

            if (col_ast->codec)
                codec = CompressionCodecFactory::instance().validateCodecAndGetPreprocessedAST(col_ast->codec, type, false, true, true);

            if (col_ast->ttl)
                ttl = col_ast->ttl;
        }
        else
            throw Exception(ErrorCodes::CANNOT_PARSE_TEXT, "Cannot parse column description");
    }
}

ColumnsDescription::ColumnsDescription(std::initializer_list<NameAndTypePair> ordinary)
{
    for (const auto & elem : ordinary)
        add(ColumnDescription(elem.name, elem.type));
}

ColumnsDescription::ColumnsDescription(NamesAndTypes ordinary)
{
    for (auto & elem : ordinary)
        add(ColumnDescription(std::move(elem.name), std::move(elem.type)));
}

ColumnsDescription::ColumnsDescription(NamesAndTypesList ordinary)
{
    for (auto & elem : ordinary)
        add(ColumnDescription(std::move(elem.name), std::move(elem.type)));
}

ColumnsDescription::ColumnsDescription(NamesAndTypesList ordinary, NamesAndAliases aliases)
{
    for (auto & elem : ordinary)
        add(ColumnDescription(std::move(elem.name), std::move(elem.type)));

    for (auto & alias : aliases)
    {
        ColumnDescription description(std::move(alias.name), std::move(alias.type));
        description.default_desc.kind = ColumnDefaultKind::Alias;

        const char * alias_expression_pos = alias.expression.data();
        const char * alias_expression_end = alias_expression_pos + alias.expression.size();
        ParserExpression expression_parser;
        description.default_desc.expression = parseQuery(expression_parser, alias_expression_pos, alias_expression_end, "expression", 0, DBMS_DEFAULT_MAX_PARSER_DEPTH);

        add(std::move(description));
    }
}


/// We are trying to find first column from end with name `column_name` or with a name beginning with `column_name` and ".".
/// For example "fruits.bananas"
/// names are considered the same if they completely match or `name_without_dot` matches the part of the name to the point
static auto getNameRange(const ColumnsDescription::ColumnsContainer & columns, const String & name_without_dot)
{
    String name_with_dot = name_without_dot + ".";

    /// First we need to check if we have column with name name_without_dot
    /// and if not - check if we have names that start with name_with_dot
    for (auto it = columns.begin(); it != columns.end(); ++it)
    {
        if (it->name == name_without_dot)
            return std::make_pair(it, std::next(it));
    }

    auto begin = std::find_if(columns.begin(), columns.end(), [&](const auto & column){ return startsWith(column.name, name_with_dot); });

    if (begin == columns.end())
        return std::make_pair(begin, begin);

    auto end = std::next(begin);
    for (; end != columns.end(); ++end)
    {
        if (!startsWith(end->name, name_with_dot))
            break;
    }

    return std::make_pair(begin, end);
}

void ColumnsDescription::add(ColumnDescription column, const String & after_column, bool first, bool add_subcolumns)
{
    if (has(column.name))
        throw Exception(ErrorCodes::ILLEGAL_COLUMN,
                        "Cannot add column {}: column with this name already exists", column.name);

    /// Normalize ASTs to be compatible with InterpreterCreateQuery.
    if (column.default_desc.expression)
        FunctionNameNormalizer::visit(column.default_desc.expression.get());
    if (column.ttl)
        FunctionNameNormalizer::visit(column.ttl.get());

    auto insert_it = columns.cend();

    if (first)
        insert_it = columns.cbegin();
    else if (!after_column.empty())
    {
        auto range = getNameRange(columns, after_column);
        if (range.first == range.second)
            throw Exception(ErrorCodes::NO_SUCH_COLUMN_IN_TABLE, "Wrong column name. Cannot find column {} to insert after", after_column);

        insert_it = range.second;
    }

    if (add_subcolumns)
        addSubcolumns(column.name, column.type);
    columns.get<0>().insert(insert_it, std::move(column));
}

void ColumnsDescription::remove(const String & column_name)
{
    auto range = getNameRange(columns, column_name);
    if (range.first == range.second)
    {
        throw Exception(ErrorCodes::NO_SUCH_COLUMN_IN_TABLE, "There is no column {} in table{}", column_name, getHintsMessage(column_name));
    }

    for (auto list_it = range.first; list_it != range.second;)
    {
        removeSubcolumns(list_it->name);
        list_it = columns.get<0>().erase(list_it);
    }
}

void ColumnsDescription::rename(const String & column_from, const String & column_to)
{
    auto it = columns.get<1>().find(column_from);
    if (it == columns.get<1>().end())
    {
        throw Exception(ErrorCodes::LOGICAL_ERROR, "Cannot find column {} in ColumnsDescription{}",
                        column_from, getHintsMessage(column_from));
    }

    columns.get<1>().modify_key(it, [&column_to] (String & old_name)
    {
        old_name = column_to;
    });
}

void ColumnsDescription::modifyColumnOrder(const String & column_name, const String & after_column, bool first)
{
    const auto & reorder_column = [&](auto get_new_pos)
    {
        auto column_range = getNameRange(columns, column_name);

        if (column_range.first == column_range.second)
            throw Exception(ErrorCodes::NO_SUCH_COLUMN_IN_TABLE, "There is no column {} in table.", column_name);

        std::vector<ColumnDescription> moving_columns;
        for (auto list_it = column_range.first; list_it != column_range.second;)
        {
            moving_columns.emplace_back(*list_it);
            list_it = columns.get<0>().erase(list_it);
        }

        columns.get<0>().insert(get_new_pos(), moving_columns.begin(), moving_columns.end());
    };

    if (first)
        reorder_column([&]() { return columns.cbegin(); });
    else if (!after_column.empty() && column_name != after_column)
    {
        /// Checked first
        auto range = getNameRange(columns, after_column);
        if (range.first == range.second)
            throw Exception(ErrorCodes::NO_SUCH_COLUMN_IN_TABLE, "Wrong column name. Cannot find column {} to insert after", after_column);

        reorder_column([&]() { return getNameRange(columns, after_column).second; });
    }
}

void ColumnsDescription::flattenNested()
{
    for (auto it = columns.begin(); it != columns.end();)
    {
        const auto * type_arr = typeid_cast<const DataTypeArray *>(it->type.get());
        if (!type_arr)
        {
            ++it;
            continue;
        }

        const auto * type_tuple = typeid_cast<const DataTypeTuple *>(type_arr->getNestedType().get());
        if (!type_tuple)
        {
            ++it;
            continue;
        }

        if (!type_tuple->haveExplicitNames())
        {
            ++it;
            continue;
        }

        ColumnDescription column = *it;
        removeSubcolumns(column.name);
        it = columns.get<0>().erase(it);

        const DataTypes & elements = type_tuple->getElements();
        const Strings & names = type_tuple->getElementNames();
        size_t tuple_size = elements.size();

        for (size_t i = 0; i < tuple_size; ++i)
        {
            auto nested_column = column;
            /// TODO: what to do with default expressions?
            nested_column.name = Nested::concatenateName(column.name, names[i]);
            nested_column.type = std::make_shared<DataTypeArray>(elements[i]);

            addSubcolumns(nested_column.name, nested_column.type);
            columns.get<0>().insert(it, std::move(nested_column));
        }
    }
}


NamesAndTypesList ColumnsDescription::getOrdinary() const
{
    NamesAndTypesList ret;
    for (const auto & col : columns)
        if (col.default_desc.kind == ColumnDefaultKind::Default)
            ret.emplace_back(col.name, col.type);
    return ret;
}

NamesAndTypesList ColumnsDescription::getInsertable() const
{
    NamesAndTypesList ret;
    for (const auto & col : columns)
        if (col.default_desc.kind == ColumnDefaultKind::Default || col.default_desc.kind == ColumnDefaultKind::Ephemeral)
            ret.emplace_back(col.name, col.type);
    return ret;
}

NamesAndTypesList ColumnsDescription::getMaterialized() const
{
    NamesAndTypesList ret;
    for (const auto & col : columns)
        if (col.default_desc.kind == ColumnDefaultKind::Materialized)
            ret.emplace_back(col.name, col.type);
    return ret;
}

NamesAndTypesList ColumnsDescription::getAliases() const
{
    NamesAndTypesList ret;
    for (const auto & col : columns)
        if (col.default_desc.kind == ColumnDefaultKind::Alias)
            ret.emplace_back(col.name, col.type);
    return ret;
}

NamesAndTypesList ColumnsDescription::getEphemeral() const
{
    NamesAndTypesList ret;
        for (const auto & col : columns)
            if (col.default_desc.kind == ColumnDefaultKind::Ephemeral)
                ret.emplace_back(col.name, col.type);
    return ret;
}

NamesAndTypesList ColumnsDescription::getAll() const
{
    NamesAndTypesList ret;
    for (const auto & col : columns)
        ret.emplace_back(col.name, col.type);
    return ret;
}

NamesAndTypesList ColumnsDescription::getSubcolumns(const String & name_in_storage) const
{
    auto range = subcolumns.get<1>().equal_range(name_in_storage);
    return NamesAndTypesList(range.first, range.second);
}

NamesAndTypesList ColumnsDescription::getNested(const String & column_name) const
{
    auto range = getNameRange(columns, column_name);
    NamesAndTypesList nested;
    for (auto & it = range.first; it != range.second; ++it)
        nested.emplace_back(it->name, it->type);
    return nested;
}

void ColumnsDescription::addSubcolumnsToList(NamesAndTypesList & source_list) const
{
    NamesAndTypesList subcolumns_list;
    for (const auto & col : source_list)
    {
        auto range = subcolumns.get<1>().equal_range(col.name);
        if (range.first != range.second)
            subcolumns_list.insert(subcolumns_list.end(), range.first, range.second);
    }

    source_list.splice(source_list.end(), std::move(subcolumns_list));
}

NamesAndTypesList ColumnsDescription::get(const GetColumnsOptions & options) const
{
    NamesAndTypesList res;
    switch (options.kind)
    {
        case GetColumnsOptions::All:
        {
            res = getAll();
            break;
        }
        case GetColumnsOptions::AllPhysicalAndAliases:
        {
            res = getAllPhysical();
            auto aliases = getAliases();
            res.insert(res.end(), aliases.begin(), aliases.end());
            break;
        }
        case GetColumnsOptions::AllPhysical:
        {
            res = getAllPhysical();
            break;
        }
        case GetColumnsOptions::OrdinaryAndAliases:
        {
            res = getOrdinary();
            auto aliases = getAliases();
            res.insert(res.end(), aliases.begin(), aliases.end());
            break;
        }
        case GetColumnsOptions::Ordinary:
        {
            res = getOrdinary();
            break;
        }
        case GetColumnsOptions::Materialized:
        {
            res = getMaterialized();
            break;
        }
        case GetColumnsOptions::Aliases:
        {
            res = getAliases();
            break;
        }
        case GetColumnsOptions::Ephemeral:
        {
            res = getEphemeral();
            break;
        }
    }

    if (options.with_subcolumns)
        addSubcolumnsToList(res);

    return res;
}

bool ColumnsDescription::has(const String & column_name) const
{
    return columns.get<1>().find(column_name) != columns.get<1>().end();
}

bool ColumnsDescription::hasNested(const String & column_name) const
{
    auto range = getNameRange(columns, column_name);
    return range.first != range.second && range.first->name.length() > column_name.length();
}

bool ColumnsDescription::hasSubcolumn(const String & column_name) const
{
    return subcolumns.get<0>().count(column_name);
}

const ColumnDescription & ColumnsDescription::get(const String & column_name) const
{
    auto it = columns.get<1>().find(column_name);
    if (it == columns.get<1>().end())
        throw Exception(ErrorCodes::NO_SUCH_COLUMN_IN_TABLE, "There is no column {} in table.", column_name);

    return *it;
}

static GetColumnsOptions::Kind defaultKindToGetKind(ColumnDefaultKind kind)
{
    switch (kind)
    {
        case ColumnDefaultKind::Default:
            return GetColumnsOptions::Ordinary;
        case ColumnDefaultKind::Materialized:
            return GetColumnsOptions::Materialized;
        case ColumnDefaultKind::Alias:
            return GetColumnsOptions::Aliases;
        case ColumnDefaultKind::Ephemeral:
            return GetColumnsOptions::Ephemeral;
    }
    UNREACHABLE();
}

NamesAndTypesList ColumnsDescription::getByNames(const GetColumnsOptions & options, const Names & names) const
{
    NamesAndTypesList res;
    for (const auto & name : names)
    {
        if (auto it = columns.get<1>().find(name); it != columns.get<1>().end())
        {
            auto kind = defaultKindToGetKind(it->default_desc.kind);
            if (options.kind & kind)
            {
                res.emplace_back(name, it->type);
                continue;
            }
        }
        else if (options.with_subcolumns)
        {
            auto jt = subcolumns.get<0>().find(name);
            if (jt != subcolumns.get<0>().end())
            {
                res.push_back(*jt);
                continue;
            }
        }

        throw Exception(ErrorCodes::NO_SUCH_COLUMN_IN_TABLE, "There is no column {} in table", name);
    }

    return res;
}


NamesAndTypesList ColumnsDescription::getAllPhysical() const
{
    NamesAndTypesList ret;
    for (const auto & col : columns)
        if (col.default_desc.kind != ColumnDefaultKind::Alias && col.default_desc.kind != ColumnDefaultKind::Ephemeral)
            ret.emplace_back(col.name, col.type);
    return ret;
}

Names ColumnsDescription::getNamesOfPhysical() const
{
    Names ret;
    for (const auto & col : columns)
        if (col.default_desc.kind != ColumnDefaultKind::Alias && col.default_desc.kind != ColumnDefaultKind::Ephemeral)
            ret.emplace_back(col.name);
    return ret;
}

std::optional<NameAndTypePair> ColumnsDescription::tryGetColumn(const GetColumnsOptions & options, const String & column_name) const
{
    auto it = columns.get<1>().find(column_name);
    if (it != columns.get<1>().end() && (defaultKindToGetKind(it->default_desc.kind) & options.kind))
        return NameAndTypePair(it->name, it->type);

    if (options.with_subcolumns)
    {
        auto jt = subcolumns.get<0>().find(column_name);
        if (jt != subcolumns.get<0>().end())
            return *jt;
    }

    return {};
}

NameAndTypePair ColumnsDescription::getColumn(const GetColumnsOptions & options, const String & column_name) const
{
    auto column = tryGetColumn(options, column_name);
    if (!column)
        throw Exception(ErrorCodes::NO_SUCH_COLUMN_IN_TABLE,
            "There is no column {} in table.", column_name);

    return *column;
}

std::optional<NameAndTypePair> ColumnsDescription::tryGetColumnOrSubcolumn(GetColumnsOptions::Kind kind, const String & column_name) const
{
    return tryGetColumn(GetColumnsOptions(kind).withSubcolumns(), column_name);
}

std::optional<const ColumnDescription> ColumnsDescription::tryGetColumnDescription(const GetColumnsOptions & options, const String & column_name) const
{
    auto it = columns.get<1>().find(column_name);
    if (it != columns.get<1>().end() && (defaultKindToGetKind(it->default_desc.kind) & options.kind))
        return *it;

    if (options.with_subcolumns)
    {
        auto jt = subcolumns.get<0>().find(column_name);
        if (jt != subcolumns.get<0>().end())
            return ColumnDescription{jt->name, jt->type};
    }

    return {};
}

std::optional<const ColumnDescription> ColumnsDescription::tryGetColumnOrSubcolumnDescription(GetColumnsOptions::Kind kind, const String & column_name) const
{
    return tryGetColumnDescription(GetColumnsOptions(kind).withSubcolumns(), column_name);
}

NameAndTypePair ColumnsDescription::getColumnOrSubcolumn(GetColumnsOptions::Kind kind, const String & column_name) const
{
    auto column = tryGetColumnOrSubcolumn(kind, column_name);
    if (!column)
        throw Exception(ErrorCodes::NO_SUCH_COLUMN_IN_TABLE,
            "There is no column or subcolumn {} in table.", column_name);

    return *column;
}

std::optional<NameAndTypePair> ColumnsDescription::tryGetPhysical(const String & column_name) const
{
    return tryGetColumn(GetColumnsOptions::AllPhysical, column_name);
}

NameAndTypePair ColumnsDescription::getPhysical(const String & column_name) const
{
    auto column = tryGetPhysical(column_name);
    if (!column)
        throw Exception(ErrorCodes::NO_SUCH_COLUMN_IN_TABLE,
            "There is no physical column {} in table.", column_name);

    return *column;
}

bool ColumnsDescription::hasPhysical(const String & column_name) const
{
    auto it = columns.get<1>().find(column_name);
    return it != columns.get<1>().end() &&
        it->default_desc.kind != ColumnDefaultKind::Alias && it->default_desc.kind != ColumnDefaultKind::Ephemeral;
}

bool ColumnsDescription::hasAlias(const String & column_name) const
{
    auto it = columns.get<1>().find(column_name);
    return it != columns.get<1>().end() && it->default_desc.kind == ColumnDefaultKind::Alias;
}

bool ColumnsDescription::hasColumnOrSubcolumn(GetColumnsOptions::Kind kind, const String & column_name) const
{
    auto it = columns.get<1>().find(column_name);
    return (it != columns.get<1>().end()
        && (defaultKindToGetKind(it->default_desc.kind) & kind))
            || hasSubcolumn(column_name);
}

bool ColumnsDescription::hasColumnOrNested(GetColumnsOptions::Kind kind, const String & column_name) const
{
    auto range = getNameRange(columns, column_name);
    return range.first != range.second &&
        defaultKindToGetKind(range.first->default_desc.kind) & kind;
}

bool ColumnsDescription::hasDefaults() const
{
    for (const auto & column : columns)
        if (column.default_desc.expression)
            return true;
    return false;
}

bool ColumnsDescription::hasOnlyOrdinary() const
{
    for (const auto & column : columns)
        if (column.default_desc.kind != ColumnDefaultKind::Default)
            return false;
    return true;
}

ColumnDefaults ColumnsDescription::getDefaults() const
{
    ColumnDefaults ret;
    for (const auto & column : columns)
        if (column.default_desc.expression)
            ret.emplace(column.name, column.default_desc);

    return ret;
}

bool ColumnsDescription::hasDefault(const String & column_name) const
{
    auto it = columns.get<1>().find(column_name);
    return it != columns.get<1>().end() && it->default_desc.expression;
}

std::optional<ColumnDefault> ColumnsDescription::getDefault(const String & column_name) const
{
    auto it = columns.get<1>().find(column_name);
    if (it != columns.get<1>().end() && it->default_desc.expression)
        return it->default_desc;

    return {};
}


bool ColumnsDescription::hasCompressionCodec(const String & column_name) const
{
    const auto it = columns.get<1>().find(column_name);

    return it != columns.get<1>().end() && it->codec != nullptr;
}

CompressionCodecPtr ColumnsDescription::getCodecOrDefault(const String & column_name, CompressionCodecPtr default_codec) const
{
    const auto it = columns.get<1>().find(column_name);

    if (it == columns.get<1>().end() || !it->codec)
        return default_codec;

    return CompressionCodecFactory::instance().get(it->codec, it->type, default_codec);
}

CompressionCodecPtr ColumnsDescription::getCodecOrDefault(const String & column_name) const
{
    assert (column_name != BlockNumberColumn::name);
    return getCodecOrDefault(column_name, CompressionCodecFactory::instance().getDefaultCodec());
}

ASTPtr ColumnsDescription::getCodecDescOrDefault(const String & column_name, CompressionCodecPtr default_codec) const
{
    assert (column_name != BlockNumberColumn::name);
    const auto it = columns.get<1>().find(column_name);

    if (it == columns.get<1>().end() || !it->codec)
        return default_codec->getFullCodecDesc();

    return it->codec;
}

ColumnsDescription::ColumnTTLs ColumnsDescription::getColumnTTLs() const
{
    ColumnTTLs ret;
    for (const auto & column : columns)
        if (column.ttl)
            ret.emplace(column.name, column.ttl);
    return ret;
}

void ColumnsDescription::resetColumnTTLs()
{
    std::vector<ColumnDescription> old_columns;
    old_columns.reserve(columns.size());
    for (const auto & col : columns)
        old_columns.emplace_back(col);

    columns.clear();

    for (auto & col : old_columns)
    {
        col.ttl.reset();
        add(col);
    }
}


String ColumnsDescription::toString() const
{
    WriteBufferFromOwnString buf;

    writeCString("columns format version: 1\n", buf);
    DB::writeText(columns.size(), buf);
    writeCString(" columns:\n", buf);

    for (const ColumnDescription & column : columns)
        column.writeText(buf);

    return buf.str();
}

ColumnsDescription ColumnsDescription::parse(const String & str)
{
    ReadBufferFromString buf{str};

    assertString("columns format version: 1\n", buf);
    size_t count{};
    readText(count, buf);
    assertString(" columns:\n", buf);

    ColumnsDescription result;
    for (size_t i = 0; i < count; ++i)
    {
        ColumnDescription column;
        column.readText(buf);
        buf.ignore(1); /// ignore new line
        result.add(column);
    }

    assertEOF(buf);
    return result;
}

void ColumnsDescription::addSubcolumns(const String & name_in_storage, const DataTypePtr & type_in_storage)
{
    IDataType::forEachSubcolumn([&](const auto &, const auto & subname, const auto & subdata)
    {
        auto subcolumn = NameAndTypePair(name_in_storage, subname, type_in_storage, subdata.type);

        if (has(subcolumn.name))
            throw Exception(ErrorCodes::ILLEGAL_COLUMN,
                "Cannot add subcolumn {}: column with this name already exists", subcolumn.name);

        subcolumns.get<0>().insert(std::move(subcolumn));
    }, ISerialization::SubstreamData(type_in_storage->getDefaultSerialization()).withType(type_in_storage));
}

void ColumnsDescription::removeSubcolumns(const String & name_in_storage)
{
    auto range = subcolumns.get<1>().equal_range(name_in_storage);
    if (range.first != range.second)
        subcolumns.get<1>().erase(range.first, range.second);
}

std::vector<String> ColumnsDescription::getAllRegisteredNames() const
{
    std::vector<String> names;
    names.reserve(columns.size());
    for (const auto & column : columns)
    {
        if (column.name.find('.') == std::string::npos)
            names.push_back(column.name);
    }
    return names;
}

Block validateColumnsDefaultsAndGetSampleBlock(ASTPtr default_expr_list, const NamesAndTypesList & all_columns, ContextPtr context)
{
    for (const auto & child : default_expr_list->children)
        if (child->as<ASTSelectQuery>() || child->as<ASTSelectWithUnionQuery>() || child->as<ASTSubquery>())
            throw Exception(ErrorCodes::THERE_IS_NO_DEFAULT_VALUE, "Select query is not allowed in columns DEFAULT expression");

    try
    {
        auto syntax_analyzer_result = TreeRewriter(context).analyze(default_expr_list, all_columns, {}, {}, false, /* allow_self_aliases = */ false);
        const auto actions = ExpressionAnalyzer(default_expr_list, syntax_analyzer_result, context).getActions(true);
        for (const auto & action : actions->getActions())
            if (action.node->type == ActionsDAG::ActionType::ARRAY_JOIN)
                throw Exception(ErrorCodes::THERE_IS_NO_DEFAULT_VALUE, "Unsupported default value that requires ARRAY JOIN action");

        return actions->getSampleBlock();
    }
    catch (Exception & ex)
    {
        ex.addMessage("default expression and column type are incompatible.");
        throw;
    }
}

bool ColumnsDescription::identical(const ColumnsDescription & other) const
{
    if (columns.size() != other.columns.size())
        return false;
    for (auto it1 = columns.begin(), it2 = other.columns.begin(); it1 != columns.end(); ++it1, ++it2)
        if (!it1->identical(*it2))
            return false;
    return true;
}
}<|MERGE_RESOLUTION|>--- conflicted
+++ resolved
@@ -71,11 +71,8 @@
     return name == other.name
         && type->equals(*other.type)
         && default_desc == other.default_desc
-<<<<<<< HEAD
         && comment == other.comment
         && stat == other.stat
-=======
->>>>>>> 084ab75a
         && ast_to_str(codec) == ast_to_str(other.codec)
         && ast_to_str(ttl) == ast_to_str(other.ttl);
 }
