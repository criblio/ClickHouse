#include <amqpcpp.h>
#include <DataTypes/DataTypeString.h>
#include <DataTypes/DataTypesNumber.h>
#include <Interpreters/Context.h>
#include <Interpreters/InterpreterInsertQuery.h>
#include <Parsers/ASTCreateQuery.h>
#include <Parsers/ASTExpressionList.h>
#include <Parsers/ASTInsertQuery.h>
#include <Processors/Executors/CompletedPipelineExecutor.h>
#include <Processors/Executors/PushingPipelineExecutor.h>
#include <Processors/Transforms/ExpressionTransform.h>
#include <Storages/RabbitMQ/RabbitMQHandler.h>
#include <Storages/RabbitMQ/RabbitMQSink.h>
#include <Storages/RabbitMQ/RabbitMQSource.h>
#include <Storages/RabbitMQ/StorageRabbitMQ.h>
#include <Storages/RabbitMQ/WriteBufferToRabbitMQProducer.h>
#include <Storages/ExternalDataSourceConfiguration.h>
#include <Storages/StorageFactory.h>
#include <Storages/StorageMaterializedView.h>
#include <boost/algorithm/string/split.hpp>
#include <boost/algorithm/string/trim.hpp>
#include <Common/Exception.h>
#include <Common/Macros.h>
#include <Common/parseAddress.h>
#include <Common/quoteString.h>
#include <Common/setThreadName.h>
#include <base/logger_useful.h>

namespace DB
{

static const uint32_t QUEUE_SIZE = 100000;
static const auto MAX_FAILED_READ_ATTEMPTS = 10;
static const auto RESCHEDULE_MS = 500;
static const auto BACKOFF_TRESHOLD = 32000;
static const auto MAX_THREAD_WORK_DURATION_MS = 60000;

namespace ErrorCodes
{
    extern const int LOGICAL_ERROR;
    extern const int BAD_ARGUMENTS;
    extern const int NUMBER_OF_ARGUMENTS_DOESNT_MATCH;
    extern const int CANNOT_CONNECT_RABBITMQ;
    extern const int CANNOT_BIND_RABBITMQ_EXCHANGE;
    extern const int CANNOT_DECLARE_RABBITMQ_EXCHANGE;
    extern const int CANNOT_REMOVE_RABBITMQ_EXCHANGE;
    extern const int CANNOT_CREATE_RABBITMQ_QUEUE_BINDING;
    extern const int QUERY_NOT_ALLOWED;
}

namespace ExchangeType
{
    /// Note that default here means default by implementation and not by rabbitmq settings
    static const String DEFAULT = "default";
    static const String FANOUT = "fanout";
    static const String DIRECT = "direct";
    static const String TOPIC = "topic";
    static const String HASH = "consistent_hash";
    static const String HEADERS = "headers";
}


StorageRabbitMQ::StorageRabbitMQ(
        const StorageID & table_id_,
        ContextPtr context_,
        const ColumnsDescription & columns_,
        std::unique_ptr<RabbitMQSettings> rabbitmq_settings_,
        bool is_attach_)
        : IStorage(table_id_)
        , WithContext(context_->getGlobalContext())
        , rabbitmq_settings(std::move(rabbitmq_settings_))
        , exchange_name(getContext()->getMacros()->expand(rabbitmq_settings->rabbitmq_exchange_name))
        , format_name(getContext()->getMacros()->expand(rabbitmq_settings->rabbitmq_format))
        , exchange_type(defineExchangeType(getContext()->getMacros()->expand(rabbitmq_settings->rabbitmq_exchange_type)))
        , routing_keys(parseSettings(getContext()->getMacros()->expand(rabbitmq_settings->rabbitmq_routing_key_list)))
        , row_delimiter(rabbitmq_settings->rabbitmq_row_delimiter.value)
        , schema_name(getContext()->getMacros()->expand(rabbitmq_settings->rabbitmq_schema))
        , num_consumers(rabbitmq_settings->rabbitmq_num_consumers.value)
        , num_queues(rabbitmq_settings->rabbitmq_num_queues.value)
        , queue_base(getContext()->getMacros()->expand(rabbitmq_settings->rabbitmq_queue_base))
        , queue_settings_list(parseSettings(getContext()->getMacros()->expand(rabbitmq_settings->rabbitmq_queue_settings_list)))
        , persistent(rabbitmq_settings->rabbitmq_persistent.value)
        , use_user_setup(rabbitmq_settings->rabbitmq_queue_consume.value)
        , hash_exchange(num_consumers > 1 || num_queues > 1)
        , log(&Poco::Logger::get("StorageRabbitMQ (" + table_id_.table_name + ")"))
        , semaphore(0, num_consumers)
        , unique_strbase(getRandomName())
        , queue_size(std::max(QUEUE_SIZE, static_cast<uint32_t>(getMaxBlockSize())))
        , milliseconds_to_wait(RESCHEDULE_MS)
        , is_attach(is_attach_)
{
    auto parsed_address = parseAddress(getContext()->getMacros()->expand(rabbitmq_settings->rabbitmq_host_port), 5672);
    auto rabbitmq_username = rabbitmq_settings->rabbitmq_username.value;
    auto rabbitmq_password = rabbitmq_settings->rabbitmq_password.value;
    configuration =
    {
        .host = parsed_address.first,
        .port = parsed_address.second,
        .username = rabbitmq_username.empty() ? getContext()->getConfigRef().getString("rabbitmq.username") : rabbitmq_username,
        .password = rabbitmq_password.empty() ? getContext()->getConfigRef().getString("rabbitmq.password") : rabbitmq_password,
        .vhost = getContext()->getConfigRef().getString("rabbitmq.vhost", getContext()->getMacros()->expand(rabbitmq_settings->rabbitmq_vhost)),
        .secure = rabbitmq_settings->rabbitmq_secure.value,
        .connection_string = getContext()->getMacros()->expand(rabbitmq_settings->rabbitmq_address)
    };

    if (configuration.secure)
        SSL_library_init();

    StorageInMemoryMetadata storage_metadata;
    storage_metadata.setColumns(columns_);
    setInMemoryMetadata(storage_metadata);

    rabbitmq_context = addSettings(getContext());
    rabbitmq_context->makeQueryContext();

    if (queue_base.empty())
    {
        /* Make sure that local exchange name is unique for each table and is not the same as client's exchange name. It also needs to
         * be table-based and not just a random string, because local exchanges should be declared the same for same tables
         */
        sharding_exchange = getTableBasedName(exchange_name, table_id_);

        /* By default without a specified queue name in queue's declaration - its name will be generated by the library, but its better
         * to specify it unique for each table to reuse them once the table is recreated. So it means that queues remain the same for every
         * table unless queue_base table setting is specified (which allows to register consumers to specific queues). Now this is a base
         * for the names of later declared queues
         */
        queue_base = getTableBasedName("", table_id_);
    }
    else
    {
        /* In case different tables are used to register multiple consumers to the same queues (so queues are shared between tables) and
         * at the same time sharding exchange is needed (if there are multiple shared queues), then those tables also need to share
         * sharding exchange and bridge exchange
         */
        sharding_exchange = exchange_name + "_" + queue_base;
    }

    bridge_exchange = sharding_exchange + "_bridge";

    try
    {
        connection = std::make_unique<RabbitMQConnection>(configuration, log);
        if (connection->connect())
            initRabbitMQ();
        else if (!is_attach)
            throw Exception(ErrorCodes::CANNOT_CONNECT_RABBITMQ, "Cannot connect to {}", connection->connectionInfoForLog());
    }
    catch (...)
    {
        tryLogCurrentException(log);
        if (!is_attach)
            throw;
    }

    /// One looping task for all consumers as they share the same connection == the same handler == the same event loop
    looping_task = getContext()->getMessageBrokerSchedulePool().createTask("RabbitMQLoopingTask", [this]{ loopingFunc(); });
    looping_task->deactivate();

    streaming_task = getContext()->getMessageBrokerSchedulePool().createTask("RabbitMQStreamingTask", [this]{ streamingToViewsFunc(); });
    streaming_task->deactivate();

    connection_task = getContext()->getMessageBrokerSchedulePool().createTask("RabbitMQConnectionTask", [this]{ connectionFunc(); });
    connection_task->deactivate();
}


Names StorageRabbitMQ::parseSettings(String settings_list)
{
    Names result;
    if (settings_list.empty())
        return result;
    boost::split(result, settings_list, [](char c){ return c == ','; });
    for (String & key : result)
        boost::trim(key);

    return result;
}


AMQP::ExchangeType StorageRabbitMQ::defineExchangeType(String exchange_type_)
{
    AMQP::ExchangeType type;
    if (exchange_type_ != ExchangeType::DEFAULT)
    {
        if (exchange_type_ == ExchangeType::FANOUT)              type = AMQP::ExchangeType::fanout;
        else if (exchange_type_ == ExchangeType::DIRECT)         type = AMQP::ExchangeType::direct;
        else if (exchange_type_ == ExchangeType::TOPIC)          type = AMQP::ExchangeType::topic;
        else if (exchange_type_ == ExchangeType::HASH)           type = AMQP::ExchangeType::consistent_hash;
        else if (exchange_type_ == ExchangeType::HEADERS)        type = AMQP::ExchangeType::headers;
        else throw Exception("Invalid exchange type", ErrorCodes::BAD_ARGUMENTS);
    }
    else
    {
        type = AMQP::ExchangeType::fanout;
    }

    return type;
}


String StorageRabbitMQ::getTableBasedName(String name, const StorageID & table_id)
{
    if (name.empty())
        return fmt::format("{}_{}", table_id.database_name, table_id.table_name);
    else
        return fmt::format("{}_{}_{}", name, table_id.database_name, table_id.table_name);
}


ContextMutablePtr StorageRabbitMQ::addSettings(ContextPtr local_context) const
{
    auto modified_context = Context::createCopy(local_context);
    modified_context->setSetting("input_format_skip_unknown_fields", true);
    modified_context->setSetting("input_format_allow_errors_ratio", 0.);
    modified_context->setSetting("input_format_allow_errors_num", rabbitmq_settings->rabbitmq_skip_broken_messages.value);

    if (!schema_name.empty())
        modified_context->setSetting("format_schema", schema_name);

    for (const auto & setting : *rabbitmq_settings)
    {
        const auto & setting_name = setting.getName();

        /// check for non-rabbitmq-related settings
        if (!setting_name.starts_with("rabbitmq_"))
            modified_context->setSetting(setting_name, setting.getValue());
    }

    return modified_context;
}


void StorageRabbitMQ::loopingFunc()
{
    connection->getHandler().startLoop();
}


void StorageRabbitMQ::stopLoop()
{
    connection->getHandler().updateLoopState(Loop::STOP);
}

void StorageRabbitMQ::stopLoopIfNoReaders()
{
    /// Stop the loop if no select was started.
    /// There can be a case that selects are finished
    /// but not all sources decremented the counter, then
    /// it is ok that the loop is not stopped, because
    /// there is a background task (streaming_task), which
    /// also checks whether there is an idle loop.
    std::lock_guard lock(loop_mutex);
    if (readers_count)
        return;
    connection->getHandler().updateLoopState(Loop::STOP);
}

void StorageRabbitMQ::startLoop()
{
    assert(rabbit_is_ready);
    connection->getHandler().updateLoopState(Loop::RUN);
    looping_task->activateAndSchedule();
}


void StorageRabbitMQ::incrementReader()
{
    ++readers_count;
}


void StorageRabbitMQ::decrementReader()
{
    --readers_count;
}


void StorageRabbitMQ::connectionFunc()
{
    if (rabbit_is_ready)
        return;

    if (connection->reconnect())
        initRabbitMQ();
    else
        connection_task->scheduleAfter(RESCHEDULE_MS);
}


/* Need to deactivate this way because otherwise might get a deadlock when first deactivate streaming task in shutdown and then
 * inside streaming task try to deactivate any other task
 */
void StorageRabbitMQ::deactivateTask(BackgroundSchedulePool::TaskHolder & task, bool wait, bool stop_loop)
{
    if (stop_loop)
        stopLoop();

    std::unique_lock<std::mutex> lock(task_mutex, std::defer_lock);
    if (lock.try_lock())
    {
        task->deactivate();
        lock.unlock();
    }
    else if (wait) /// Wait only if deactivating from shutdown
    {
        lock.lock();
        task->deactivate();
    }
}


size_t StorageRabbitMQ::getMaxBlockSize() const
{
     return rabbitmq_settings->rabbitmq_max_block_size.changed
         ? rabbitmq_settings->rabbitmq_max_block_size.value
         : (getContext()->getSettingsRef().max_insert_block_size.value / num_consumers);
}


void StorageRabbitMQ::initRabbitMQ()
{
    if (shutdown_called || rabbit_is_ready)
        return;

    if (use_user_setup)
    {
        queues.emplace_back(queue_base);
        rabbit_is_ready = true;
        return;
    }

    try
    {
        auto rabbit_channel = connection->createChannel();

        /// Main exchange -> Bridge exchange -> ( Sharding exchange ) -> Queues -> Consumers

        initExchange(*rabbit_channel);
        bindExchange(*rabbit_channel);

        for (const auto i : collections::range(0, num_queues))
            bindQueue(i + 1, *rabbit_channel);

        LOG_TRACE(log, "RabbitMQ setup completed");
        rabbit_is_ready = true;
        rabbit_channel->close();
    }
    catch (...)
    {
        tryLogCurrentException(log);
        if (!is_attach)
            throw;
    }
}


void StorageRabbitMQ::initExchange(AMQP::TcpChannel & rabbit_channel)
{
    /// Exchange hierarchy:
    /// 1. Main exchange (defined with table settings - rabbitmq_exchange_name, rabbitmq_exchange_type).
    /// 2. Bridge exchange (fanout). Used to easily disconnect main exchange and to simplify queue bindings.
    /// 3. Sharding (or hash) exchange. Used in case of multiple queues.
    /// 4. Consumer exchange. Just an alias for bridge_exchange or sharding exchange to know to what exchange
    ///    queues will be bound.

    /// All exchanges are declared with options:
    /// 1. `durable` (survive RabbitMQ server restart)
    /// 2. `autodelete` (auto delete in case of queue bindings are dropped).

    rabbit_channel.declareExchange(exchange_name, exchange_type, AMQP::durable)
    .onError([&](const char * message)
    {
        /// This error can be a result of attempt to declare exchange if it was already declared but
        /// 1) with different exchange type.
        /// 2) with different exchange settings.
        throw Exception("Unable to declare exchange. Make sure specified exchange is not already declared. Error: "
                + std::string(message), ErrorCodes::CANNOT_DECLARE_RABBITMQ_EXCHANGE);
    });

    rabbit_channel.declareExchange(bridge_exchange, AMQP::fanout, AMQP::durable | AMQP::autodelete)
    .onError([&](const char * message)
    {
        /// This error is not supposed to happen as this exchange name is always unique to type and its settings.
        throw Exception(
            ErrorCodes::CANNOT_DECLARE_RABBITMQ_EXCHANGE, "Unable to declare bridge exchange ({}). Reason: {}", bridge_exchange, std::string(message));
    });

    if (!hash_exchange)
    {
        consumer_exchange = bridge_exchange;
        return;
    }

    AMQP::Table binding_arguments;

    /// Default routing key property in case of hash exchange is a routing key, which is required to be an integer.
    /// Support for arbitrary exchange type (i.e. arbitrary pattern of routing keys) requires to eliminate this dependency.
    /// This settings changes hash property to message_id.
    binding_arguments["hash-property"] = "message_id";

    /// Declare hash exchange for sharding.
    rabbit_channel.declareExchange(sharding_exchange, AMQP::consistent_hash, AMQP::durable | AMQP::autodelete, binding_arguments)
    .onError([&](const char * message)
    {
        /// This error can be a result of same reasons as above for exchange_name, i.e. it will mean that sharding exchange name appeared
        /// to be the same as some other exchange (which purpose is not for sharding). So probably actual error reason: queue_base parameter
        /// is bad.
        throw Exception(
           ErrorCodes::CANNOT_DECLARE_RABBITMQ_EXCHANGE,
           "Unable to declare sharding exchange ({}). Reason: {}", sharding_exchange, std::string(message));
    });

    rabbit_channel.bindExchange(bridge_exchange, sharding_exchange, routing_keys[0])
    .onError([&](const char * message)
    {
        throw Exception(
            ErrorCodes::CANNOT_BIND_RABBITMQ_EXCHANGE,
            "Unable to bind bridge exchange ({}) to sharding exchange ({}). Reason: {}",
            bridge_exchange,
            sharding_exchange,
            std::string(message));
    });

    consumer_exchange = sharding_exchange;
}


void StorageRabbitMQ::bindExchange(AMQP::TcpChannel & rabbit_channel)
{
    size_t bound_keys = 0;

    if (exchange_type == AMQP::ExchangeType::headers)
    {
        AMQP::Table bind_headers;
        for (const auto & header : routing_keys)
        {
            std::vector<String> matching;
            boost::split(matching, header, [](char c){ return c == '='; });
            bind_headers[matching[0]] = matching[1];
        }

        rabbit_channel.bindExchange(exchange_name, bridge_exchange, routing_keys[0], bind_headers)
        .onSuccess([&]() { connection->getHandler().stopLoop(); })
        .onError([&](const char * message)
        {
            throw Exception(
                ErrorCodes::CANNOT_BIND_RABBITMQ_EXCHANGE,
                "Unable to bind exchange {} to bridge exchange ({}). Reason: {}",
                exchange_name, bridge_exchange, std::string(message));
        });
    }
    else if (exchange_type == AMQP::ExchangeType::fanout || exchange_type == AMQP::ExchangeType::consistent_hash)
    {
        rabbit_channel.bindExchange(exchange_name, bridge_exchange, routing_keys[0])
        .onSuccess([&]() { connection->getHandler().stopLoop(); })
        .onError([&](const char * message)
        {
            throw Exception(
                ErrorCodes::CANNOT_BIND_RABBITMQ_EXCHANGE,
                "Unable to bind exchange {} to bridge exchange ({}). Reason: {}",
                exchange_name, bridge_exchange, std::string(message));
        });
    }
    else
    {
        for (const auto & routing_key : routing_keys)
        {
            rabbit_channel.bindExchange(exchange_name, bridge_exchange, routing_key)
            .onSuccess([&]()
            {
                ++bound_keys;
                if (bound_keys == routing_keys.size())
                    connection->getHandler().stopLoop();
            })
            .onError([&](const char * message)
            {
                throw Exception(
                    ErrorCodes::CANNOT_BIND_RABBITMQ_EXCHANGE,
                    "Unable to bind exchange {} to bridge exchange ({}). Reason: {}",
                    exchange_name, bridge_exchange, std::string(message));
            });
        }
    }

    connection->getHandler().startBlockingLoop();
}


void StorageRabbitMQ::bindQueue(size_t queue_id, AMQP::TcpChannel & rabbit_channel)
{
    auto success_callback = [&](const std::string &  queue_name, int msgcount, int /* consumercount */)
    {
        queues.emplace_back(queue_name);
        LOG_DEBUG(log, "Queue {} is declared", queue_name);

        if (msgcount)
            LOG_INFO(log, "Queue {} is non-empty. Non-consumed messaged will also be delivered", queue_name);

       /* Here we bind either to sharding exchange (consistent-hash) or to bridge exchange (fanout). All bindings to routing keys are
        * done between client's exchange and local bridge exchange. Binding key must be a string integer in case of hash exchange, for
        * fanout exchange it can be arbitrary
        */
        rabbit_channel.bindQueue(consumer_exchange, queue_name, std::to_string(queue_id))
        .onSuccess([&] { connection->getHandler().stopLoop(); })
        .onError([&](const char * message)
        {
            throw Exception(
                ErrorCodes::CANNOT_CREATE_RABBITMQ_QUEUE_BINDING,
                "Failed to create queue binding for exchange {}. Reason: {}", exchange_name, std::string(message));
        });
    };

    auto error_callback([&](const char * message)
    {
        /* This error is most likely a result of an attempt to declare queue with different settings if it was declared before. So for a
         * given queue name either deadletter_exchange parameter changed or queue_size changed, i.e. table was declared with different
         * max_block_size parameter. Solution: client should specify a different queue_base parameter or manually delete previously
         * declared queues via any of the various cli tools.
         */
        throw Exception("Failed to declare queue. Probably queue settings are conflicting: max_block_size, deadletter_exchange. Attempt \
                specifying differently those settings or use a different queue_base or manually delete previously declared queues, \
                which  were declared with the same names. ERROR reason: "
                + std::string(message), ErrorCodes::BAD_ARGUMENTS);
    });

    AMQP::Table queue_settings;

    std::unordered_set<String> integer_settings = {"x-max-length", "x-max-length-bytes", "x-message-ttl", "x-expires", "x-priority", "x-max-priority"};
    std::unordered_set<String> string_settings = {"x-overflow", "x-dead-letter-exchange", "x-queue-type"};

    /// Check user-defined settings.
    if (!queue_settings_list.empty())
    {
        for (const auto & setting : queue_settings_list)
        {
            Strings setting_values;
            splitInto<'='>(setting_values, setting);
            if (setting_values.size() != 2)
                throw Exception(ErrorCodes::BAD_ARGUMENTS, "Invalid settings string: {}", setting);

            String key = setting_values[0], value = setting_values[1];

            if (integer_settings.contains(key))
                queue_settings[key] = parse<uint64_t>(value);
            else if (string_settings.find(key) != string_settings.end())
                queue_settings[key] = value;
            else
                throw Exception(ErrorCodes::BAD_ARGUMENTS, "Unsupported queue setting: {}", value);
        }
    }

    /// Impose default settings if there are no user-defined settings.
    if (!queue_settings.contains("x-max-length"))
    {
        queue_settings["x-max-length"] = queue_size;
    }
    if (!queue_settings.contains("x-overflow"))
    {
        queue_settings["x-overflow"] = "reject-publish";
    }

    /// If queue_base - a single name, then it can be used as one specific queue, from which to read.
    /// Otherwise it is used as a generator (unique for current table) of queue names, because it allows to
    /// maximize performance - via setting `rabbitmq_num_queues`.
    const String queue_name = !hash_exchange ? queue_base : std::to_string(queue_id) + "_" + queue_base;

    /// AMQP::autodelete setting is not allowed, because in case of server restart there will be no consumers
    /// and deleting queues should not take place.
    rabbit_channel.declareQueue(queue_name, AMQP::durable, queue_settings).onSuccess(success_callback).onError(error_callback);
    connection->getHandler().startBlockingLoop();
}


bool StorageRabbitMQ::updateChannel(ChannelPtr & channel)
{
    try
    {
        channel = connection->createChannel();
        return true;
    }
    catch (...)
    {
        tryLogCurrentException(log);
        return false;
    }
}


void StorageRabbitMQ::prepareChannelForBuffer(ConsumerBufferPtr buffer)
{
    if (!buffer)
        return;

    if (buffer->queuesCount() != queues.size())
        buffer->updateQueues(queues);

    buffer->updateAckTracker();

    if (updateChannel(buffer->getChannel()))
        buffer->setupChannel();
}


void StorageRabbitMQ::unbindExchange()
{
    /* This is needed because with RabbitMQ (without special adjustments) can't, for example, properly make mv if there was insert query
     * on the same table before, and in another direction it will make redundant copies, but most likely nobody will do that.
     * As publishing is done to exchange, publisher never knows to which queues the message will go, every application interested in
     * consuming from certain exchange - declares its owns exchange-bound queues, messages go to all such exchange-bound queues, and as
     * input streams are always created at startup, then they will also declare its own exchange bound queues, but they will not be visible
     * externally - client declares its own exchange-bound queues, from which to consume, so this means that if not disconnecting this local
     * queues, then messages will go both ways and in one of them they will remain not consumed. So need to disconnect local exchange
     * bindings to remove redunadant message copies, but after that mv cannot work unless those bindings are recreated. Recreating them is
     * not difficult but very ugly and as probably nobody will do such thing - bindings will not be recreated.
     */
    if (!exchange_removed.exchange(true))
    {
        try
        {
            streaming_task->deactivate();

            stopLoop();
            looping_task->deactivate();

            auto rabbit_channel = connection->createChannel();
            rabbit_channel->removeExchange(bridge_exchange)
            .onSuccess([&]()
            {
                connection->getHandler().stopLoop();
            })
            .onError([&](const char * message)
            {
                throw Exception("Unable to remove exchange. Reason: " + std::string(message), ErrorCodes::CANNOT_REMOVE_RABBITMQ_EXCHANGE);
            });

            connection->getHandler().startBlockingLoop();
            rabbit_channel->close();
        }
        catch (...)
        {
            exchange_removed = false;
            throw;
        }
    }
}


Pipe StorageRabbitMQ::read(
        const Names & column_names,
        const StorageSnapshotPtr & storage_snapshot,
        SelectQueryInfo & /* query_info */,
        ContextPtr local_context,
        QueryProcessingStage::Enum /* processed_stage */,
        size_t /* max_block_size */,
        unsigned /* num_streams */)
{
    if (!rabbit_is_ready)
        throw Exception("RabbitMQ setup not finished. Connection might be lost", ErrorCodes::CANNOT_CONNECT_RABBITMQ);

    if (num_created_consumers == 0)
        return {};

    if (!local_context->getSettingsRef().stream_like_engine_allow_direct_select)
        throw Exception(ErrorCodes::QUERY_NOT_ALLOWED, "Direct select is not allowed. To enable use setting `stream_like_engine_allow_direct_select`");

    if (mv_attached)
        throw Exception(ErrorCodes::QUERY_NOT_ALLOWED, "Cannot read from StorageRabbitMQ with attached materialized views");

    std::lock_guard lock(loop_mutex);

    auto sample_block = storage_snapshot->getSampleBlockForColumns(column_names);
    auto modified_context = addSettings(local_context);

    if (!connection->isConnected())
    {
        if (connection->getHandler().loopRunning())
            deactivateTask(looping_task, false, true);
        if (!connection->reconnect())
            throw Exception(ErrorCodes::CANNOT_CONNECT_RABBITMQ, "No connection to {}", connection->connectionInfoForLog());
    }

    initializeBuffers();

    Pipes pipes;
    pipes.reserve(num_created_consumers);

    for (size_t i = 0; i < num_created_consumers; ++i)
    {
        auto rabbit_source = std::make_shared<RabbitMQSource>(
<<<<<<< HEAD
            *this, storage_snapshot, modified_context, column_names, block_size);
=======
                *this, metadata_snapshot, modified_context, column_names, 1, rabbitmq_settings->rabbitmq_commit_on_select);
>>>>>>> 70937088

        auto converting_dag = ActionsDAG::makeConvertingActions(
            rabbit_source->getPort().getHeader().getColumnsWithTypeAndName(),
            sample_block.getColumnsWithTypeAndName(),
            ActionsDAG::MatchColumnsMode::Name);

        auto converting = std::make_shared<ExpressionActions>(std::move(converting_dag));
        auto converting_transform = std::make_shared<ExpressionTransform>(rabbit_source->getPort().getHeader(), std::move(converting));

        pipes.emplace_back(std::move(rabbit_source));
        pipes.back().addTransform(std::move(converting_transform));
    }

    if (!connection->getHandler().loopRunning() && connection->isConnected())
        startLoop();

    LOG_DEBUG(log, "Starting reading {} streams", pipes.size());
    auto united_pipe = Pipe::unitePipes(std::move(pipes));
    united_pipe.addInterpreterContext(modified_context);
    return united_pipe;
}


SinkToStoragePtr StorageRabbitMQ::write(const ASTPtr &, const StorageMetadataPtr & metadata_snapshot, ContextPtr local_context)
{
    return std::make_shared<RabbitMQSink>(*this, metadata_snapshot, local_context);
}


void StorageRabbitMQ::startup()
{
    if (!rabbit_is_ready)
    {
        if (connection->isConnected())
        {
            try
            {
                initRabbitMQ();
            }
            catch (...)
            {
                if (!is_attach)
                    throw;
                tryLogCurrentException(log);
            }
        }
        else
        {
            connection_task->activateAndSchedule();
        }
    }

    for (size_t i = 0; i < num_consumers; ++i)
    {
        try
        {
            auto buffer = createReadBuffer();
            pushReadBuffer(std::move(buffer));
            ++num_created_consumers;
        }
        catch (...)
        {
            if (!is_attach)
                throw;
            tryLogCurrentException(log);
        }
    }

    streaming_task->activateAndSchedule();
}


void StorageRabbitMQ::shutdown()
{
    shutdown_called = true;

    /// In case it has not yet been able to setup connection;
    deactivateTask(connection_task, true, false);

    /// The order of deactivating tasks is important: wait for streamingToViews() func to finish and
    /// then wait for background event loop to finish.
    deactivateTask(streaming_task, true, false);
    deactivateTask(looping_task, true, true);

    /// Just a paranoid try catch, it is not actually needed.
    try
    {
        if (drop_table)
        {
            for (auto & buffer : buffers)
                buffer->closeChannel();

            cleanupRabbitMQ();
        }

        /// It is important to close connection here - before removing consumer buffers, because
        /// it will finish and clean callbacks, which might use those buffers data.
        connection->disconnect();

        for (size_t i = 0; i < num_created_consumers; ++i)
            popReadBuffer();
    }
    catch (...)
    {
        tryLogCurrentException(log);
    }
}


/// The only thing publishers are supposed to be aware of is _exchanges_ and queues are a responsibility of a consumer.
/// Therefore, if a table is dropped, a clean up is needed.
void StorageRabbitMQ::cleanupRabbitMQ() const
{
    if (use_user_setup)
        return;

    connection->heartbeat();
    if (!connection->isConnected())
    {
        String queue_names;
        for (const auto & queue : queues)
        {
            if (!queue_names.empty())
                queue_names += ", ";
            queue_names += queue;
        }
        LOG_WARNING(log,
                    "RabbitMQ clean up not done, because there is no connection in table's shutdown."
                    "There are {} queues ({}), which might need to be deleted manually. Exchanges will be auto-deleted",
                    queues.size(), queue_names);
        return;
    }

    auto rabbit_channel = connection->createChannel();
    for (const auto & queue : queues)
    {
        /// AMQP::ifunused is needed, because it is possible to share queues between multiple tables and dropping
        /// on of them should not affect others.
        /// AMQP::ifempty is not used on purpose.

        rabbit_channel->removeQueue(queue, AMQP::ifunused)
        .onSuccess([&](uint32_t num_messages)
        {
            LOG_TRACE(log, "Successfully deleted queue {}, messages contained {}", queue, num_messages);
            connection->getHandler().stopLoop();
        })
        .onError([&](const char * message)
        {
            LOG_ERROR(log, "Failed to delete queue {}. Error message: {}", queue, message);
            connection->getHandler().stopLoop();
        });
    }
    connection->getHandler().startBlockingLoop();
    rabbit_channel->close();

    /// Also there is no need to cleanup exchanges as they were created with AMQP::autodelete option. Once queues
    /// are removed, exchanges will also be cleaned.
}


void StorageRabbitMQ::pushReadBuffer(ConsumerBufferPtr buffer)
{
    std::lock_guard lock(buffers_mutex);
    buffers.push_back(buffer);
    semaphore.set();
}


ConsumerBufferPtr StorageRabbitMQ::popReadBuffer()
{
    return popReadBuffer(std::chrono::milliseconds::zero());
}


ConsumerBufferPtr StorageRabbitMQ::popReadBuffer(std::chrono::milliseconds timeout)
{
    // Wait for the first free buffer
    if (timeout == std::chrono::milliseconds::zero())
        semaphore.wait();
    else
    {
        if (!semaphore.tryWait(timeout.count()))
            return nullptr;
    }

    // Take the first available buffer from the list
    std::lock_guard lock(buffers_mutex);
    auto buffer = buffers.back();
    buffers.pop_back();

    return buffer;
}


ConsumerBufferPtr StorageRabbitMQ::createReadBuffer()
{
    return std::make_shared<ReadBufferFromRabbitMQConsumer>(
        connection->getHandler(), queues, ++consumer_id,
        unique_strbase, log, row_delimiter, queue_size, shutdown_called);
}


ProducerBufferPtr StorageRabbitMQ::createWriteBuffer()
{
    return std::make_shared<WriteBufferToRabbitMQProducer>(
        configuration, getContext(), routing_keys, exchange_name, exchange_type,
        producer_id.fetch_add(1), persistent, shutdown_called, log,
        row_delimiter ? std::optional<char>{row_delimiter} : std::nullopt, 1, 1024);
}


bool StorageRabbitMQ::checkDependencies(const StorageID & table_id)
{
    // Check if all dependencies are attached
    auto dependencies = DatabaseCatalog::instance().getDependencies(table_id);
    if (dependencies.empty())
        return true;

    // Check the dependencies are ready?
    for (const auto & db_tab : dependencies)
    {
        auto table = DatabaseCatalog::instance().tryGetTable(db_tab, getContext());
        if (!table)
            return false;

        // If it materialized view, check it's target table
        auto * materialized_view = dynamic_cast<StorageMaterializedView *>(table.get());
        if (materialized_view && !materialized_view->tryGetTargetTable())
            return false;

        // Check all its dependencies
        if (!checkDependencies(db_tab))
            return false;
    }

    return true;
}


void StorageRabbitMQ::initializeBuffers()
{
    assert(rabbit_is_ready);
    if (!initialized)
    {
        for (const auto & buffer : buffers)
            prepareChannelForBuffer(buffer);
        initialized = true;
    }
}


void StorageRabbitMQ::streamingToViewsFunc()
{
    if (rabbit_is_ready)
    {
        try
        {
            auto table_id = getStorageID();

            // Check if at least one direct dependency is attached
            size_t dependencies_count = DatabaseCatalog::instance().getDependencies(table_id).size();
            bool rabbit_connected = connection->isConnected() || connection->reconnect();

            if (dependencies_count && rabbit_connected)
            {
                initializeBuffers();
                auto start_time = std::chrono::steady_clock::now();

                mv_attached.store(true);

                // Keep streaming as long as there are attached views and streaming is not cancelled
                while (!shutdown_called && num_created_consumers > 0)
                {
                    if (!checkDependencies(table_id))
                        break;

                    LOG_DEBUG(log, "Started streaming to {} attached views", dependencies_count);

                    if (streamToViews())
                    {
                        /// Reschedule with backoff.
                        if (milliseconds_to_wait < BACKOFF_TRESHOLD)
                            milliseconds_to_wait *= 2;
                        stopLoopIfNoReaders();
                        break;
                    }
                    else
                    {
                        milliseconds_to_wait = RESCHEDULE_MS;
                    }

                    auto end_time = std::chrono::steady_clock::now();
                    auto duration = std::chrono::duration_cast<std::chrono::milliseconds>(end_time - start_time);
                    if (duration.count() > MAX_THREAD_WORK_DURATION_MS)
                    {
                        stopLoopIfNoReaders();
                        LOG_TRACE(log, "Reschedule streaming. Thread work duration limit exceeded.");
                        break;
                    }
                }
            }
        }
        catch (...)
        {
            tryLogCurrentException(__PRETTY_FUNCTION__);
        }
    }

    mv_attached.store(false);

    /// If there is no running select, stop the loop which was
    /// activated by previous select.
    if (connection->getHandler().loopRunning())
        stopLoopIfNoReaders();

    if (!shutdown_called)
        streaming_task->scheduleAfter(milliseconds_to_wait);
}


bool StorageRabbitMQ::streamToViews()
{
    auto table_id = getStorageID();
    auto table = DatabaseCatalog::instance().getTable(table_id, getContext());
    if (!table)
        throw Exception("Engine table " + table_id.getNameForLogs() + " doesn't exist.", ErrorCodes::LOGICAL_ERROR);

    // Create an INSERT query for streaming data
    auto insert = std::make_shared<ASTInsertQuery>();
    insert->table_id = table_id;

    // Only insert into dependent views and expect that input blocks contain virtual columns
    InterpreterInsertQuery interpreter(insert, rabbitmq_context, false, true, true);
    auto block_io = interpreter.execute();

    auto storage_snapshot = getStorageSnapshot(getInMemoryMetadataPtr());
    auto column_names = block_io.pipeline.getHeader().getNames();
    auto sample_block = storage_snapshot->getSampleBlockForColumns(column_names);

    auto block_size = getMaxBlockSize();

    // Create a stream for each consumer and join them in a union stream
    std::vector<std::shared_ptr<RabbitMQSource>> sources;
    Pipes pipes;
    sources.reserve(num_created_consumers);
    pipes.reserve(num_created_consumers);

    for (size_t i = 0; i < num_created_consumers; ++i)
    {
        auto source = std::make_shared<RabbitMQSource>(
            *this, storage_snapshot, rabbitmq_context, column_names, block_size, false);
        sources.emplace_back(source);
        pipes.emplace_back(source);

        // Limit read batch to maximum block size to allow DDL
        StreamLocalLimits limits;

        limits.speed_limits.max_execution_time = rabbitmq_settings->rabbitmq_flush_interval_ms.changed
                                                  ? rabbitmq_settings->rabbitmq_flush_interval_ms
                                                  : getContext()->getSettingsRef().stream_flush_interval_ms;

        limits.timeout_overflow_mode = OverflowMode::BREAK;

        source->setLimits(limits);
    }

    block_io.pipeline.complete(Pipe::unitePipes(std::move(pipes)));

    if (!connection->getHandler().loopRunning())
        startLoop();

    {
        CompletedPipelineExecutor executor(block_io.pipeline);
        executor.execute();
    }

    /* Note: sending ack() with loop running in another thread will lead to a lot of data races inside the library, but only in case
     * error occurs or connection is lost while ack is being sent
     */
    deactivateTask(looping_task, false, true);
    size_t queue_empty = 0;

    if (!connection->isConnected())
    {
        if (shutdown_called)
            return true;

        if (connection->reconnect())
        {
            LOG_DEBUG(log, "Connection restored, updating channels");
            for (auto & source : sources)
                source->updateChannel();
        }
        else
        {
            LOG_TRACE(log, "Reschedule streaming. Unable to restore connection.");
            return true;
        }
    }
    else
    {
        /// Commit
        for (auto & source : sources)
        {
            if (source->queueEmpty())
                ++queue_empty;

            if (source->needChannelUpdate())
            {
                auto buffer = source->getBuffer();
                prepareChannelForBuffer(buffer);
            }

            /* false is returned by the sendAck function in only two cases:
             * 1) if connection failed. In this case all channels will be closed and will be unable to send ack. Also ack is made based on
             *    delivery tags, which are unique to channels, so if channels fail, those delivery tags will become invalid and there is
             *    no way to send specific ack from a different channel. Actually once the server realises that it has messages in a queue
             *    waiting for confirm from a channel which suddenly closed, it will immediately make those messages accessible to other
             *    consumers. So in this case duplicates are inevitable.
             * 2) size of the sent frame (libraries's internal request interface) exceeds max frame - internal library error. This is more
             *    common for message frames, but not likely to happen to ack frame I suppose. So I do not believe it is likely to happen.
             *    Also in this case if channel didn't get closed - it is ok if failed to send ack, because the next attempt to send ack on
             *    the same channel will also commit all previously not-committed messages. Anyway I do not think that for ack frame this
             *    will ever happen.
             */
            if (!source->sendAck())
            {
                /// Iterate loop to activate error callbacks if they happened
                connection->getHandler().iterateLoop();
                if (!connection->isConnected())
                    break;
            }

            connection->getHandler().iterateLoop();
        }
    }

    if ((queue_empty == num_created_consumers) && (++read_attempts == MAX_FAILED_READ_ATTEMPTS))
    {
        connection->heartbeat();
        read_attempts = 0;
        LOG_TRACE(log, "Reschedule streaming. Queues are empty.");
        return true;
    }
    else
    {
        startLoop();
    }

    /// Do not reschedule, do not stop event loop.
    return false;
}


void registerStorageRabbitMQ(StorageFactory & factory)
{
    auto creator_fn = [](const StorageFactory::Arguments & args)
    {
        auto rabbitmq_settings = std::make_unique<RabbitMQSettings>();
        bool with_named_collection = getExternalDataSourceConfiguration(args.engine_args, *rabbitmq_settings, args.getLocalContext());
        if (!with_named_collection && !args.storage_def->settings)
            throw Exception(ErrorCodes::BAD_ARGUMENTS, "RabbitMQ engine must have settings");

        rabbitmq_settings->loadFromQuery(*args.storage_def);

        if (!rabbitmq_settings->rabbitmq_host_port.changed
           && !rabbitmq_settings->rabbitmq_address.changed)
                throw Exception("You must specify either `rabbitmq_host_port` or `rabbitmq_address` settings",
                    ErrorCodes::NUMBER_OF_ARGUMENTS_DOESNT_MATCH);

        if (!rabbitmq_settings->rabbitmq_format.changed)
            throw Exception("You must specify `rabbitmq_format` setting", ErrorCodes::NUMBER_OF_ARGUMENTS_DOESNT_MATCH);

        return StorageRabbitMQ::create(args.table_id, args.getContext(), args.columns, std::move(rabbitmq_settings), args.attach);
    };

    factory.registerStorage("RabbitMQ", creator_fn, StorageFactory::StorageFeatures{ .supports_settings = true, });
}


NamesAndTypesList StorageRabbitMQ::getVirtuals() const
{
    return NamesAndTypesList{
            {"_exchange_name", std::make_shared<DataTypeString>()},
            {"_channel_id", std::make_shared<DataTypeString>()},
            {"_delivery_tag", std::make_shared<DataTypeUInt64>()},
            {"_redelivered", std::make_shared<DataTypeUInt8>()},
            {"_message_id", std::make_shared<DataTypeString>()},
            {"_timestamp", std::make_shared<DataTypeUInt64>()}
    };
}

}<|MERGE_RESOLUTION|>--- conflicted
+++ resolved
@@ -688,11 +688,7 @@
     for (size_t i = 0; i < num_created_consumers; ++i)
     {
         auto rabbit_source = std::make_shared<RabbitMQSource>(
-<<<<<<< HEAD
-            *this, storage_snapshot, modified_context, column_names, block_size);
-=======
-                *this, metadata_snapshot, modified_context, column_names, 1, rabbitmq_settings->rabbitmq_commit_on_select);
->>>>>>> 70937088
+            *this, storage_snapshot, modified_context, column_names, 1, rabbitmq_settings->rabbitmq_commit_on_select);
 
         auto converting_dag = ActionsDAG::makeConvertingActions(
             rabbit_source->getPort().getHeader().getColumnsWithTypeAndName(),
