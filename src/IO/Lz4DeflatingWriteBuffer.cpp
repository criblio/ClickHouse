#include <IO/Lz4DeflatingWriteBuffer.h>
#include <Common/Exception.h>


namespace
{
    using namespace DB;

    /// SinkToOut provides the safe way to do direct write into buffer's memory
    /// When out->capacity() is not less than guaranteed_capacity, SinkToOut is pointing directly to out_'s memory.
    /// Otherwise the writes are directed to the temporary memory. That data is copied to out_ at finalize call.
    class SinkToOut
    {
    public:
        SinkToOut(WriteBuffer * out_, Memory<> & mem_, size_t guaranteed_capacity)
            : sink(out_)
            , tmp_out(mem_)
            , cur_out(sink)
        {
            chassert(sink);

            if (sink->available() < guaranteed_capacity)
            {
                mem_.resize(guaranteed_capacity);
                cur_out = &tmp_out;
            }
        }

        size_t getCapacity()
        {
           return  cur_out->available();
        }

        BufferBase::Position getPosition()
        {
            return cur_out->position();
        }

        void advancePosition(size_t size)
        {
            chassert(size <= cur_out->available());
            cur_out->position() += size;
        }

        void finalize()
        {
            tmp_out.finalize();
            sink->write(tmp_out.buffer().begin(), tmp_out.count());
        }

    private:
        WriteBuffer * sink;
        BufferWithOutsideMemory<WriteBuffer> tmp_out;
        WriteBuffer * cur_out;
    };
}


namespace DB
{
namespace ErrorCodes
{
    extern const int LZ4_ENCODER_FAILED;
}

<<<<<<< HEAD
void Lz4DeflatingWriteBuffer::initialize(int compression_level)
=======
Lz4DeflatingWriteBuffer::Lz4DeflatingWriteBuffer(
    std::unique_ptr<WriteBuffer> out_, int compression_level, size_t buf_size, char * existing_memory, size_t alignment)
    : WriteBufferWithOwnMemoryDecorator(std::move(out_), buf_size, existing_memory, alignment)
    , tmp_memory(buf_size)

>>>>>>> 544f6081
{
    kPrefs = {
        {LZ4F_max256KB,
         LZ4F_blockLinked,
         LZ4F_noContentChecksum,
         LZ4F_frame,
         0 /* unknown content size */,
         0 /* no dictID */,
         LZ4F_noBlockChecksum},
        compression_level, /* compression level; 0 == default */
        1, /* autoflush */
        0, /* favor decompression speed */
        {0, 0, 0}, /* reserved, must be set to 0 */
    };

    size_t ret = LZ4F_createCompressionContext(&ctx, LZ4F_VERSION);

    if (LZ4F_isError(ret))
        throw Exception(
            ErrorCodes::LZ4_ENCODER_FAILED,
            "creation of LZ4 compression context failed. LZ4F version: {}, error: {}",
            LZ4F_VERSION, LZ4F_getErrorName(ret));
}

Lz4DeflatingWriteBuffer::~Lz4DeflatingWriteBuffer()
{
    if (ctx)
        LZ4F_freeCompressionContext(ctx);
}

void Lz4DeflatingWriteBuffer::nextImpl()
{
    if (!offset())
        return;

    if (first_time)
    {
        auto sink = SinkToOut(out.get(), tmp_memory, LZ4F_HEADER_SIZE_MAX);
        chassert(sink.getCapacity() >= LZ4F_HEADER_SIZE_MAX);

        /// write frame header and check for errors
        size_t header_size = LZ4F_compressBegin(
                ctx, sink.getPosition(), sink.getCapacity(), &kPrefs);

        if (LZ4F_isError(header_size))
            throw Exception(
                ErrorCodes::LZ4_ENCODER_FAILED,
                "LZ4 failed to start stream encoding. LZ4F version: {}, error: {}",
                LZ4F_VERSION, LZ4F_getErrorName(header_size));

        sink.advancePosition(header_size);
        sink.finalize();
        first_time = false;
    }

    auto * in_data = working_buffer.begin();
    auto in_capacity = offset();

    while (in_capacity > 0)
    {
        /// Ensure that there is enough space for compressed block of minimal size
        size_t min_compressed_block_size = LZ4F_compressBound(1, &kPrefs);

        auto sink = SinkToOut(out.get(), tmp_memory, min_compressed_block_size);
        chassert(sink.getCapacity() >= min_compressed_block_size);

        /// LZ4F_compressUpdate compresses whole input buffer at once so we need to shink it manually
        size_t cur_buffer_size = in_capacity;
        if (sink.getCapacity() >= min_compressed_block_size) /// We cannot shrink the input buffer if it's already too small.
        {
            while (sink.getCapacity() < LZ4F_compressBound(cur_buffer_size, &kPrefs))
                cur_buffer_size /= 2;
        }

        size_t compressed_size = LZ4F_compressUpdate(
                ctx, sink.getPosition(), sink.getCapacity(), in_data, cur_buffer_size, nullptr);

        if (LZ4F_isError(compressed_size))
            throw Exception(
                ErrorCodes::LZ4_ENCODER_FAILED,
                "LZ4 failed to encode stream. LZ4F version: {}, error {}, out_capacity {}",
                LZ4F_VERSION, LZ4F_getErrorName(compressed_size), sink.getCapacity());

        in_capacity -= cur_buffer_size;
        in_data += cur_buffer_size;

        sink.advancePosition(compressed_size);
        sink.finalize();
    }
}

void Lz4DeflatingWriteBuffer::finalizeBefore()
{
    next();

<<<<<<< HEAD
    /// Don't write out if no data was ever compressed
    if (!compress_empty && first_time)
        return;

    out_capacity = out->buffer().end() - out->position();
    out_data = reinterpret_cast<void *>(out->position());

    if (out_capacity < LZ4F_compressBound(0, &kPrefs))
    {
        out->next();
        out_capacity = out->buffer().end() - out->position();
        out_data = reinterpret_cast<void *>(out->position());
    }
=======
    auto suffix_size = LZ4F_compressBound(0, &kPrefs);
    auto sink = SinkToOut(out.get(), tmp_memory, suffix_size);
    chassert(sink.getCapacity() >= suffix_size);
>>>>>>> 544f6081

    /// compression end
    size_t end_size = LZ4F_compressEnd(ctx, sink.getPosition(), sink.getCapacity(), nullptr);

    if (LZ4F_isError(end_size))
        throw Exception(
            ErrorCodes::LZ4_ENCODER_FAILED,
            "LZ4 failed to end stream encoding. LZ4F version: {}, error {}, out_capacity {}",
            LZ4F_VERSION, LZ4F_getErrorName(end_size), sink.getCapacity());

    sink.advancePosition(end_size);
    sink.finalize();
}

void Lz4DeflatingWriteBuffer::finalizeAfter()
{
    LZ4F_freeCompressionContext(ctx);
    ctx = nullptr;
}

}<|MERGE_RESOLUTION|>--- conflicted
+++ resolved
@@ -63,15 +63,8 @@
     extern const int LZ4_ENCODER_FAILED;
 }
 
-<<<<<<< HEAD
+
 void Lz4DeflatingWriteBuffer::initialize(int compression_level)
-=======
-Lz4DeflatingWriteBuffer::Lz4DeflatingWriteBuffer(
-    std::unique_ptr<WriteBuffer> out_, int compression_level, size_t buf_size, char * existing_memory, size_t alignment)
-    : WriteBufferWithOwnMemoryDecorator(std::move(out_), buf_size, existing_memory, alignment)
-    , tmp_memory(buf_size)
-
->>>>>>> 544f6081
 {
     kPrefs = {
         {LZ4F_max256KB,
@@ -167,25 +160,13 @@
 {
     next();
 
-<<<<<<< HEAD
     /// Don't write out if no data was ever compressed
     if (!compress_empty && first_time)
         return;
-
-    out_capacity = out->buffer().end() - out->position();
-    out_data = reinterpret_cast<void *>(out->position());
-
-    if (out_capacity < LZ4F_compressBound(0, &kPrefs))
-    {
-        out->next();
-        out_capacity = out->buffer().end() - out->position();
-        out_data = reinterpret_cast<void *>(out->position());
-    }
-=======
+  
     auto suffix_size = LZ4F_compressBound(0, &kPrefs);
     auto sink = SinkToOut(out.get(), tmp_memory, suffix_size);
     chassert(sink.getCapacity() >= suffix_size);
->>>>>>> 544f6081
 
     /// compression end
     size_t end_size = LZ4F_compressEnd(ctx, sink.getPosition(), sink.getCapacity(), nullptr);
