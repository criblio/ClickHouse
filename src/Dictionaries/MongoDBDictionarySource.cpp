--- conflicted
+++ resolved
@@ -4,22 +4,19 @@
 #if USE_MONGODB
 #include "MongoDBDictionarySource.h"
 #include "DictionaryStructure.h"
-<<<<<<< HEAD
 
 #include <Common/logger_useful.h>
 #include <Processors/Sources/MongoDBSource.h>
 #include <Storages/NamedCollectionsHelpers.h>
 
+#include <Storages/ExternalDataSourceConfiguration.h>
+#include <Storages/StorageMongoDBSocketFactory.h>
 #include <bsoncxx/builder/basic/array.hpp>
 
 using bsoncxx::builder::basic::kvp;
 using bsoncxx::builder::basic::make_document;
 using bsoncxx::builder::basic::array;
 #endif
-=======
-#include <Storages/ExternalDataSourceConfiguration.h>
-#include <Storages/StorageMongoDBSocketFactory.h>
->>>>>>> 85f63b05
 
 namespace DB
 {
@@ -167,7 +164,6 @@
         auto key = array();
         for (size_t i = 0; i < key_columns.size(); i++)
         {
-<<<<<<< HEAD
             const auto & dict_key = dict_struct.key->at(i);
             WhichDataType type(dict_key.type);
 
@@ -183,48 +179,6 @@
                 key.append(make_document(kvp(dict_key.name, key_columns[i]->getDataAt(row).toString())));
             else
                 throw Exception(ErrorCodes::LOGICAL_ERROR, "Unexpected type '{}' of key in MongoDB dictionary", dict_key.type->getName());
-=======
-            const auto & key_attribute = key_attributes[attribute_index];
-
-            switch (key_attribute.underlying_type)
-            {
-                case AttributeUnderlyingType::UInt8:
-                case AttributeUnderlyingType::UInt16:
-                case AttributeUnderlyingType::UInt32:
-                case AttributeUnderlyingType::UInt64:
-                case AttributeUnderlyingType::Int8:
-                case AttributeUnderlyingType::Int16:
-                case AttributeUnderlyingType::Int32:
-                case AttributeUnderlyingType::Int64:
-                {
-                    key.add(key_attribute.name, static_cast<Int32>(key_columns[attribute_index]->get64(row_idx)));
-                    break;
-                }
-                case AttributeUnderlyingType::Float32:
-                case AttributeUnderlyingType::Float64:
-                {
-                    key.add(key_attribute.name, key_columns[attribute_index]->getFloat64(row_idx));
-                    break;
-                }
-                case AttributeUnderlyingType::String:
-                {
-                    String loaded_str((*key_columns[attribute_index])[row_idx].safeGet<String>());
-                    /// Convert string to ObjectID
-                    if (key_attribute.is_object_id)
-                    {
-                        Poco::MongoDB::ObjectId::Ptr loaded_id(new Poco::MongoDB::ObjectId(loaded_str));
-                        key.add(key_attribute.name, loaded_id);
-                    }
-                    else
-                    {
-                        key.add(key_attribute.name, loaded_str);
-                    }
-                    break;
-                }
-                default:
-                    throw Exception(ErrorCodes::NOT_IMPLEMENTED, "Unsupported dictionary attribute type for MongoDB dictionary source");
-            }
->>>>>>> 85f63b05
         }
         keys.append(make_document(kvp("$and", key)));
     }
