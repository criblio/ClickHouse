#pragma once
#include <boost/noncopyable.hpp>
#include <Interpreters/Cache/Guards.h>
#include <Interpreters/Cache/IFileCachePriority.h>
#include <Interpreters/Cache/FileCacheKey.h>
#include <Interpreters/Cache/FileSegment.h>
#include <Interpreters/Cache/FileCache_fwd_internal.h>
#include <shared_mutex>

namespace DB
{

class CleanupQueue;
using CleanupQueuePtr = std::shared_ptr<CleanupQueue>;
class DownloadQueue;
using DownloadQueuePtr = std::shared_ptr<DownloadQueue>;
using FileSegmentsHolderPtr = std::unique_ptr<FileSegmentsHolder>;


struct FileSegmentMetadata : private boost::noncopyable
{
    using Priority = IFileCachePriority;

    explicit FileSegmentMetadata(FileSegmentPtr && file_segment_);

    bool releasable() const { return file_segment.unique(); }

    size_t size() const;

    bool evicting() const { return removal_candidate.load(); }

    Priority::Iterator getQueueIterator() const { return file_segment->getQueueIterator(); }

    FileSegmentPtr file_segment;
    std::atomic<bool> removal_candidate{false};
};

using FileSegmentMetadataPtr = std::shared_ptr<FileSegmentMetadata>;


struct KeyMetadata : public std::map<size_t, FileSegmentMetadataPtr>,
                     private boost::noncopyable,
                     public std::enable_shared_from_this<KeyMetadata>
{
    friend struct LockedKey;
    using Key = FileCacheKey;

    KeyMetadata(
        const Key & key_,
        const std::string & key_path_,
        CleanupQueuePtr cleanup_queue_,
        DownloadQueuePtr download_queue_,
        Poco::Logger * log_,
        std::shared_mutex & key_prefix_directory_mutex_,
        bool created_base_directory_ = false);

    enum class KeyState
    {
        ACTIVE,
        REMOVING,
        REMOVED,
    };

    const Key key;
    const std::string key_path;

    LockedKeyPtr lock();

    /// Return nullptr if key has non-ACTIVE state.
    LockedKeyPtr tryLock();

    LockedKeyPtr lockNoStateCheck();

    bool createBaseDirectory();

    std::string getFileSegmentPath(const FileSegment & file_segment);

private:
    KeyState key_state = KeyState::ACTIVE;
    KeyGuard guard;
    const CleanupQueuePtr cleanup_queue;
    const DownloadQueuePtr download_queue;
    std::shared_mutex & key_prefix_directory_mutex;
    std::atomic<bool> created_base_directory = false;
    Poco::Logger * log;
};

using KeyMetadataPtr = std::shared_ptr<KeyMetadata>;


struct CacheMetadata : public std::unordered_map<FileCacheKey, KeyMetadataPtr>, private boost::noncopyable
{
public:
    using Key = FileCacheKey;
    using IterateFunc = std::function<void(LockedKey &)>;

    explicit CacheMetadata(const std::string & path_);

    const String & getBaseDirectory() const { return path; }

    String getPathForFileSegment(
        const Key & key,
        size_t offset,
        FileSegmentKind segment_kind) const;

    String getPathForKey(const Key & key) const;
    static String getFileNameForFileSegment(size_t offset, FileSegmentKind segment_kind);

    void iterate(IterateFunc && func);

    enum class KeyNotFoundPolicy
    {
        THROW,
        THROW_LOGICAL,
        CREATE_EMPTY,
        RETURN_NULL,
    };

    LockedKeyPtr lockKeyMetadata(
        const Key & key,
        KeyNotFoundPolicy key_not_found_policy,
        bool is_initial_load = false);

<<<<<<< HEAD
    KeyMetadataPtr getKeyMetadata(
        const Key & key,
        KeyNotFoundPolicy key_not_found_policy,
        bool is_initial_load = false);

    void doCleanup();
=======
    void removeKey(const Key & key, bool if_exists, bool if_releasable);
    void removeAllKeys(bool if_releasable);

    void cancelCleanup();

    /// Firstly, this cleanup does not delete cache files,
    /// but only empty keys from cache_metadata_map and key (prefix) directories from fs.
    /// Secondly, it deletes those only if arose as a result of
    /// (1) eviction in FileCache::tryReserve();
    /// (2) removal of cancelled non-downloaded file segments after FileSegment::complete().
    /// which does not include removal of cache files because of FileCache::removeKey/removeAllKeys,
    /// triggered by removal of source files from objects storage.
    /// E.g. number of elements submitted to background cleanup should remain low.
    void cleanupThreadFunc();
>>>>>>> b884fdb8

    void downloadThreadFunc();

    void cancelDownload();

private:
    CacheMetadataGuard::Lock lockMetadata() const;
    const std::string path; /// Cache base path
    mutable CacheMetadataGuard guard;
    CleanupQueuePtr cleanup_queue;
    DownloadQueuePtr download_queue;
    std::shared_mutex key_prefix_directory_mutex;
    Poco::Logger * log;

    void downloadImpl(FileSegment & file_segment, std::optional<Memory<>> & memory);
    iterator removeEmptyKey(iterator it, LockedKey &, const CacheMetadataGuard::Lock &);
};


/**
 * `LockedKey` is an object which makes sure that as long as it exists the following is true:
 * 1. the key cannot be removed from cache
 *    (Why: this LockedKey locks key metadata mutex in ctor, unlocks it in dtor, and so
 *    when key is going to be deleted, key mutex is also locked.
 *    Why it cannot be the other way round? E.g. that ctor of LockedKey locks the key
 *    right after it was deleted? This case it taken into consideration in createLockedKey())
 * 2. the key cannot be modified, e.g. new offsets cannot be added to key; already existing
 *    offsets cannot be deleted from the key
 * And also provides some methods which allow the owner of this LockedKey object to do such
 * modification of the key (adding/deleting offsets) and deleting the key from cache.
 */
struct LockedKey : private boost::noncopyable
{
    using Key = FileCacheKey;

    explicit LockedKey(std::shared_ptr<KeyMetadata> key_metadata_);

    ~LockedKey();

    const Key & getKey() const { return key_metadata->key; }

    auto begin() const { return key_metadata->begin(); }
    auto end() const { return key_metadata->end(); }

    std::shared_ptr<const FileSegmentMetadata> getByOffset(size_t offset) const;
    std::shared_ptr<FileSegmentMetadata> getByOffset(size_t offset);

    std::shared_ptr<const FileSegmentMetadata> tryGetByOffset(size_t offset) const;
    std::shared_ptr<FileSegmentMetadata> tryGetByOffset(size_t offset);

    KeyMetadata::KeyState getKeyState() const { return key_metadata->key_state; }

    std::shared_ptr<const KeyMetadata> getKeyMetadata() const { return key_metadata; }
    std::shared_ptr<KeyMetadata> getKeyMetadata() { return key_metadata; }

    bool removeAllFileSegments(bool if_releasable = true);

    KeyMetadata::iterator removeFileSegment(size_t offset, const FileSegmentGuard::Lock &);
    KeyMetadata::iterator removeFileSegment(size_t offset);

    void shrinkFileSegmentToDownloadedSize(size_t offset, const FileSegmentGuard::Lock &);

    void addToDownloadQueue(size_t offset, const FileSegmentGuard::Lock &);

    bool isLastOwnerOfFileSegment(size_t offset) const;

    std::optional<FileSegment::Range> hasIntersectingRange(const FileSegment::Range & range) const;

    void removeFromCleanupQueue();

    void markAsRemoved();

    std::string toString() const;

private:
    KeyMetadata::iterator removeFileSegmentImpl(KeyMetadata::iterator it, const FileSegmentGuard::Lock &);

    const std::shared_ptr<KeyMetadata> key_metadata;
    KeyGuard::Lock lock; /// `lock` must be destructed before `key_metadata`.
};

}<|MERGE_RESOLUTION|>--- conflicted
+++ resolved
@@ -121,14 +121,11 @@
         KeyNotFoundPolicy key_not_found_policy,
         bool is_initial_load = false);
 
-<<<<<<< HEAD
     KeyMetadataPtr getKeyMetadata(
         const Key & key,
         KeyNotFoundPolicy key_not_found_policy,
         bool is_initial_load = false);
 
-    void doCleanup();
-=======
     void removeKey(const Key & key, bool if_exists, bool if_releasable);
     void removeAllKeys(bool if_releasable);
 
@@ -143,7 +140,6 @@
     /// triggered by removal of source files from objects storage.
     /// E.g. number of elements submitted to background cleanup should remain low.
     void cleanupThreadFunc();
->>>>>>> b884fdb8
 
     void downloadThreadFunc();
 
