--- conflicted
+++ resolved
@@ -27,15 +27,10 @@
     UUID uuid = UUIDHelpers::Nil;
 
     DatabaseAndTableWithAlias() = default;
-<<<<<<< HEAD
-    DatabaseAndTableWithAlias(const ASTPtr & identifier_node, const String & current_database = "");
-    DatabaseAndTableWithAlias(const ASTTableIdentifier & identifier, const String & current_database = "");
-    DatabaseAndTableWithAlias(const ASTTableExpression & table_expression, const String & current_database = "");
-=======
     explicit DatabaseAndTableWithAlias(const ASTPtr & identifier_node, const String & current_database = "");
-    explicit DatabaseAndTableWithAlias(const ASTIdentifier & identifier, const String & current_database = "");
+    explicit DatabaseAndTableWithAlias(const ASTTableIdentifier & identifier, const String & current_database = "");
     explicit DatabaseAndTableWithAlias(const ASTTableExpression & table_expression, const String & current_database = "");
->>>>>>> 496c2e45
+
 
     /// "alias." or "table." if alias is empty
     String getQualifiedNamePrefix(bool with_dot = true) const;
