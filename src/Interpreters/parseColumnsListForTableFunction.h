--- conflicted
+++ resolved
@@ -19,11 +19,8 @@
         , allow_experimental_object_type(settings.allow_experimental_object_type)
         , allow_suspicious_fixed_string_types(settings.allow_suspicious_fixed_string_types)
         , allow_experimental_variant_type(settings.allow_experimental_variant_type)
-<<<<<<< HEAD
         , allow_suspicious_variant_types(settings.allow_suspicious_variant_types)
-=======
         , validate_nested_types(settings.validate_experimental_and_suspicious_types_inside_nested_types)
->>>>>>> 8a272ffd
     {
     }
 
@@ -31,11 +28,8 @@
     bool allow_experimental_object_type = true;
     bool allow_suspicious_fixed_string_types = true;
     bool allow_experimental_variant_type = true;
-<<<<<<< HEAD
     bool allow_suspicious_variant_types = true;
-=======
     bool validate_nested_types = true;
->>>>>>> 8a272ffd
 };
 
 void validateDataType(const DataTypePtr & type, const DataTypeValidationSettings & settings);
