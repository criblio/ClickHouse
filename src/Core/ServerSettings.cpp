--- conflicted
+++ resolved
@@ -209,13 +209,10 @@
     DECLARE(UInt64, load_marks_threadpool_queue_size, 1000000, "Number of tasks which is possible to push into prefetches pool", 0) \
     DECLARE(UInt64, threadpool_writer_pool_size, 100, "Size of background pool for write requests to object storages", 0) \
     DECLARE(UInt64, threadpool_writer_queue_size, 1000000, "Number of tasks which is possible to push into background pool for write requests to object storages", 0) \
-<<<<<<< HEAD
     DECLARE(UInt64, iceberg_catalog_threadpool_pool_size, 50, "Size of background pool for iceberg catalog", 0) \
     DECLARE(UInt64, iceberg_catalog_threadpool_queue_size, 1000000, "Number of tasks which is possible to push into iceberg catalog pool", 0) \
     DECLARE(UInt32, allowed_feature_tier, 0, "0 - All feature tiers allowed (experimental, beta, production). 1 - Only beta and production feature tiers allowed. 2 - Only production feature tier allowed", 0) \
-=======
     DECLARE(UInt32, allow_feature_tier, 0, "0 - All feature tiers allowed (experimental, beta, production). 1 - Only beta and production feature tiers allowed. 2 - Only production feature tier allowed", 0) \
->>>>>>> 46f5f79a
 
 
 // clang-format on
