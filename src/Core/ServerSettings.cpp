--- conflicted
+++ resolved
@@ -899,13 +899,10 @@
     DECLARE(UInt64, memory_worker_period_ms, 0, R"(
     Tick period of background memory worker which corrects memory tracker memory usages and cleans up unused pages during higher memory usage. If set to 0, default value will be used depending on the memory usage source
     )", 0) \
-<<<<<<< HEAD
-    DECLARE(Bool, memory_worker_use_cgroup, true, "Use current cgroup memory usage information to correct memory tracking.", 0) \
-=======
     DECLARE(Bool, memory_worker_correct_memory_tracker, 0, R"(
     Whether background memory worker should correct internal memory tracker based on the information from external sources like jemalloc and cgroups
     )", 0) \
->>>>>>> 1ac5c4a6
+    DECLARE(Bool, memory_worker_use_cgroup, true, "Use current cgroup memory usage information to correct memory tracking.", 0) \
     DECLARE(Bool, disable_insertion_and_mutation, false, R"(
     Disable all insert/alter/delete queries. This setting will be enabled if someone needs read-only nodes to prevent insertion and mutation affect reading performance.
     )", 0) \
