#pragma once

#include <Common/NamePrompter.h>
#include <Core/BaseSettings.h>
#include <Core/SettingsEnums.h>
#include <Core/Defines.h>
#include <IO/ReadSettings.h>
#include <base/unit.h>


namespace Poco::Util
{
    class AbstractConfiguration;
}

namespace DB
{
class IColumn;

/** List of settings: type, name, default value, description, flags
  *
  * This looks rather unconvenient. It is done that way to avoid repeating settings in different places.
  * Note: as an alternative, we could implement settings to be completely dynamic in form of map: String -> Field,
  *  but we are not going to do it, because settings is used everywhere as static struct fields.
  *
  * `flags` can be either 0 or IMPORTANT.
  * A setting is "IMPORTANT" if it affects the results of queries and can't be ignored by older versions.
  *
  * When adding new settings that control some backward incompatible changes or when changing some settings values,
  * consider adding them to settings changes history in SettingsChangesHistory.h for special `compatibility` setting
  * to work correctly.
  */

#define COMMON_SETTINGS(M, ALIAS) \
    M(Dialect, dialect, Dialect::clickhouse, "Which dialect will be used to parse query", 0)\
    M(UInt64, min_compress_block_size, 65536, "The actual size of the block to compress, if the uncompressed data less than max_compress_block_size is no less than this value and no less than the volume of data for one mark.", 0) \
    M(UInt64, max_compress_block_size, 1048576, "The maximum size of blocks of uncompressed data before compressing for writing to a table.", 0) \
    M(UInt64, max_block_size, DEFAULT_BLOCK_SIZE, "Maximum block size for reading", 0) \
    M(UInt64, max_insert_block_size, DEFAULT_INSERT_BLOCK_SIZE, "The maximum block size for insertion, if we control the creation of blocks for insertion.", 0) \
    M(UInt64, min_insert_block_size_rows, DEFAULT_INSERT_BLOCK_SIZE, "Squash blocks passed to INSERT query to specified size in rows, if blocks are not big enough.", 0) \
    M(UInt64, min_insert_block_size_bytes, (DEFAULT_INSERT_BLOCK_SIZE * 256), "Squash blocks passed to INSERT query to specified size in bytes, if blocks are not big enough.", 0) \
    M(UInt64, min_insert_block_size_rows_for_materialized_views, 0, "Like min_insert_block_size_rows, but applied only during pushing to MATERIALIZED VIEW (default: min_insert_block_size_rows)", 0) \
    M(UInt64, min_insert_block_size_bytes_for_materialized_views, 0, "Like min_insert_block_size_bytes, but applied only during pushing to MATERIALIZED VIEW (default: min_insert_block_size_bytes)", 0) \
    M(UInt64, max_joined_block_size_rows, DEFAULT_BLOCK_SIZE, "Maximum block size for JOIN result (if join algorithm supports it). 0 means unlimited.", 0) \
    M(UInt64, max_insert_threads, 0, "The maximum number of threads to execute the INSERT SELECT query. Values 0 or 1 means that INSERT SELECT is not run in parallel. Higher values will lead to higher memory usage. Parallel INSERT SELECT has effect only if the SELECT part is run on parallel, see 'max_threads' setting.", 0) \
    M(UInt64, max_insert_delayed_streams_for_parallel_write, 0, "The maximum number of streams (columns) to delay final part flush. Default - auto (1000 in case of underlying storage supports parallel write, for example S3 and disabled otherwise)", 0) \
    M(MaxThreads, max_final_threads, 0, "The maximum number of threads to read from table with FINAL.", 0) \
    M(MaxThreads, max_threads, 0, "The maximum number of threads to execute the request. By default, it is determined automatically.", 0) \
    M(MaxThreads, max_download_threads, 4, "The maximum number of threads to download data (e.g. for URL engine).", 0) \
    M(UInt64, max_download_buffer_size, 10*1024*1024, "The maximal size of buffer for parallel downloading (e.g. for URL engine) per each thread.", 0) \
    M(UInt64, max_read_buffer_size, DBMS_DEFAULT_BUFFER_SIZE, "The maximum size of the buffer to read from the filesystem.", 0) \
    M(UInt64, max_read_buffer_size_local_fs, 128*1024, "The maximum size of the buffer to read from local filesystem. If set to 0 then max_read_buffer_size will be used.", 0) \
    M(UInt64, max_read_buffer_size_remote_fs, 0, "The maximum size of the buffer to read from remote filesystem. If set to 0 then max_read_buffer_size will be used.", 0) \
    M(UInt64, max_distributed_connections, 1024, "The maximum number of connections for distributed processing of one query (should be greater than max_threads).", 0) \
    M(UInt64, max_query_size, DBMS_DEFAULT_MAX_QUERY_SIZE, "The maximum number of bytes of a query string parsed by the SQL parser. Data in the VALUES clause of INSERT queries is processed by a separate stream parser (that consumes O(1) RAM) and not affected by this restriction.", 0) \
    M(UInt64, interactive_delay, 100000, "The interval in microseconds to check if the request is cancelled, and to send progress info.", 0) \
    M(Seconds, connect_timeout, DBMS_DEFAULT_CONNECT_TIMEOUT_SEC, "Connection timeout if there are no replicas.", 0) \
    M(Milliseconds, connect_timeout_with_failover_ms, 1000, "Connection timeout for selecting first healthy replica.", 0) \
    M(Milliseconds, connect_timeout_with_failover_secure_ms, 1000, "Connection timeout for selecting first healthy replica (for secure connections).", 0) \
    M(Seconds, receive_timeout, DBMS_DEFAULT_RECEIVE_TIMEOUT_SEC, "Timeout for receiving data from network, in seconds. If no bytes were received in this interval, exception is thrown. If you set this setting on client, the 'send_timeout' for the socket will be also set on the corresponding connection end on the server.", 0) \
    M(Seconds, send_timeout, DBMS_DEFAULT_SEND_TIMEOUT_SEC, "Timeout for sending data to network, in seconds. If client needs to sent some data, but it did not able to send any bytes in this interval, exception is thrown. If you set this setting on client, the 'receive_timeout' for the socket will be also set on the corresponding connection end on the server.", 0) \
    M(Seconds, tcp_keep_alive_timeout, 290 /* less than DBMS_DEFAULT_RECEIVE_TIMEOUT_SEC */, "The time in seconds the connection needs to remain idle before TCP starts sending keepalive probes", 0) \
    M(Milliseconds, hedged_connection_timeout_ms, 50, "Connection timeout for establishing connection with replica for Hedged requests", 0) \
    M(Milliseconds, receive_data_timeout_ms, 2000, "Connection timeout for receiving first packet of data or packet with positive progress from replica", 0) \
    M(Bool, use_hedged_requests, true, "Use hedged requests for distributed queries", 0) \
    M(Bool, allow_changing_replica_until_first_data_packet, false, "Allow HedgedConnections to change replica until receiving first data packet", 0) \
    M(Milliseconds, queue_max_wait_ms, 0, "The wait time in the request queue, if the number of concurrent requests exceeds the maximum.", 0) \
    M(Milliseconds, connection_pool_max_wait_ms, 0, "The wait time when the connection pool is full.", 0) \
    M(Milliseconds, replace_running_query_max_wait_ms, 5000, "The wait time for running query with the same query_id to finish when setting 'replace_running_query' is active.", 0) \
    M(Milliseconds, kafka_max_wait_ms, 5000, "The wait time for reading from Kafka before retry.", 0) \
    M(Milliseconds, rabbitmq_max_wait_ms, 5000, "The wait time for reading from RabbitMQ before retry.", 0) \
    M(UInt64, poll_interval, DBMS_DEFAULT_POLL_INTERVAL, "Block at the query wait loop on the server for the specified number of seconds.", 0) \
    M(UInt64, idle_connection_timeout, 3600, "Close idle TCP connections after specified number of seconds.", 0) \
    M(UInt64, distributed_connections_pool_size, 1024, "Maximum number of connections with one remote server in the pool.", 0) \
    M(UInt64, connections_with_failover_max_tries, DBMS_CONNECTION_POOL_WITH_FAILOVER_DEFAULT_MAX_TRIES, "The maximum number of attempts to connect to replicas.", 0) \
    M(UInt64, s3_strict_upload_part_size, 0, "The exact size of part to upload during multipart upload to S3 (some implementations does not supports variable size parts).", 0) \
    M(UInt64, s3_min_upload_part_size, 16*1024*1024, "The minimum size of part to upload during multipart upload to S3.", 0) \
    M(UInt64, s3_max_upload_part_size, 5ull*1024*1024*1024, "The maximum size of part to upload during multipart upload to S3.", 0) \
    M(UInt64, s3_upload_part_size_multiply_factor, 2, "Multiply s3_min_upload_part_size by this factor each time s3_multiply_parts_count_threshold parts were uploaded from a single write to S3.", 0) \
    M(UInt64, s3_upload_part_size_multiply_parts_count_threshold, 500, "Each time this number of parts was uploaded to S3 s3_min_upload_part_size multiplied by s3_upload_part_size_multiply_factor.", 0) \
    M(UInt64, s3_max_single_part_upload_size, 32*1024*1024, "The maximum size of object to upload using singlepart upload to S3.", 0) \
    M(UInt64, s3_max_single_read_retries, 4, "The maximum number of retries during single S3 read.", 0) \
    M(UInt64, s3_max_unexpected_write_error_retries, 4, "The maximum number of retries in case of unexpected errors during S3 write.", 0) \
    M(UInt64, s3_max_redirects, 10, "Max number of S3 redirects hops allowed.", 0) \
    M(UInt64, s3_max_connections, 1024, "The maximum number of connections per server.", 0) \
    M(UInt64, s3_max_get_rps, 0, "Limit on S3 GET request per second rate before throttling. Zero means unlimited.", 0) \
    M(UInt64, s3_max_get_burst, 0, "Max number of requests that can be issued simultaneously before hitting request per second limit. By default (0) equals to `s3_max_get_rps`", 0) \
    M(UInt64, s3_max_put_rps, 0, "Limit on S3 PUT request per second rate before throttling. Zero means unlimited.", 0) \
    M(UInt64, s3_max_put_burst, 0, "Max number of requests that can be issued simultaneously before hitting request per second limit. By default (0) equals to `s3_max_put_rps`", 0) \
    M(UInt64, s3_list_object_keys_size, 1000, "Maximum number of files that could be returned in batch by ListObject request", 0) \
    M(Bool, s3_truncate_on_insert, false, "Enables or disables truncate before insert in s3 engine tables.", 0) \
    M(Bool, s3_create_new_file_on_insert, false, "Enables or disables creating a new file on each insert in s3 engine tables", 0) \
    M(Bool, s3_check_objects_after_upload, false, "Check each uploaded object to s3 with head request to be sure that upload was successful", 0) \
    M(Bool, s3_allow_parallel_part_upload, true, "Use multiple threads for s3 multipart upload. It may lead to slightly higher memory usage", 0) \
    M(Bool, s3_throw_on_zero_files_match, false, "Throw an error, when ListObjects request cannot match any files", 0) \
    M(Bool, enable_s3_requests_logging, false, "Enable very explicit logging of S3 requests. Makes sense for debug only.", 0) \
    M(UInt64, hdfs_replication, 0, "The actual number of replications can be specified when the hdfs file is created.", 0) \
    M(Bool, hdfs_truncate_on_insert, false, "Enables or disables truncate before insert in s3 engine tables", 0) \
    M(Bool, hdfs_create_new_file_on_insert, false, "Enables or disables creating a new file on each insert in hdfs engine tables", 0) \
    M(UInt64, hsts_max_age, 0, "Expired time for hsts. 0 means disable HSTS.", 0) \
    M(Bool, extremes, false, "Calculate minimums and maximums of the result columns. They can be output in JSON-formats.", IMPORTANT) \
    M(Bool, use_uncompressed_cache, false, "Whether to use the cache of uncompressed blocks.", 0) \
    M(Bool, replace_running_query, false, "Whether the running request should be canceled with the same id as the new one.", 0) \
    M(UInt64, max_replicated_fetches_network_bandwidth_for_server, 0, "The maximum speed of data exchange over the network in bytes per second for replicated fetches. Zero means unlimited. Only has meaning at server startup.", 0) \
    M(UInt64, max_replicated_sends_network_bandwidth_for_server, 0, "The maximum speed of data exchange over the network in bytes per second for replicated sends. Zero means unlimited. Only has meaning at server startup.", 0) \
    M(UInt64, max_remote_read_network_bandwidth, 0, "The maximum speed of data exchange over the network in bytes per second for read.", 0) \
    M(UInt64, max_remote_write_network_bandwidth, 0, "The maximum speed of data exchange over the network in bytes per second for write.", 0) \
    M(UInt64, max_local_read_bandwidth, 0, "The maximum speed of local reads in bytes per second.", 0) \
    M(UInt64, max_local_write_bandwidth, 0, "The maximum speed of local writes in bytes per second.", 0) \
    M(Bool, stream_like_engine_allow_direct_select, false, "Allow direct SELECT query for Kafka, RabbitMQ, FileLog, Redis Streams and NATS engines. In case there are attached materialized views, SELECT query is not allowed even if this setting is enabled.", 0) \
    M(String, stream_like_engine_insert_queue, "", "When stream like engine reads from multiple queues, user will need to select one queue to insert into when writing. Used by Redis Streams and NATS.", 0) \
    \
    M(Milliseconds, distributed_directory_monitor_sleep_time_ms, 100, "Sleep time for StorageDistributed DirectoryMonitors, in case of any errors delay grows exponentially.", 0) \
    M(Milliseconds, distributed_directory_monitor_max_sleep_time_ms, 30000, "Maximum sleep time for StorageDistributed DirectoryMonitors, it limits exponential growth too.", 0) \
    \
    M(Bool, distributed_directory_monitor_batch_inserts, false, "Should StorageDistributed DirectoryMonitors try to batch individual inserts into bigger ones.", 0) \
    M(Bool, distributed_directory_monitor_split_batch_on_failure, false, "Should StorageDistributed DirectoryMonitors try to split batch into smaller in case of failures.", 0) \
    \
    M(Bool, optimize_move_to_prewhere, true, "Allows disabling WHERE to PREWHERE optimization in SELECT queries from MergeTree.", 0) \
    M(Bool, optimize_move_to_prewhere_if_final, false, "If query has `FINAL`, the optimization `move_to_prewhere` is not always correct and it is enabled only if both settings `optimize_move_to_prewhere` and `optimize_move_to_prewhere_if_final` are turned on", 0) \
    M(Bool, move_all_conditions_to_prewhere, false, "Move all viable conditions from WHERE to PREWHERE", 0) \
    M(Bool, enable_multiple_prewhere_read_steps, false, "Move more conditions from WHERE to PREWHERE and do reads from disk and filtering in multiple steps if there are multiple conditions combined with AND", 0) \
    \
    M(UInt64, alter_sync, 1, "Wait for actions to manipulate the partitions. 0 - do not wait, 1 - wait for execution only of itself, 2 - wait for everyone.", 0) ALIAS(replication_alter_partitions_sync) \
    M(Int64, replication_wait_for_inactive_replica_timeout, 120, "Wait for inactive replica to execute ALTER/OPTIMIZE. Time in seconds, 0 - do not wait, negative - wait for unlimited time.", 0) \
    \
    M(LoadBalancing, load_balancing, LoadBalancing::RANDOM, "Which replicas (among healthy replicas) to preferably send a query to (on the first attempt) for distributed processing.", 0) \
    M(UInt64, load_balancing_first_offset, 0, "Which replica to preferably send a query when FIRST_OR_RANDOM load balancing strategy is used.", 0) \
    \
    M(TotalsMode, totals_mode, TotalsMode::AFTER_HAVING_EXCLUSIVE, "How to calculate TOTALS when HAVING is present, as well as when max_rows_to_group_by and group_by_overflow_mode = ‘any’ are present.", IMPORTANT) \
    M(Float, totals_auto_threshold, 0.5, "The threshold for totals_mode = 'auto'.", 0) \
    \
    M(Bool, allow_suspicious_low_cardinality_types, false, "In CREATE TABLE statement allows specifying LowCardinality modifier for types of small fixed size (8 or less). Enabling this may increase merge times and memory consumption.", 0) \
    M(Bool, allow_suspicious_fixed_string_types, false, "In CREATE TABLE statement allows creating columns of type FixedString(n) with n > 256. FixedString with length >= 256 is suspicious and most likely indicates misusage", 0) \
    M(Bool, allow_suspicious_indices, false, "Reject primary/secondary indexes and sorting keys with identical expressions", 0) \
    M(Bool, compile_expressions, true, "Compile some scalar functions and operators to native code.", 0) \
    M(UInt64, min_count_to_compile_expression, 3, "The number of identical expressions before they are JIT-compiled", 0) \
    M(Bool, compile_aggregate_expressions, false, "Compile aggregate functions to native code. This feature has a bug and should not be used.", 0) \
    M(UInt64, min_count_to_compile_aggregate_expression, 3, "The number of identical aggregate expressions before they are JIT-compiled", 0) \
    M(Bool, compile_sort_description, true, "Compile sort description to native code.", 0) \
    M(UInt64, min_count_to_compile_sort_description, 3, "The number of identical sort descriptions before they are JIT-compiled", 0) \
    M(UInt64, group_by_two_level_threshold, 100000, "From what number of keys, a two-level aggregation starts. 0 - the threshold is not set.", 0) \
    M(UInt64, group_by_two_level_threshold_bytes, 50000000, "From what size of the aggregation state in bytes, a two-level aggregation begins to be used. 0 - the threshold is not set. Two-level aggregation is used when at least one of the thresholds is triggered.", 0) \
    M(Bool, distributed_aggregation_memory_efficient, true, "Is the memory-saving mode of distributed aggregation enabled.", 0) \
    M(UInt64, aggregation_memory_efficient_merge_threads, 0, "Number of threads to use for merge intermediate aggregation results in memory efficient mode. When bigger, then more memory is consumed. 0 means - same as 'max_threads'.", 0) \
    M(Bool, enable_memory_bound_merging_of_aggregation_results, false, "Enable memory bound merging strategy for aggregation. Set it to true only if all nodes of your clusters have versions >= 22.12.", 0) \
    M(Bool, enable_positional_arguments, true, "Enable positional arguments in ORDER BY, GROUP BY and LIMIT BY", 0) \
    M(Bool, enable_extended_results_for_datetime_functions, false, "Enable date functions like toLastDayOfMonth return Date32 results (instead of Date results) for Date32/DateTime64 arguments.", 0) \
    \
    M(Bool, group_by_use_nulls, false, "Treat columns mentioned in ROLLUP, CUBE or GROUPING SETS as Nullable", 0) \
    \
    M(UInt64, max_parallel_replicas, 1, "The maximum number of replicas of each shard used when the query is executed. For consistency (to get different parts of the same partition), this option only works for the specified sampling key. The lag of the replicas is not controlled.", 0) \
    M(UInt64, parallel_replicas_count, 0, "This is internal setting that should not be used directly and represents an implementation detail of the 'parallel replicas' mode. This setting will be automatically set up by the initiator server for distributed queries to the number of parallel replicas participating in query processing.", 0) \
    M(UInt64, parallel_replica_offset, 0, "This is internal setting that should not be used directly and represents an implementation detail of the 'parallel replicas' mode. This setting will be automatically set up by the initiator server for distributed queries to the index of the replica participating in query processing among parallel replicas.", 0) \
    M(String, parallel_replicas_custom_key, "", "Custom key assigning work to replicas when parallel replicas are used.", 0) \
    M(ParallelReplicasCustomKeyFilterType, parallel_replicas_custom_key_filter_type, ParallelReplicasCustomKeyFilterType::DEFAULT, "Type of filter to use with custom key for parallel replicas. default - use modulo operation on the custom key, range - use range filter on custom key using all possible values for the value type of custom key.", 0) \
    \
    M(String, cluster_for_parallel_replicas, "default", "Cluster for a shard in which current server is located", 0) \
    M(Bool, allow_experimental_parallel_reading_from_replicas, false, "If true, ClickHouse will send a SELECT query to all replicas of a table. It will work for any kind on MergeTree table.", 0) \
    M(Float, parallel_replicas_single_task_marks_count_multiplier, 2, "A multiplier which will be added during calculation for minimal number of marks to retrieve from coordinator. This will be applied only for remote replicas.", 0) \
    M(Bool, parallel_replicas_for_non_replicated_merge_tree, false, "If true, ClickHouse will use parallel replicas algorithm also for non-replicated MergeTree tables", 0) \
    \
    M(Bool, skip_unavailable_shards, false, "If true, ClickHouse silently skips unavailable shards and nodes unresolvable through DNS. Shard is marked as unavailable when none of the replicas can be reached.", 0) \
    \
    M(UInt64, parallel_distributed_insert_select, 0, "Process distributed INSERT SELECT query in the same cluster on local tables on every shard; if set to 1 - SELECT is executed on each shard; if set to 2 - SELECT and INSERT are executed on each shard", 0) \
    M(UInt64, distributed_group_by_no_merge, 0, "If 1, Do not merge aggregation states from different servers for distributed queries (shards will process query up to the Complete stage, initiator just proxies the data from the shards). If 2 the initiator will apply ORDER BY and LIMIT stages (it is not in case when shard process query up to the Complete stage)", 0) \
    M(UInt64, distributed_push_down_limit, 1, "If 1, LIMIT will be applied on each shard separately. Usually you don't need to use it, since this will be done automatically if it is possible, i.e. for simple query SELECT FROM LIMIT.", 0) \
    M(Bool, optimize_distributed_group_by_sharding_key, true, "Optimize GROUP BY sharding_key queries (by avoiding costly aggregation on the initiator server).", 0) \
    M(UInt64, optimize_skip_unused_shards_limit, 1000, "Limit for number of sharding key values, turns off optimize_skip_unused_shards if the limit is reached", 0) \
    M(Bool, optimize_skip_unused_shards, false, "Assumes that data is distributed by sharding_key. Optimization to skip unused shards if SELECT query filters by sharding_key.", 0) \
    M(Bool, optimize_skip_unused_shards_rewrite_in, true, "Rewrite IN in query for remote shards to exclude values that does not belong to the shard (requires optimize_skip_unused_shards)", 0) \
    M(Bool, allow_nondeterministic_optimize_skip_unused_shards, false, "Allow non-deterministic functions (includes dictGet) in sharding_key for optimize_skip_unused_shards", 0) \
    M(UInt64, force_optimize_skip_unused_shards, 0, "Throw an exception if unused shards cannot be skipped (1 - throw only if the table has the sharding key, 2 - always throw.", 0) \
    M(UInt64, optimize_skip_unused_shards_nesting, 0, "Same as optimize_skip_unused_shards, but accept nesting level until which it will work.", 0) \
    M(UInt64, force_optimize_skip_unused_shards_nesting, 0, "Same as force_optimize_skip_unused_shards, but accept nesting level until which it will work.", 0) \
    \
    M(Bool, input_format_parallel_parsing, true, "Enable parallel parsing for some data formats.", 0) \
    M(UInt64, min_chunk_bytes_for_parallel_parsing, (10 * 1024 * 1024), "The minimum chunk size in bytes, which each thread will parse in parallel.", 0) \
    M(Bool, output_format_parallel_formatting, true, "Enable parallel formatting for some data formats.", 0) \
    \
    M(UInt64, merge_tree_min_rows_for_concurrent_read, (20 * 8192), "If at least as many lines are read from one file, the reading can be parallelized.", 0) \
    M(UInt64, merge_tree_min_bytes_for_concurrent_read, (24 * 10 * 1024 * 1024), "If at least as many bytes are read from one file, the reading can be parallelized.", 0) \
    M(UInt64, merge_tree_min_rows_for_seek, 0, "You can skip reading more than that number of rows at the price of one seek per file.", 0) \
    M(UInt64, merge_tree_min_bytes_for_seek, 0, "You can skip reading more than that number of bytes at the price of one seek per file.", 0) \
    M(UInt64, merge_tree_coarse_index_granularity, 8, "If the index segment can contain the required keys, divide it into as many parts and recursively check them.", 0) \
    M(UInt64, merge_tree_max_rows_to_use_cache, (128 * 8192), "The maximum number of rows per request, to use the cache of uncompressed data. If the request is large, the cache is not used. (For large queries not to flush out the cache.)", 0) \
    M(UInt64, merge_tree_max_bytes_to_use_cache, (192 * 10 * 1024 * 1024), "The maximum number of bytes per request, to use the cache of uncompressed data. If the request is large, the cache is not used. (For large queries not to flush out the cache.)", 0) \
    M(Bool, do_not_merge_across_partitions_select_final, false, "Merge parts only in one partition in select final", 0) \
    M(Bool, allow_experimental_inverted_index, false, "If it is set to true, allow to use experimental inverted index.", 0) \
    \
    M(UInt64, mysql_max_rows_to_insert, 65536, "The maximum number of rows in MySQL batch insertion of the MySQL storage engine", 0) \
    \
    M(UInt64, optimize_min_equality_disjunction_chain_length, 3, "The minimum length of the expression `expr = x1 OR ... expr = xN` for optimization ", 0) \
    \
    M(UInt64, min_bytes_to_use_direct_io, 0, "The minimum number of bytes for reading the data with O_DIRECT option during SELECT queries execution. 0 - disabled.", 0) \
    M(UInt64, min_bytes_to_use_mmap_io, 0, "The minimum number of bytes for reading the data with mmap option during SELECT queries execution. 0 - disabled.", 0) \
    M(Bool, checksum_on_read, true, "Validate checksums on reading. It is enabled by default and should be always enabled in production. Please do not expect any benefits in disabling this setting. It may only be used for experiments and benchmarks. The setting only applicable for tables of MergeTree family. Checksums are always validated for other table engines and when receiving data over network.", 0) \
    \
    M(Bool, force_index_by_date, false, "Throw an exception if there is a partition key in a table, and it is not used.", 0) \
    M(Bool, force_primary_key, false, "Throw an exception if there is primary key in a table, and it is not used.", 0) \
    M(Bool, use_skip_indexes, true, "Use data skipping indexes during query execution.", 0) \
    M(Bool, use_skip_indexes_if_final, false, "If query has FINAL, then skipping data based on indexes may produce incorrect result, hence disabled by default.", 0) \
    M(String, force_data_skipping_indices, "", "Comma separated list of strings or literals with the name of the data skipping indices that should be used during query execution, otherwise an exception will be thrown.", 0) \
    \
    M(Float, max_streams_to_max_threads_ratio, 1, "Allows you to use more sources than the number of threads - to more evenly distribute work across threads. It is assumed that this is a temporary solution, since it will be possible in the future to make the number of sources equal to the number of threads, but for each source to dynamically select available work for itself.", 0) \
    M(Float, max_streams_multiplier_for_merge_tables, 5, "Ask more streams when reading from Merge table. Streams will be spread across tables that Merge table will use. This allows more even distribution of work across threads and especially helpful when merged tables differ in size.", 0) \
    \
    M(String, network_compression_method, "LZ4", "Allows you to select the method of data compression when writing.", 0) \
    \
    M(Int64, network_zstd_compression_level, 1, "Allows you to select the level of ZSTD compression.", 0) \
    \
    M(Int64, zstd_window_log_max, 0, "Allows you to select the max window log of ZSTD (it will not be used for MergeTree family)", 0) \
    \
    M(UInt64, priority, 0, "Priority of the query. 1 - the highest, higher value - lower priority; 0 - do not use priorities.", 0) \
    M(Int64, os_thread_priority, 0, "If non zero - set corresponding 'nice' value for query processing threads. Can be used to adjust query priority for OS scheduler.", 0) \
    \
    M(Bool, log_queries, true, "Log requests and write the log to the system table.", 0) \
    M(Bool, log_formatted_queries, false, "Log formatted queries and write the log to the system table.", 0) \
    M(LogQueriesType, log_queries_min_type, QueryLogElementType::QUERY_START, "Minimal type in query_log to log, possible values (from low to high): QUERY_START, QUERY_FINISH, EXCEPTION_BEFORE_START, EXCEPTION_WHILE_PROCESSING.", 0) \
    M(Milliseconds, log_queries_min_query_duration_ms, 0, "Minimal time for the query to run, to get to the query_log/query_thread_log/query_views_log.", 0) \
    M(UInt64, log_queries_cut_to_length, 100000, "If query length is greater than specified threshold (in bytes), then cut query when writing to query log. Also limit length of printed query in ordinary text log.", 0) \
    M(Float, log_queries_probability, 1., "Log queries with the specified probabality.", 0) \
    \
    M(Bool, log_processors_profiles, false, "Log Processors profile events.", 0) \
    M(DistributedProductMode, distributed_product_mode, DistributedProductMode::DENY, "How are distributed subqueries performed inside IN or JOIN sections?", IMPORTANT) \
    \
    M(UInt64, max_concurrent_queries_for_all_users, 0, "The maximum number of concurrent requests for all users.", 0) \
    M(UInt64, max_concurrent_queries_for_user, 0, "The maximum number of concurrent requests per user.", 0) \
    \
    M(Bool, insert_deduplicate, true, "For INSERT queries in the replicated table, specifies that deduplication of insertings blocks should be performed", 0) \
    M(Bool, async_insert_deduplicate, false, "For async INSERT queries in the replicated table, specifies that deduplication of insertings blocks should be performed", 0) \
    \
    M(UInt64Auto, insert_quorum, 0, "For INSERT queries in the replicated table, wait writing for the specified number of replicas and linearize the addition of the data. 0 - disabled, 'auto' - use majority", 0) \
    M(Milliseconds, insert_quorum_timeout, 600000, "If the quorum of replicas did not meet in specified time (in milliseconds), exception will be thrown and insertion is aborted.", 0) \
    M(Bool, insert_quorum_parallel, true, "For quorum INSERT queries - enable to make parallel inserts without linearizability", 0) \
    M(UInt64, select_sequential_consistency, 0, "For SELECT queries from the replicated table, throw an exception if the replica does not have a chunk written with the quorum; do not read the parts that have not yet been written with the quorum.", 0) \
    M(UInt64, table_function_remote_max_addresses, 1000, "The maximum number of different shards and the maximum number of replicas of one shard in the `remote` function.", 0) \
    M(Milliseconds, read_backoff_min_latency_ms, 1000, "Setting to reduce the number of threads in case of slow reads. Pay attention only to reads that took at least that much time.", 0) \
    M(UInt64, read_backoff_max_throughput, 1048576, "Settings to reduce the number of threads in case of slow reads. Count events when the read bandwidth is less than that many bytes per second.", 0) \
    M(Milliseconds, read_backoff_min_interval_between_events_ms, 1000, "Settings to reduce the number of threads in case of slow reads. Do not pay attention to the event, if the previous one has passed less than a certain amount of time.", 0) \
    M(UInt64, read_backoff_min_events, 2, "Settings to reduce the number of threads in case of slow reads. The number of events after which the number of threads will be reduced.", 0) \
    \
    M(UInt64, read_backoff_min_concurrency, 1, "Settings to try keeping the minimal number of threads in case of slow reads.", 0) \
    \
    M(Float, memory_tracker_fault_probability, 0., "For testing of `exception safety` - throw an exception every time you allocate memory with the specified probability.", 0) \
    \
    M(Bool, enable_http_compression, false, "Compress the result if the client over HTTP said that it understands data compressed by gzip or deflate.", 0) \
    M(Int64, http_zlib_compression_level, 3, "Compression level - used if the client on HTTP said that it understands data compressed by gzip or deflate.", 0) \
    \
    M(Bool, http_native_compression_disable_checksumming_on_decompress, false, "If you uncompress the POST data from the client compressed by the native format, do not check the checksum.", 0) \
    \
    M(String, count_distinct_implementation, "uniqExact", "What aggregate function to use for implementation of count(DISTINCT ...)", 0) \
    \
    M(Bool, add_http_cors_header, false, "Write add http CORS header.", 0) \
    \
    M(UInt64, max_http_get_redirects, 0, "Max number of http GET redirects hops allowed. Make sure additional security measures are in place to prevent a malicious server to redirect your requests to unexpected services.", 0) \
    \
    M(Bool, use_client_time_zone, false, "Use client timezone for interpreting DateTime string values, instead of adopting server timezone.", 0) \
    \
    M(Bool, send_progress_in_http_headers, false, "Send progress notifications using X-ClickHouse-Progress headers. Some clients do not support high amount of HTTP headers (Python requests in particular), so it is disabled by default.", 0) \
    \
    M(UInt64, http_headers_progress_interval_ms, 100, "Do not send HTTP headers X-ClickHouse-Progress more frequently than at each specified interval.", 0) \
    M(Bool, http_wait_end_of_query, false, "Enable HTTP response buffering on the server-side.", 0) \
    M(UInt64, http_response_buffer_size, false, "The number of bytes to buffer in the server memory before sending a HTTP response to the client or flushing to disk (when http_wait_end_of_query is enabled).", 0) \
    \
    M(Bool, fsync_metadata, true, "Do fsync after changing metadata for tables and databases (.sql files). Could be disabled in case of poor latency on server with high load of DDL queries and high load of disk subsystem.", 0) \
    \
    M(Bool, join_use_nulls, false, "Use NULLs for non-joined rows of outer JOINs for types that can be inside Nullable. If false, use default value of corresponding columns data type.", IMPORTANT) \
    \
    M(JoinStrictness, join_default_strictness, JoinStrictness::All, "Set default strictness in JOIN query. Possible values: empty string, 'ANY', 'ALL'. If empty, query without strictness will throw exception.", 0) \
    M(Bool, any_join_distinct_right_table_keys, false, "Enable old ANY JOIN logic with many-to-one left-to-right table keys mapping for all ANY JOINs. It leads to confusing not equal results for 't1 ANY LEFT JOIN t2' and 't2 ANY RIGHT JOIN t1'. ANY RIGHT JOIN needs one-to-many keys mapping to be consistent with LEFT one.", IMPORTANT) \
    M(Bool, single_join_prefer_left_table, true, "For single JOIN in case of identifier ambiguity prefer left table", IMPORTANT) \
    \
    M(UInt64, preferred_block_size_bytes, 1000000, "This setting adjusts the data block size for query processing and represents additional fine tune to the more rough 'max_block_size' setting. If the columns are large and with 'max_block_size' rows the block size is likely to be larger than the specified amount of bytes, its size will be lowered for better CPU cache locality.", 0) \
    \
    M(UInt64, max_replica_delay_for_distributed_queries, 300, "If set, distributed queries of Replicated tables will choose servers with replication delay in seconds less than the specified value (not inclusive). Zero means do not take delay into account.", 0) \
    M(Bool, fallback_to_stale_replicas_for_distributed_queries, true, "Suppose max_replica_delay_for_distributed_queries is set and all replicas for the queried table are stale. If this setting is enabled, the query will be performed anyway, otherwise the error will be reported.", 0) \
    M(UInt64, preferred_max_column_in_block_size_bytes, 0, "Limit on max column size in block while reading. Helps to decrease cache misses count. Should be close to L2 cache size.", 0) \
    \
    M(UInt64, parts_to_delay_insert, 0, "If the destination table contains at least that many active parts in a single partition, artificially slow down insert into table.", 0) \
    M(UInt64, parts_to_throw_insert, 0, "If more than this number active parts in a single partition of the destination table, throw 'Too many parts ...' exception.", 0) \
    M(UInt64, number_of_mutations_to_delay, 0, "If the mutated table contains at least that many unfinished mutations, artificially slow down mutations of table. 0 - disabled", 0) \
    M(UInt64, number_of_mutations_to_throw, 0, "If the mutated table contains at least that many unfinished mutations, throw 'Too many mutations ...' exception. 0 - disabled", 0) \
    M(Bool, insert_distributed_sync, false, "If setting is enabled, insert query into distributed waits until data will be sent to all nodes in cluster.", 0) \
    M(UInt64, insert_distributed_timeout, 0, "Timeout for insert query into distributed. Setting is used only with insert_distributed_sync enabled. Zero value means no timeout.", 0) \
    M(Int64, distributed_ddl_task_timeout, 180, "Timeout for DDL query responses from all hosts in cluster. If a ddl request has not been performed on all hosts, a response will contain a timeout error and a request will be executed in an async mode. Negative value means infinite. Zero means async mode.", 0) \
    M(Milliseconds, stream_flush_interval_ms, 7500, "Timeout for flushing data from streaming storages.", 0) \
    M(Milliseconds, stream_poll_timeout_ms, 500, "Timeout for polling data from/to streaming storages.", 0) \
    \
    M(Bool, final, false, "Query with the FINAL modifier by default. If the engine does not support final, it does not have any effect. On queries with multiple tables final is applied only on those that support it. It also works on distributed tables", 0) \
    \
    M(Bool, partial_result_on_first_cancel, false, "Allows query to return a partial result after cancel.", 0) \
    /** Settings for testing hedged requests */ \
    M(Milliseconds, sleep_in_send_tables_status_ms, 0, "Time to sleep in sending tables status response in TCPHandler", 0) \
    M(Milliseconds, sleep_in_send_data_ms, 0, "Time to sleep in sending data in TCPHandler", 0) \
    M(Milliseconds, sleep_after_receiving_query_ms, 0, "Time to sleep after receiving query in TCPHandler", 0) \
    M(UInt64, unknown_packet_in_send_data, 0, "Send unknown packet instead of data Nth data packet", 0) \
    \
    M(Bool, insert_allow_materialized_columns, false, "If setting is enabled, Allow materialized columns in INSERT.", 0) \
    M(Seconds, http_connection_timeout, DEFAULT_HTTP_READ_BUFFER_CONNECTION_TIMEOUT, "HTTP connection timeout.", 0) \
    M(Seconds, http_send_timeout, DEFAULT_HTTP_READ_BUFFER_TIMEOUT, "HTTP send timeout", 0) \
    M(Seconds, http_receive_timeout, DEFAULT_HTTP_READ_BUFFER_TIMEOUT, "HTTP receive timeout", 0) \
    M(UInt64, http_max_uri_size, 1048576, "Maximum URI length of HTTP request", 0) \
    M(UInt64, http_max_fields, 1000000, "Maximum number of fields in HTTP header", 0) \
    M(UInt64, http_max_field_name_size, 1048576, "Maximum length of field name in HTTP header", 0) \
    M(UInt64, http_max_field_value_size, 1048576, "Maximum length of field value in HTTP header", 0) \
    M(UInt64, http_max_chunk_size, 100_GiB, "Maximum value of a chunk size in HTTP chunked transfer encoding", 0) \
    M(Bool, http_skip_not_found_url_for_globs, true, "Skip url's for globs with HTTP_NOT_FOUND error", 0) \
    M(Bool, optimize_throw_if_noop, false, "If setting is enabled and OPTIMIZE query didn't actually assign a merge then an explanatory exception is thrown", 0) \
    M(Bool, use_index_for_in_with_subqueries, true, "Try using an index if there is a subquery or a table expression on the right side of the IN operator.", 0) \
    M(UInt64, use_index_for_in_with_subqueries_max_values, 0, "The maximum size of set in the right hand side of the IN operator to use table index for filtering. It allows to avoid performance degradation and higher memory usage due to preparation of additional data structures for large queries. Zero means no limit.", 0) \
    M(Bool, joined_subquery_requires_alias, true, "Force joined subqueries and table functions to have aliases for correct name qualification.", 0) \
    M(Bool, empty_result_for_aggregation_by_empty_set, false, "Return empty result when aggregating without keys on empty set.", 0) \
    M(Bool, empty_result_for_aggregation_by_constant_keys_on_empty_set, true, "Return empty result when aggregating by constant keys on empty set.", 0) \
    M(Bool, allow_distributed_ddl, true, "If it is set to true, then a user is allowed to executed distributed DDL queries.", 0) \
    M(Bool, allow_suspicious_codecs, false, "If it is set to true, allow to specify meaningless compression codecs.", 0) \
    M(Bool, allow_experimental_codecs, false, "If it is set to true, allow to specify experimental compression codecs (but we don't have those yet and this option does nothing).", 0) \
    M(UInt64, query_profiler_real_time_period_ns, QUERY_PROFILER_DEFAULT_SAMPLE_RATE_NS, "Period for real clock timer of query profiler (in nanoseconds). Set 0 value to turn off the real clock query profiler. Recommended value is at least 10000000 (100 times a second) for single queries or 1000000000 (once a second) for cluster-wide profiling.", 0) \
    M(UInt64, query_profiler_cpu_time_period_ns, QUERY_PROFILER_DEFAULT_SAMPLE_RATE_NS, "Period for CPU clock timer of query profiler (in nanoseconds). Set 0 value to turn off the CPU clock query profiler. Recommended value is at least 10000000 (100 times a second) for single queries or 1000000000 (once a second) for cluster-wide profiling.", 0) \
    M(Bool, metrics_perf_events_enabled, false, "If enabled, some of the perf events will be measured throughout queries' execution.", 0) \
    M(String, metrics_perf_events_list, "", "Comma separated list of perf metrics that will be measured throughout queries' execution. Empty means all events. See PerfEventInfo in sources for the available events.", 0) \
    M(Float, opentelemetry_start_trace_probability, 0., "Probability to start an OpenTelemetry trace for an incoming query.", 0) \
    M(Bool, opentelemetry_trace_processors, false, "Collect OpenTelemetry spans for processors.", 0) \
    M(Bool, prefer_column_name_to_alias, false, "Prefer using column names instead of aliases if possible.", 0) \
    M(Bool, allow_experimental_analyzer, false, "Allow experimental analyzer", 0) \
    M(Bool, prefer_global_in_and_join, false, "If enabled, all IN/JOIN operators will be rewritten as GLOBAL IN/JOIN. It's useful when the to-be-joined tables are only available on the initiator and we need to always scatter their data on-the-fly during distributed processing with the GLOBAL keyword. It's also useful to reduce the need to access the external sources joining external tables.", 0) \
    \
    \
    /** Limits during query execution are part of the settings. \
      * Used to provide a more safe execution of queries from the user interface. \
      * Basically, limits are checked for each block (not every row). That is, the limits can be slightly violated. \
      * Almost all limits apply only to SELECTs. \
      * Almost all limits apply to each stream individually. \
      */ \
    \
    M(UInt64, max_rows_to_read, 0, "Limit on read rows from the most 'deep' sources. That is, only in the deepest subquery. When reading from a remote server, it is only checked on a remote server.", 0) \
    M(UInt64, max_bytes_to_read, 0, "Limit on read bytes (after decompression) from the most 'deep' sources. That is, only in the deepest subquery. When reading from a remote server, it is only checked on a remote server.", 0) \
    M(OverflowMode, read_overflow_mode, OverflowMode::THROW, "What to do when the limit is exceeded.", 0) \
    \
    M(UInt64, max_rows_to_read_leaf, 0, "Limit on read rows on the leaf nodes for distributed queries. Limit is applied for local reads only excluding the final merge stage on the root node.", 0) \
    M(UInt64, max_bytes_to_read_leaf, 0, "Limit on read bytes (after decompression) on the leaf nodes for distributed queries. Limit is applied for local reads only excluding the final merge stage on the root node.", 0) \
    M(OverflowMode, read_overflow_mode_leaf, OverflowMode::THROW, "What to do when the leaf limit is exceeded.", 0) \
    \
    M(UInt64, max_rows_to_group_by, 0, "If aggregation during GROUP BY is generating more than specified number of rows (unique GROUP BY keys), the behavior will be determined by the 'group_by_overflow_mode' which by default is - throw an exception, but can be also switched to an approximate GROUP BY mode.", 0) \
    M(OverflowModeGroupBy, group_by_overflow_mode, OverflowMode::THROW, "What to do when the limit is exceeded.", 0) \
    M(UInt64, max_bytes_before_external_group_by, 0, "If memory usage during GROUP BY operation is exceeding this threshold in bytes, activate the 'external aggregation' mode (spill data to disk). Recommended value is half of available system memory.", 0) \
    \
    M(UInt64, max_rows_to_sort, 0, "If more than specified amount of records have to be processed for ORDER BY operation, the behavior will be determined by the 'sort_overflow_mode' which by default is - throw an exception", 0) \
    M(UInt64, max_bytes_to_sort, 0, "If more than specified amount of (uncompressed) bytes have to be processed for ORDER BY operation, the behavior will be determined by the 'sort_overflow_mode' which by default is - throw an exception", 0) \
    M(OverflowMode, sort_overflow_mode, OverflowMode::THROW, "What to do when the limit is exceeded.", 0) \
    M(UInt64, max_bytes_before_external_sort, 0, "If memory usage during ORDER BY operation is exceeding this threshold in bytes, activate the 'external sorting' mode (spill data to disk). Recommended value is half of available system memory.", 0) \
    M(UInt64, max_bytes_before_remerge_sort, 1000000000, "In case of ORDER BY with LIMIT, when memory usage is higher than specified threshold, perform additional steps of merging blocks before final merge to keep just top LIMIT rows.", 0) \
    M(Float, remerge_sort_lowered_memory_bytes_ratio, 2., "If memory usage after remerge does not reduced by this ratio, remerge will be disabled.", 0) \
    \
    M(UInt64, max_result_rows, 0, "Limit on result size in rows. The query will stop after processing a block of data if the threshold is met, but it will not cut the last block of the result, therefore the result size can be larger than the threshold.", 0) \
    M(UInt64, max_result_bytes, 0, "Limit on result size in bytes (uncompressed).  The query will stop after processing a block of data if the threshold is met, but it will not cut the last block of the result, therefore the result size can be larger than the threshold. Caveats: the result size in memory is taken into account for this threshold. Even if the result size is small, it can reference larger data structures in memory, representing dictionaries of LowCardinality columns, and Arenas of AggregateFunction columns, so the threshold can be exceeded despite the small result size. The setting is fairly low level and should be used with caution.", 0) \
    M(OverflowMode, result_overflow_mode, OverflowMode::THROW, "What to do when the limit is exceeded.", 0) \
    \
    /* TODO: Check also when merging and finalizing aggregate functions. */ \
    M(Seconds, max_execution_time, 0, "If query run time exceeded the specified number of seconds, the behavior will be determined by the 'timeout_overflow_mode' which by default is - throw an exception. Note that the timeout is checked and query can stop only in designated places during data processing. It currently cannot stop during merging of aggregation states or during query analysis, and the actual run time will be higher than the value of this setting.", 0) \
    M(OverflowMode, timeout_overflow_mode, OverflowMode::THROW, "What to do when the limit is exceeded.", 0) \
    \
    M(UInt64, min_execution_speed, 0, "Minimum number of execution rows per second.", 0) \
    M(UInt64, max_execution_speed, 0, "Maximum number of execution rows per second.", 0) \
    M(UInt64, min_execution_speed_bytes, 0, "Minimum number of execution bytes per second.", 0) \
    M(UInt64, max_execution_speed_bytes, 0, "Maximum number of execution bytes per second.", 0) \
    M(Seconds, timeout_before_checking_execution_speed, 10, "Check that the speed is not too low after the specified time has elapsed.", 0) \
    \
    M(UInt64, max_columns_to_read, 0, "If a query requires reading more than specified number of columns, exception is thrown. Zero value means unlimited. This setting is useful to prevent too complex queries.", 0) \
    M(UInt64, max_temporary_columns, 0, "If a query generates more than the specified number of temporary columns in memory as a result of intermediate calculation, exception is thrown. Zero value means unlimited. This setting is useful to prevent too complex queries.", 0) \
    M(UInt64, max_temporary_non_const_columns, 0, "Similar to the 'max_temporary_columns' setting but applies only to non-constant columns. This makes sense, because constant columns are cheap and it is reasonable to allow more of them.", 0) \
    \
    M(UInt64, max_subquery_depth, 100, "If a query has more than specified number of nested subqueries, throw an exception. This allows you to have a sanity check to protect the users of your cluster from going insane with their queries.", 0) \
    M(UInt64, max_analyze_depth, 5000, "Maximum number of analyses performed by interpreter.", 0) \
    M(UInt64, max_ast_depth, 1000, "Maximum depth of query syntax tree. Checked after parsing.", 0) \
    M(UInt64, max_ast_elements, 50000, "Maximum size of query syntax tree in number of nodes. Checked after parsing.", 0) \
    M(UInt64, max_expanded_ast_elements, 500000, "Maximum size of query syntax tree in number of nodes after expansion of aliases and the asterisk.", 0) \
    \
    M(UInt64, readonly, 0, "0 - no read-only restrictions. 1 - only read requests, as well as changing explicitly allowed settings. 2 - only read requests, as well as changing settings, except for the 'readonly' setting.", 0) \
    \
    M(UInt64, max_rows_in_set, 0, "Maximum size of the set (in number of elements) resulting from the execution of the IN section.", 0) \
    M(UInt64, max_bytes_in_set, 0, "Maximum size of the set (in bytes in memory) resulting from the execution of the IN section.", 0) \
    M(OverflowMode, set_overflow_mode, OverflowMode::THROW, "What to do when the limit is exceeded.", 0) \
    \
    M(UInt64, max_rows_in_join, 0, "Maximum size of the hash table for JOIN (in number of rows).", 0) \
    M(UInt64, max_bytes_in_join, 0, "Maximum size of the hash table for JOIN (in number of bytes in memory).", 0) \
    M(OverflowMode, join_overflow_mode, OverflowMode::THROW, "What to do when the limit is exceeded.", 0) \
    M(Bool, join_any_take_last_row, false, "When disabled (default) ANY JOIN will take the first found row for a key. When enabled, it will take the last row seen if there are multiple rows for the same key.", IMPORTANT) \
    M(JoinAlgorithm, join_algorithm, JoinAlgorithm::DEFAULT, "Specify join algorithm.", 0) \
    M(UInt64, default_max_bytes_in_join, 1000000000, "Maximum size of right-side table if limit is required but max_bytes_in_join is not set.", 0) \
    M(UInt64, partial_merge_join_left_table_buffer_bytes, 0, "If not 0 group left table blocks in bigger ones for left-side table in partial merge join. It uses up to 2x of specified memory per joining thread.", 0) \
    M(UInt64, partial_merge_join_rows_in_right_blocks, 65536, "Split right-hand joining data in blocks of specified size. It's a portion of data indexed by min-max values and possibly unloaded on disk.", 0) \
    M(UInt64, join_on_disk_max_files_to_merge, 64, "For MergeJoin on disk set how much files it's allowed to sort simultaneously. Then this value bigger then more memory used and then less disk I/O needed. Minimum is 2.", 0) \
    M(UInt64, max_rows_in_set_to_optimize_join, 100'000, "Maximal size of the set to filter joined tables by each other row sets before joining. 0 - disable.", 0) \
    \
    M(Bool, compatibility_ignore_collation_in_create_table, true, "Compatibility ignore collation in create table", 0) \
    \
    M(String, temporary_files_codec, "LZ4", "Set compression codec for temporary files (sort and join on disk). I.e. LZ4, NONE.", 0) \
    \
    M(UInt64, max_rows_to_transfer, 0, "Maximum size (in rows) of the transmitted external table obtained when the GLOBAL IN/JOIN section is executed.", 0) \
    M(UInt64, max_bytes_to_transfer, 0, "Maximum size (in uncompressed bytes) of the transmitted external table obtained when the GLOBAL IN/JOIN section is executed.", 0) \
    M(OverflowMode, transfer_overflow_mode, OverflowMode::THROW, "What to do when the limit is exceeded.", 0) \
    \
    M(UInt64, max_rows_in_distinct, 0, "Maximum number of elements during execution of DISTINCT.", 0) \
    M(UInt64, max_bytes_in_distinct, 0, "Maximum total size of state (in uncompressed bytes) in memory for the execution of DISTINCT.", 0) \
    M(OverflowMode, distinct_overflow_mode, OverflowMode::THROW, "What to do when the limit is exceeded.", 0) \
    \
    M(UInt64, max_memory_usage, 0, "Maximum memory usage for processing of single query. Zero means unlimited.", 0) \
    M(UInt64, memory_overcommit_ratio_denominator, 1_GiB, "It represents soft memory limit on the user level. This value is used to compute query overcommit ratio.", 0) \
    M(UInt64, max_memory_usage_for_user, 0, "Maximum memory usage for processing all concurrently running queries for the user. Zero means unlimited.", 0) \
    M(UInt64, memory_overcommit_ratio_denominator_for_user, 1_GiB, "It represents soft memory limit on the global level. This value is used to compute query overcommit ratio.", 0) \
    M(UInt64, max_untracked_memory, (4 * 1024 * 1024), "Small allocations and deallocations are grouped in thread local variable and tracked or profiled only when amount (in absolute value) becomes larger than specified value. If the value is higher than 'memory_profiler_step' it will be effectively lowered to 'memory_profiler_step'.", 0) \
    M(UInt64, memory_profiler_step, (4 * 1024 * 1024), "Whenever query memory usage becomes larger than every next step in number of bytes the memory profiler will collect the allocating stack trace. Zero means disabled memory profiler. Values lower than a few megabytes will slow down query processing.", 0) \
    M(Float, memory_profiler_sample_probability, 0., "Collect random allocations and deallocations and write them into system.trace_log with 'MemorySample' trace_type. The probability is for every alloc/free regardless to the size of the allocation. Note that sampling happens only when the amount of untracked memory exceeds 'max_untracked_memory'. You may want to set 'max_untracked_memory' to 0 for extra fine grained sampling.", 0) \
    M(Bool, trace_profile_events, false, "Send to system.trace_log profile event and value of increment on each increment with 'ProfileEvent' trace_type", 0) \
    \
    M(UInt64, memory_usage_overcommit_max_wait_microseconds, 5'000'000, "Maximum time thread will wait for memory to be freed in the case of memory overcommit. If timeout is reached and memory is not freed, exception is thrown.", 0) \
    \
    M(UInt64, max_network_bandwidth, 0, "The maximum speed of data exchange over the network in bytes per second for a query. Zero means unlimited.", 0) \
    M(UInt64, max_network_bytes, 0, "The maximum number of bytes (compressed) to receive or transmit over the network for execution of the query.", 0) \
    M(UInt64, max_network_bandwidth_for_user, 0, "The maximum speed of data exchange over the network in bytes per second for all concurrently running user queries. Zero means unlimited.", 0)\
    M(UInt64, max_network_bandwidth_for_all_users, 0, "The maximum speed of data exchange over the network in bytes per second for all concurrently running queries. Zero means unlimited.", 0) \
    \
    M(UInt64, max_temporary_data_on_disk_size_for_user, 0, "The maximum amount of data consumed by temporary files on disk in bytes for all concurrently running user queries. Zero means unlimited.", 0)\
    M(UInt64, max_temporary_data_on_disk_size_for_query, 0, "The maximum amount of data consumed by temporary files on disk in bytes for all concurrently running queries. Zero means unlimited.", 0)\
    \
    M(UInt64, backup_restore_keeper_max_retries, 20, "Max retries for keeper operations during backup or restore", 0) \
    M(UInt64, backup_restore_keeper_retry_initial_backoff_ms, 100, "Initial backoff timeout for [Zoo]Keeper operations during backup or restore", 0) \
    M(UInt64, backup_restore_keeper_retry_max_backoff_ms, 5000, "Max backoff timeout for [Zoo]Keeper operations during backup or restore", 0) \
    M(Float,  backup_restore_keeper_fault_injection_probability, 0.0f, "Approximate probability of failure for a keeper request during backup or restore. Valid value is in interval [0.0f, 1.0f]", 0) \
    M(UInt64, backup_restore_keeper_fault_injection_seed, 0, "0 - random seed, otherwise the setting value", 0) \
    M(UInt64, backup_restore_keeper_value_max_size, 1048576, "Maximum size of data of a [Zoo]Keeper's node during backup", 0) \
    M(UInt64, backup_restore_batch_size_for_keeper_multiread, 10000, "Maximum size of batch for multiread request to [Zoo]Keeper during backup or restore", 0) \
    M(UInt64, max_backup_bandwidth, 0, "The maximum read speed in bytes per second for particular backup on server. Zero means unlimited.", 0) \
    \
    M(Bool, log_profile_events, true, "Log query performance statistics into the query_log, query_thread_log and query_views_log.", 0) \
    M(Bool, log_query_settings, true, "Log query settings into the query_log.", 0) \
    M(Bool, log_query_threads, false, "Log query threads into system.query_thread_log table. This setting have effect only when 'log_queries' is true.", 0) \
    M(Bool, log_query_views, true, "Log query dependent views into system.query_views_log table. This setting have effect only when 'log_queries' is true.", 0) \
    M(String, log_comment, "", "Log comment into system.query_log table and server log. It can be set to arbitrary string no longer than max_query_size.", 0) \
    M(LogsLevel, send_logs_level, LogsLevel::fatal, "Send server text logs with specified minimum level to client. Valid values: 'trace', 'debug', 'information', 'warning', 'error', 'fatal', 'none'", 0) \
    M(String, send_logs_source_regexp, "", "Send server text logs with specified regexp to match log source name. Empty means all sources.", 0) \
    M(Bool, enable_optimize_predicate_expression, true, "If it is set to true, optimize predicates to subqueries.", 0) \
    M(Bool, enable_optimize_predicate_expression_to_final_subquery, true, "Allow push predicate to final subquery.", 0) \
    M(Bool, allow_push_predicate_when_subquery_contains_with, true, "Allows push predicate when subquery contains WITH clause", 0) \
    \
    M(UInt64, low_cardinality_max_dictionary_size, 8192, "Maximum size (in rows) of shared global dictionary for LowCardinality type.", 0) \
    M(Bool, low_cardinality_use_single_dictionary_for_part, false, "LowCardinality type serialization setting. If is true, than will use additional keys when global dictionary overflows. Otherwise, will create several shared dictionaries.", 0) \
    M(Bool, decimal_check_overflow, true, "Check overflow of decimal arithmetic/comparison operations", 0) \
    M(Bool, allow_custom_error_code_in_throwif, false, "Enable custom error code in function throwIf(). If true, thrown exceptions may have unexpected error codes.", 0) \
    \
    M(Bool, prefer_localhost_replica, true, "If it's true then queries will be always sent to local replica (if it exists). If it's false then replica to send a query will be chosen between local and remote ones according to load_balancing", 0) \
    M(UInt64, max_fetch_partition_retries_count, 5, "Amount of retries while fetching partition from another host.", 0) \
    M(UInt64, http_max_multipart_form_data_size, 1024 * 1024 * 1024, "Limit on size of multipart/form-data content. This setting cannot be parsed from URL parameters and should be set in user profile. Note that content is parsed and external tables are created in memory before start of query execution. And this is the only limit that has effect on that stage (limits on max memory usage and max execution time have no effect while reading HTTP form data).", 0) \
    M(Bool, calculate_text_stack_trace, true, "Calculate text stack trace in case of exceptions during query execution. This is the default. It requires symbol lookups that may slow down fuzzing tests when huge amount of wrong queries are executed. In normal cases you should not disable this option.", 0) \
    M(Bool, allow_ddl, true, "If it is set to true, then a user is allowed to executed DDL queries.", 0) \
    M(Bool, parallel_view_processing, false, "Enables pushing to attached views concurrently instead of sequentially.", 0) \
    M(Bool, enable_unaligned_array_join, false, "Allow ARRAY JOIN with multiple arrays that have different sizes. When this settings is enabled, arrays will be resized to the longest one.", 0) \
    M(Bool, optimize_read_in_order, true, "Enable ORDER BY optimization for reading data in corresponding order in MergeTree tables.", 0) \
    M(Bool, optimize_read_in_window_order, true, "Enable ORDER BY optimization in window clause for reading data in corresponding order in MergeTree tables.", 0) \
    M(Bool, optimize_aggregation_in_order, false, "Enable GROUP BY optimization for aggregating data in corresponding order in MergeTree tables.", 0) \
    M(UInt64, aggregation_in_order_max_block_bytes, 50000000, "Maximal size of block in bytes accumulated during aggregation in order of primary key. Lower block size allows to parallelize more final merge stage of aggregation.", 0) \
    M(UInt64, read_in_order_two_level_merge_threshold, 100, "Minimal number of parts to read to run preliminary merge step during multithread reading in order of primary key.", 0) \
    M(Bool, low_cardinality_allow_in_native_format, true, "Use LowCardinality type in Native format. Otherwise, convert LowCardinality columns to ordinary for select query, and convert ordinary columns to required LowCardinality for insert query.", 0) \
    M(Bool, cancel_http_readonly_queries_on_client_close, false, "Cancel HTTP readonly queries when a client closes the connection without waiting for response.", 0) \
    M(Bool, external_table_functions_use_nulls, true, "If it is set to true, external table functions will implicitly use Nullable type if needed. Otherwise NULLs will be substituted with default values. Currently supported only by 'mysql', 'postgresql' and 'odbc' table functions.", 0) \
    M(Bool, external_table_strict_query, false, "If it is set to true, transforming expression to local filter is forbidden for queries to external tables.", 0) \
    \
    M(Bool, allow_hyperscan, true, "Allow functions that use Hyperscan library. Disable to avoid potentially long compilation times and excessive resource usage.", 0) \
    M(UInt64, max_hyperscan_regexp_length, 0, "Max length of regexp than can be used in hyperscan multi-match functions. Zero means unlimited.", 0) \
    M(UInt64, max_hyperscan_regexp_total_length, 0, "Max total length of all regexps than can be used in hyperscan multi-match functions (per every function). Zero means unlimited.", 0) \
    M(Bool, reject_expensive_hyperscan_regexps, true, "Reject patterns which will likely be expensive to evaluate with hyperscan (due to NFA state explosion)", 0) \
    M(Bool, allow_simdjson, true, "Allow using simdjson library in 'JSON*' functions if AVX2 instructions are available. If disabled rapidjson will be used.", 0) \
    M(Bool, allow_introspection_functions, false, "Allow functions for introspection of ELF and DWARF for query profiling. These functions are slow and may impose security considerations.", 0) \
    \
    M(Bool, allow_execute_multiif_columnar, true, "Allow execute multiIf function columnar", 0) \
    M(Bool, formatdatetime_f_prints_single_zero, false, "Formatter '%f' in function 'formatDateTime()' produces a single zero instead of six zeros if the formatted value has no fractional seconds.", 0) \
    M(Bool, formatdatetime_parsedatetime_m_is_month_name, true, "Formatter '%M' in functions 'formatDateTime()' and 'parseDateTime()' produces the month name instead of minutes.", 0) \
    \
    M(UInt64, max_partitions_per_insert_block, 100, "Limit maximum number of partitions in single INSERTed block. Zero means unlimited. Throw exception if the block contains too many partitions. This setting is a safety threshold, because using large number of partitions is a common misconception.", 0) \
    M(Int64, max_partitions_to_read, -1, "Limit the max number of partitions that can be accessed in one query. <= 0 means unlimited.", 0) \
    M(Bool, check_query_single_value_result, true, "Return check query result as single 1/0 value", 0) \
    M(Bool, allow_drop_detached, false, "Allow ALTER TABLE ... DROP DETACHED PART[ITION] ... queries", 0) \
    \
    M(UInt64, postgresql_connection_pool_size, 16, "Connection pool size for PostgreSQL table engine and database engine.", 0) \
    M(UInt64, postgresql_connection_pool_wait_timeout, 5000, "Connection pool push/pop timeout on empty pool for PostgreSQL table engine and database engine. By default it will block on empty pool.", 0) \
    M(Bool, postgresql_connection_pool_auto_close_connection, false, "Close connection before returning connection to the pool.", 0) \
    M(UInt64, glob_expansion_max_elements, 1000, "Maximum number of allowed addresses (For external storages, table functions, etc).", 0) \
    M(UInt64, odbc_bridge_connection_pool_size, 16, "Connection pool size for each connection settings string in ODBC bridge.", 0) \
    M(Bool, odbc_bridge_use_connection_pooling, true, "Use connection pooling in ODBC bridge. If set to false, a new connection is created every time", 0) \
    \
    M(Seconds, distributed_replica_error_half_life, DBMS_CONNECTION_POOL_WITH_FAILOVER_DEFAULT_DECREASE_ERROR_PERIOD, "Time period reduces replica error counter by 2 times.", 0) \
    M(UInt64, distributed_replica_error_cap, DBMS_CONNECTION_POOL_WITH_FAILOVER_MAX_ERROR_COUNT, "Max number of errors per replica, prevents piling up an incredible amount of errors if replica was offline for some time and allows it to be reconsidered in a shorter amount of time.", 0) \
    M(UInt64, distributed_replica_max_ignored_errors, 0, "Number of errors that will be ignored while choosing replicas", 0) \
    \
    M(Bool, allow_experimental_live_view, false, "Enable LIVE VIEW. Not mature enough.", 0) \
    M(Seconds, live_view_heartbeat_interval, 15, "The heartbeat interval in seconds to indicate live query is alive.", 0) \
    M(UInt64, max_live_view_insert_blocks_before_refresh, 64, "Limit maximum number of inserted blocks after which mergeable blocks are dropped and query is re-executed.", 0) \
    M(Bool, allow_experimental_window_view, false, "Enable WINDOW VIEW. Not mature enough.", 0) \
    M(Seconds, window_view_clean_interval, 60, "The clean interval of window view in seconds to free outdated data.", 0) \
    M(Seconds, window_view_heartbeat_interval, 15, "The heartbeat interval in seconds to indicate watch query is alive.", 0) \
    M(Seconds, wait_for_window_view_fire_signal_timeout, 10, "Timeout for waiting for window view fire signal in event time processing", 0) \
    M(UInt64, min_free_disk_space_for_temporary_data, 0, "The minimum disk space to keep while writing temporary data used in external sorting and aggregation.", 0) \
    \
    M(DefaultTableEngine, default_table_engine, DefaultTableEngine::None, "Default table engine used when ENGINE is not set in CREATE statement.",0) \
    M(Bool, show_table_uuid_in_table_create_query_if_not_nil, false, "For tables in databases with Engine=Atomic show UUID of the table in its CREATE query.", 0) \
    M(Bool, database_atomic_wait_for_drop_and_detach_synchronously, false, "When executing DROP or DETACH TABLE in Atomic database, wait for table data to be finally dropped or detached.", 0) \
    M(Bool, enable_scalar_subquery_optimization, true, "If it is set to true, prevent scalar subqueries from (de)serializing large scalar values and possibly avoid running the same subquery more than once.", 0) \
    M(Bool, optimize_trivial_count_query, true, "Process trivial 'SELECT count() FROM table' query from metadata.", 0) \
    M(Bool, optimize_respect_aliases, true, "If it is set to true, it will respect aliases in WHERE/GROUP BY/ORDER BY, that will help with partition pruning/secondary indexes/optimize_aggregation_in_order/optimize_read_in_order/optimize_trivial_count", 0) \
    M(UInt64, mutations_sync, 0, "Wait for synchronous execution of ALTER TABLE UPDATE/DELETE queries (mutations). 0 - execute asynchronously. 1 - wait current server. 2 - wait all replicas if they exist.", 0) \
    M(Bool, enable_lightweight_delete, true, "Enable lightweight DELETE mutations for mergetree tables.", 0) \
    M(Bool, optimize_move_functions_out_of_any, false, "Move functions out of aggregate functions 'any', 'anyLast'.", 0) \
    M(Bool, optimize_normalize_count_variants, true, "Rewrite aggregate functions that semantically equals to count() as count().", 0) \
    M(Bool, optimize_injective_functions_inside_uniq, true, "Delete injective functions of one argument inside uniq*() functions.", 0) \
    M(Bool, convert_query_to_cnf, false, "Convert SELECT query to CNF", 0) \
    M(Bool, optimize_or_like_chain, false, "Optimize multiple OR LIKE into multiMatchAny. This optimization should not be enabled by default, because it defies index analysis in some cases.", 0) \
    M(Bool, optimize_arithmetic_operations_in_aggregate_functions, true, "Move arithmetic operations out of aggregation functions", 0) \
    M(Bool, optimize_duplicate_order_by_and_distinct, false, "Remove duplicate ORDER BY and DISTINCT if it's possible", 0) \
    M(Bool, optimize_redundant_functions_in_order_by, true, "Remove functions from ORDER BY if its argument is also in ORDER BY", 0) \
    M(Bool, optimize_if_chain_to_multiif, false, "Replace if(cond1, then1, if(cond2, ...)) chains to multiIf. Currently it's not beneficial for numeric types.", 0) \
    M(Bool, optimize_multiif_to_if, true, "Replace 'multiIf' with only one condition to 'if'.", 0) \
    M(Bool, optimize_if_transform_strings_to_enum, false, "Replaces string-type arguments in If and Transform to enum. Disabled by default cause it could make inconsistent change in distributed query that would lead to its fail.", 0) \
    M(Bool, optimize_monotonous_functions_in_order_by, false, "Replace monotonous function with its argument in ORDER BY", 0) \
    M(Bool, optimize_functions_to_subcolumns, false, "Transform functions to subcolumns, if possible, to reduce amount of read data. E.g. 'length(arr)' -> 'arr.size0', 'col IS NULL' -> 'col.null' ", 0) \
    M(Bool, optimize_using_constraints, false, "Use constraints for query optimization", 0)                                                                                                                                           \
    M(Bool, optimize_substitute_columns, false, "Use constraints for column substitution", 0)                                                                                                                                         \
    M(Bool, optimize_append_index, false, "Use constraints in order to append index condition (indexHint)", 0) \
    M(Bool, normalize_function_names, true, "Normalize function names to their canonical names", 0) \
    M(Bool, allow_experimental_alter_materialized_view_structure, false, "Allow atomic alter on Materialized views. Work in progress.", 0) \
    M(Bool, enable_early_constant_folding, true, "Enable query optimization where we analyze function and subqueries results and rewrite query if there're constants there", 0) \
    M(Bool, deduplicate_blocks_in_dependent_materialized_views, false, "Should deduplicate blocks for materialized views if the block is not a duplicate for the table. Use true to always deduplicate in dependent tables.", 0) \
    M(Bool, materialized_views_ignore_errors, false, "Allows to ignore errors for MATERIALIZED VIEW, and deliver original block to the table regardless of MVs", 0) \
    M(Bool, use_compact_format_in_distributed_parts_names, true, "Changes format of directories names for distributed table insert parts.", 0) \
    M(Bool, validate_polygons, true, "Throw exception if polygon is invalid in function pointInPolygon (e.g. self-tangent, self-intersecting). If the setting is false, the function will accept invalid polygons but may silently return wrong result.", 0) \
    M(UInt64, max_parser_depth, DBMS_DEFAULT_MAX_PARSER_DEPTH, "Maximum parser depth (recursion depth of recursive descend parser).", 0) \
    M(Bool, allow_settings_after_format_in_insert, false, "Allow SETTINGS after FORMAT, but note, that this is not always safe (note: this is a compatibility setting).", 0) \
    M(Seconds, periodic_live_view_refresh, DEFAULT_PERIODIC_LIVE_VIEW_REFRESH_SEC, "Interval after which periodically refreshed live view is forced to refresh.", 0) \
    M(Bool, transform_null_in, false, "If enabled, NULL values will be matched with 'IN' operator as if they are considered equal.", 0) \
    M(Bool, allow_nondeterministic_mutations, false, "Allow non-deterministic functions in ALTER UPDATE/ALTER DELETE statements", 0) \
    M(Seconds, lock_acquire_timeout, DBMS_DEFAULT_LOCK_ACQUIRE_TIMEOUT_SEC, "How long locking request should wait before failing", 0) \
    M(Bool, materialize_ttl_after_modify, true, "Apply TTL for old data, after ALTER MODIFY TTL query", 0) \
    M(String, function_implementation, "", "Choose function implementation for specific target or variant (experimental). If empty enable all of them.", 0) \
    M(Bool, allow_experimental_geo_types, true, "Allow geo data types such as Point, Ring, Polygon, MultiPolygon", 0) \
    M(Bool, data_type_default_nullable, false, "Data types without NULL or NOT NULL will make Nullable", 0) \
    M(Bool, cast_keep_nullable, false, "CAST operator keep Nullable for result data type", 0) \
    M(Bool, cast_ipv4_ipv6_default_on_conversion_error, false, "CAST operator into IPv4, CAST operator into IPV6 type, toIPv4, toIPv6 functions will return default value instead of throwing exception on conversion error.", 0) \
    M(Bool, alter_partition_verbose_result, false, "Output information about affected parts. Currently works only for FREEZE and ATTACH commands.", 0) \
    M(Bool, allow_experimental_database_materialized_mysql, false, "Allow to create database with Engine=MaterializedMySQL(...).", 0) \
    M(Bool, allow_experimental_database_materialized_postgresql, false, "Allow to create database with Engine=MaterializedPostgreSQL(...).", 0) \
    M(Bool, system_events_show_zero_values, false, "When querying system.events or system.metrics tables, include all metrics, even with zero values.", 0) \
    M(MySQLDataTypesSupport, mysql_datatypes_support_level, 0, "Which MySQL types should be converted to corresponding ClickHouse types (rather than being represented as String). Can be empty or any combination of 'decimal', 'datetime64', 'date2Date32' or 'date2String'. When empty MySQL's DECIMAL and DATETIME/TIMESTAMP with non-zero precision are seen as String on ClickHouse's side.", 0) \
    M(Bool, optimize_trivial_insert_select, true, "Optimize trivial 'INSERT INTO table SELECT ... FROM TABLES' query", 0) \
    M(Bool, allow_non_metadata_alters, true, "Allow to execute alters which affects not only tables metadata, but also data on disk", 0) \
    M(Bool, enable_global_with_statement, true, "Propagate WITH statements to UNION queries and all subqueries", 0) \
    M(Bool, aggregate_functions_null_for_empty, false, "Rewrite all aggregate functions in a query, adding -OrNull suffix to them", 0) \
    M(Bool, optimize_syntax_fuse_functions, false, "Allow apply fuse aggregating function. Available only with `allow_experimental_analyzer`", 0) \
    M(Bool, flatten_nested, true, "If true, columns of type Nested will be flatten to separate array columns instead of one array of tuples", 0) \
    M(Bool, asterisk_include_materialized_columns, false, "Include MATERIALIZED columns for wildcard query", 0) \
    M(Bool, asterisk_include_alias_columns, false, "Include ALIAS columns for wildcard query", 0) \
    M(Bool, optimize_skip_merged_partitions, false, "Skip partitions with one part with level > 0 in optimize final", 0) \
    M(Bool, optimize_on_insert, true, "Do the same transformation for inserted block of data as if merge was done on this block.", 0) \
    M(Bool, optimize_use_projections, true, "Automatically choose projections to perform SELECT query", 0) \
    M(Bool, force_optimize_projection, false, "If projection optimization is enabled, SELECT queries need to use projection", 0) \
    M(Bool, async_socket_for_remote, true, "Asynchronously read from socket executing remote query", 0) \
    M(Bool, async_query_sending_for_remote, true, "Asynchronously create connections and send query to shards in remote query", 0) \
    M(Bool, insert_null_as_default, true, "Insert DEFAULT values instead of NULL in INSERT SELECT (UNION ALL)", 0) \
    M(Bool, describe_extend_object_types, false, "Deduce concrete type of columns of type Object in DESCRIBE query", 0) \
    M(Bool, describe_include_subcolumns, false, "If true, subcolumns of all table columns will be included into result of DESCRIBE query", 0) \
    \
    M(Bool, use_query_cache, false, "Enable the query cache", 0) \
    M(Bool, enable_writes_to_query_cache, true, "Enable storing results of SELECT queries in the query cache", 0) \
    M(Bool, enable_reads_from_query_cache, true, "Enable reading results of SELECT queries from the query cache", 0) \
    M(Bool, query_cache_store_results_of_queries_with_nondeterministic_functions, false, "Store results of queries with non-deterministic functions (e.g. rand(), now()) in the query cache", 0) \
    M(UInt64, query_cache_max_size_in_bytes, 0, "The maximum amount of memory (in bytes) the current user may allocate in the query cache. 0 means unlimited. ", 0) \
    M(UInt64, query_cache_max_entries, 0, "The maximum number of query results the current user may store in the query cache. 0 means unlimited.", 0) \
    M(UInt64, query_cache_min_query_runs, 0, "Minimum number a SELECT query must run before its result is stored in the query cache", 0) \
    M(Milliseconds, query_cache_min_query_duration, 0, "Minimum time in milliseconds for a query to run for its result to be stored in the query cache.", 0) \
    M(Bool, query_cache_compress_entries, true, "Compress cache entries.", 0) \
    M(Bool, query_cache_squash_partial_results, true, "Squash partial result blocks to blocks of size 'max_block_size'. Reduces performance of inserts into the query cache but improves the compressability of cache entries.", 0) \
    M(Seconds, query_cache_ttl, 60, "After this time in seconds entries in the query cache become stale", 0) \
    M(Bool, query_cache_share_between_users, false, "Allow other users to read entry in the query cache", 0) \
    M(Bool, enable_sharing_sets_for_mutations, true, "Allow sharing set objects build for IN subqueries between different tasks of the same mutation. This reduces memory usage and CPU consumption", 0) \
    \
    M(Bool, optimize_rewrite_sum_if_to_count_if, false, "Rewrite sumIf() and sum(if()) function countIf() function when logically equivalent", 0) \
    M(Bool, optimize_rewrite_aggregate_function_with_if, true, "Rewrite aggregate functions with if expression as argument when logically equivalent. For example, avg(if(cond, col, null)) can be rewritten to avgIf(cond, col)", 0) \
    M(Bool, optimize_rewrite_array_exists_to_has, true, "Rewrite arrayExists() functions to has() when logically equivalent. For example, arrayExists(x -> x = 1, arr) can be rewritten to has(arr, 1)", 0) \
    M(UInt64, insert_shard_id, 0, "If non zero, when insert into a distributed table, the data will be inserted into the shard `insert_shard_id` synchronously. Possible values range from 1 to `shards_number` of corresponding distributed table", 0) \
    \
    M(Bool, collect_hash_table_stats_during_aggregation, true, "Enable collecting hash table statistics to optimize memory allocation", 0) \
    M(UInt64, max_entries_for_hash_table_stats, 10'000, "How many entries hash table statistics collected during aggregation is allowed to have", 0) \
    M(UInt64, max_size_to_preallocate_for_aggregation, 100'000'000, "For how many elements it is allowed to preallocate space in all hash tables in total before aggregation", 0) \
    \
    M(Bool, kafka_disable_num_consumers_limit, false, "Disable limit on kafka_num_consumers that depends on the number of available CPU cores", 0) \
    M(Bool, enable_software_prefetch_in_aggregation, true, "Enable use of software prefetch in aggregation", 0) \
    M(Bool, allow_aggregate_partitions_independently, false, "Enable independent aggregation of partitions on separate threads when partition key suits group by key. Beneficial when number of partitions close to number of cores and partitions have roughly the same size", 0) \
    M(Bool, force_aggregate_partitions_independently, false, "Force the use of optimization when it is applicable, but heuristics decided not to use it", 0) \
    M(UInt64, max_number_of_partitions_for_independent_aggregation, 128, "Maximal number of partitions in table to apply optimization", 0) \
    /** Experimental feature for moving data between shards. */ \
    \
    M(Bool, allow_experimental_query_deduplication, false, "Experimental data deduplication for SELECT queries based on part UUIDs", 0) \
    \
    M(Bool, engine_file_empty_if_not_exists, false, "Allows to select data from a file engine table without file", 0) \
    M(Bool, engine_file_truncate_on_insert, false, "Enables or disables truncate before insert in file engine tables", 0) \
    M(Bool, engine_file_allow_create_multiple_files, false, "Enables or disables creating a new file on each insert in file engine tables if format has suffix.", 0) \
    M(Bool, allow_experimental_database_replicated, false, "Allow to create databases with Replicated engine", 0) \
    M(UInt64, database_replicated_initial_query_timeout_sec, 300, "How long initial DDL query should wait for Replicated database to precess previous DDL queue entries", 0) \
    M(Bool, database_replicated_enforce_synchronous_settings, false, "Enforces synchronous waiting for some queries (see also database_atomic_wait_for_drop_and_detach_synchronously, mutation_sync, alter_sync). Not recommended to enable these settings.", 0) \
    M(UInt64, max_distributed_depth, 5, "Maximum distributed query depth", 0) \
    M(Bool, database_replicated_always_detach_permanently, false, "Execute DETACH TABLE as DETACH TABLE PERMANENTLY if database engine is Replicated", 0) \
    M(Bool, database_replicated_allow_only_replicated_engine, false, "Allow to create only Replicated tables in database with engine Replicated", 0) \
    M(Bool, database_replicated_allow_replicated_engine_arguments, true, "Allow to create only Replicated tables in database with engine Replicated with explicit arguments", 0) \
    M(DistributedDDLOutputMode, distributed_ddl_output_mode, DistributedDDLOutputMode::THROW, "Format of distributed DDL query result", 0) \
    M(UInt64, distributed_ddl_entry_format_version, 3, "Compatibility version of distributed DDL (ON CLUSTER) queries", 0) \
    \
    M(UInt64, external_storage_max_read_rows, 0, "Limit maximum number of rows when table with external engine should flush history data. Now supported only for MySQL table engine, database engine, dictionary and MaterializedMySQL. If equal to 0, this setting is disabled", 0) \
    M(UInt64, external_storage_max_read_bytes, 0, "Limit maximum number of bytes when table with external engine should flush history data. Now supported only for MySQL table engine, database engine, dictionary and MaterializedMySQL. If equal to 0, this setting is disabled", 0)  \
    M(UInt64, external_storage_connect_timeout_sec, DBMS_DEFAULT_CONNECT_TIMEOUT_SEC, "Connect timeout in seconds. Now supported only for MySQL", 0)  \
    M(UInt64, external_storage_rw_timeout_sec, DBMS_DEFAULT_RECEIVE_TIMEOUT_SEC, "Read/write timeout in seconds. Now supported only for MySQL", 0)  \
    \
    M(SetOperationMode, union_default_mode, SetOperationMode::Unspecified, "Set default mode in UNION query. Possible values: empty string, 'ALL', 'DISTINCT'. If empty, query without mode will throw exception.", 0) \
    M(SetOperationMode, intersect_default_mode, SetOperationMode::ALL, "Set default mode in INTERSECT query. Possible values: empty string, 'ALL', 'DISTINCT'. If empty, query without mode will throw exception.", 0) \
    M(SetOperationMode, except_default_mode, SetOperationMode::ALL, "Set default mode in EXCEPT query. Possible values: empty string, 'ALL', 'DISTINCT'. If empty, query without mode will throw exception.", 0) \
    M(Bool, optimize_aggregators_of_group_by_keys, true, "Eliminates min/max/any/anyLast aggregators of GROUP BY keys in SELECT section", 0) \
    M(Bool, optimize_group_by_function_keys, true, "Eliminates functions of other keys in GROUP BY section", 0) \
    M(Bool, legacy_column_name_of_tuple_literal, false, "List all names of element of large tuple literals in their column names instead of hash. This settings exists only for compatibility reasons. It makes sense to set to 'true', while doing rolling update of cluster from version lower than 21.7 to higher.", 0) \
    \
    M(Bool, query_plan_enable_optimizations, true, "Apply optimizations to query plan", 0) \
    M(UInt64, query_plan_max_optimizations_to_apply, 10000, "Limit the total number of optimizations applied to query plan. If zero, ignored. If limit reached, throw exception", 0) \
    M(Bool, query_plan_filter_push_down, true, "Allow to push down filter by predicate query plan step", 0) \
    M(Bool, query_plan_optimize_primary_key, true, "Analyze primary key using query plan (instead of AST)", 0) \
    M(Bool, query_plan_read_in_order, true, "Use query plan for read-in-order optimisation", 0) \
    M(Bool, query_plan_aggregation_in_order, true, "Use query plan for aggregation-in-order optimisation", 0) \
    M(Bool, query_plan_remove_redundant_sorting, true, "Remove redundant sorting in query plan. For example, sorting steps related to ORDER BY clauses in subqueries", 0) \
    M(Bool, query_plan_remove_redundant_distinct, true, "Remove redundant Distinct step in query plan", 0) \
    M(Bool, query_plan_optimize_projection, true, "Use query plan for aggregation-in-order optimisation", 0) \
    M(UInt64, regexp_max_matches_per_row, 1000, "Max matches of any single regexp per row, used to safeguard 'extractAllGroupsHorizontal' against consuming too much memory with greedy RE.", 0) \
    \
    M(UInt64, limit, 0, "Limit on read rows from the most 'end' result for select query, default 0 means no limit length", 0) \
    M(UInt64, offset, 0, "Offset on read rows from the most 'end' result for select query", 0) \
    \
    M(UInt64, function_range_max_elements_in_block, 500000000, "Maximum number of values generated by function 'range' per block of data (sum of array sizes for every row in a block, see also 'max_block_size' and 'min_insert_block_size_rows'). It is a safety threshold.", 0) \
    M(ShortCircuitFunctionEvaluation, short_circuit_function_evaluation, ShortCircuitFunctionEvaluation::ENABLE, "Setting for short-circuit function evaluation configuration. Possible values: 'enable' - use short-circuit function evaluation for functions that are suitable for it, 'disable' - disable short-circuit function evaluation, 'force_enable' - use short-circuit function evaluation for all functions.", 0) \
    \
    M(LocalFSReadMethod, storage_file_read_method, LocalFSReadMethod::mmap, "Method of reading data from storage file, one of: read, pread, mmap.", 0) \
    M(String, local_filesystem_read_method, "pread_threadpool", "Method of reading data from local filesystem, one of: read, pread, mmap, io_uring, pread_threadpool. The 'io_uring' method is experimental and does not work for Log, TinyLog, StripeLog, File, Set and Join, and other tables with append-able files in presence of concurrent reads and writes.", 0) \
    M(String, remote_filesystem_read_method, "threadpool", "Method of reading data from remote filesystem, one of: read, threadpool.", 0) \
    M(Bool, local_filesystem_read_prefetch, false, "Should use prefetching when reading data from local filesystem.", 0) \
    M(Bool, remote_filesystem_read_prefetch, true, "Should use prefetching when reading data from remote filesystem.", 0) \
    M(Int64, read_priority, 0, "Priority to read data from local filesystem or remote filesystem. Only supported for 'pread_threadpool' method for local filesystem and for `threadpool` method for remote filesystem.", 0) \
    M(UInt64, merge_tree_min_rows_for_concurrent_read_for_remote_filesystem, (20 * 8192), "If at least as many lines are read from one file, the reading can be parallelized, when reading from remote filesystem.", 0) \
    M(UInt64, merge_tree_min_bytes_for_concurrent_read_for_remote_filesystem, (24 * 10 * 1024 * 1024), "If at least as many bytes are read from one file, the reading can be parallelized, when reading from remote filesystem.", 0) \
    M(UInt64, remote_read_min_bytes_for_seek, 4 * DBMS_DEFAULT_BUFFER_SIZE, "Min bytes required for remote read (url, s3) to do seek, instead of read with ignore.", 0) \
    \
    M(UInt64, async_insert_threads, 16, "Maximum number of threads to actually parse and insert data in background. Zero means asynchronous mode is disabled", 0) \
    M(Bool, async_insert, false, "If true, data from INSERT query is stored in queue and later flushed to table in background. If wait_for_async_insert is false, INSERT query is processed almost instantly, otherwise client will wait until data will be flushed to table", 0) \
    M(Bool, wait_for_async_insert, true, "If true wait for processing of asynchronous insertion", 0) \
    M(Seconds, wait_for_async_insert_timeout, DBMS_DEFAULT_LOCK_ACQUIRE_TIMEOUT_SEC, "Timeout for waiting for processing asynchronous insertion", 0) \
    M(UInt64, async_insert_max_data_size, 1000000, "Maximum size in bytes of unparsed data collected per query before being inserted", 0) \
    M(UInt64, async_insert_max_query_number, 450, "Maximum number of insert queries before being inserted", 0) \
    M(Milliseconds, async_insert_busy_timeout_ms, 200, "Maximum time to wait before dumping collected data per query since the first data appeared", 0) \
    \
    M(UInt64, remote_fs_read_max_backoff_ms, 10000, "Max wait time when trying to read data for remote disk", 0) \
    M(UInt64, remote_fs_read_backoff_max_tries, 5, "Max attempts to read with backoff", 0) \
    M(Bool, enable_filesystem_cache, true, "Use cache for remote filesystem. This setting does not turn on/off cache for disks (must be done via disk config), but allows to bypass cache for some queries if intended", 0) \
    M(Bool, enable_filesystem_cache_on_write_operations, false, "Write into cache on write operations. To actually work this setting requires be added to disk config too", 0) \
    M(Bool, enable_filesystem_cache_log, false, "Allows to record the filesystem caching log for each query", 0) \
    M(Bool, read_from_filesystem_cache_if_exists_otherwise_bypass_cache, false, "Allow to use the filesystem cache in passive mode - benefit from the existing cache entries, but don't put more entries into the cache. If you set this setting for heavy ad-hoc queries and leave it disabled for short real-time queries, this will allows to avoid cache threshing by too heavy queries and to improve the overall system efficiency.", 0) \
    M(Bool, skip_download_if_exceeds_query_cache, true, "Skip download from remote filesystem if exceeds query cache size", 0) \
    M(UInt64, filesystem_cache_max_download_size, (128UL * 1024 * 1024 * 1024), "Max remote filesystem cache size that can be downloaded by a single query", 0) \
    M(Bool, throw_on_error_from_cache_on_write_operations, false, "Ignore error from cache when caching on write operations (INSERT, merges)", 0) \
    \
    M(Bool, load_marks_asynchronously, false, "Load MergeTree marks asynchronously", 0) \
    M(Bool, enable_filesystem_read_prefetches_log, false, "Log to system.filesystem prefetch_log during query. Should be used only for testing or debugging, not recommended to be turned on by default", 0) \
    M(Bool, allow_prefetched_read_pool_for_remote_filesystem, false, "Prefer prefethed threadpool if all parts are on remote filesystem", 0) \
    M(Bool, allow_prefetched_read_pool_for_local_filesystem, false, "Prefer prefethed threadpool if all parts are on remote filesystem", 0) \
    \
    M(UInt64, prefetch_buffer_size, DBMS_DEFAULT_BUFFER_SIZE, "The maximum size of the prefetch buffer to read from the filesystem.", 0) \
    M(UInt64, filesystem_prefetch_step_bytes, 0, "Prefetch step in bytes. Zero means `auto` - approximately the best prefetch step will be auto deduced, but might not be 100% the best. The actual value might be different because of setting filesystem_prefetch_min_bytes_for_single_read_task", 0) \
    M(UInt64, filesystem_prefetch_step_marks, 0, "Prefetch step in marks. Zero means `auto` - approximately the best prefetch step will be auto deduced, but might not be 100% the best. The actual value might be different because of setting filesystem_prefetch_min_bytes_for_single_read_task", 0) \
    M(UInt64, filesystem_prefetch_min_bytes_for_single_read_task, "8Mi", "Do not parallelize within one file read less than this amount of bytes. E.g. one reader will not receive a read task of size less than this amount. This setting is recommended to avoid spikes of time for aws getObject requests to aws", 0) \
    M(UInt64, filesystem_prefetch_max_memory_usage, "1Gi", "Maximum memory usage for prefetches. Zero means unlimited", 0) \
    M(UInt64, filesystem_prefetches_limit, 0, "Maximum number of prefetches. Zero means unlimited. A setting `filesystem_prefetches_max_memory_usage` is more recommended if you want to limit the number of prefetches", 0) \
    \
    M(UInt64, use_structure_from_insertion_table_in_table_functions, 2, "Use structure from insertion table instead of schema inference from data. Possible values: 0 - disabled, 1 - enabled, 2 - auto", 0) \
    \
    M(UInt64, http_max_tries, 10, "Max attempts to read via http.", 0) \
    M(UInt64, http_retry_initial_backoff_ms, 100, "Min milliseconds for backoff, when retrying read via http", 0) \
    M(UInt64, http_retry_max_backoff_ms, 10000, "Max milliseconds for backoff, when retrying read via http", 0) \
    \
    M(Bool, force_remove_data_recursively_on_drop, false, "Recursively remove data on DROP query. Avoids 'Directory not empty' error, but may silently remove detached data", 0) \
    M(Bool, check_table_dependencies, true, "Check that DDL query (such as DROP TABLE or RENAME) will not break dependencies", 0) \
    M(Bool, check_referential_table_dependencies, false, "Check that DDL query (such as DROP TABLE or RENAME) will not break referential dependencies", 0) \
    M(Bool, use_local_cache_for_remote_storage, true, "Use local cache for remote storage like HDFS or S3, it's used for remote table engine only", 0) \
    \
    M(Bool, allow_unrestricted_reads_from_keeper, false, "Allow unrestricted (without condition on path) reads from system.zookeeper table, can be handy, but is not safe for zookeeper", 0) \
    M(Bool, allow_deprecated_database_ordinary, false, "Allow to create databases with deprecated Ordinary engine", 0) \
    M(Bool, allow_deprecated_syntax_for_merge_tree, false, "Allow to create *MergeTree tables with deprecated engine definition syntax", 0) \
    M(Bool, allow_asynchronous_read_from_io_pool_for_merge_tree, false, "Use background I/O pool to read from MergeTree tables. This setting may increase performance for I/O bound queries", 0) \
    M(UInt64, max_streams_for_merge_tree_reading, 0, "If is not zero, limit the number of reading streams for MergeTree table.", 0) \
    \
    M(Bool, force_grouping_standard_compatibility, true, "Make GROUPING function to return 1 when argument is not used as an aggregation key", 0) \
    \
    M(Bool, schema_inference_use_cache_for_file, true, "Use cache in schema inference while using file table function", 0) \
    M(Bool, schema_inference_use_cache_for_s3, true, "Use cache in schema inference while using s3 table function", 0) \
    M(Bool, schema_inference_use_cache_for_hdfs, true, "Use cache in schema inference while using hdfs table function", 0) \
    M(Bool, schema_inference_use_cache_for_url, true, "Use cache in schema inference while using url table function", 0) \
    M(Bool, schema_inference_cache_require_modification_time_for_url, true, "Use schema from cache for URL with last modification time validation (for urls with Last-Modified header)", 0) \
    \
    M(String, compatibility, "", "Changes other settings according to provided ClickHouse version. If we know that we changed some behaviour in ClickHouse by changing some settings in some version, this compatibility setting will control these settings", 0) \
    \
    M(Map, additional_table_filters, "", "Additional filter expression which would be applied after reading from specified table. Syntax: {'table1': 'expression', 'database.table2': 'expression'}", 0) \
    M(String, additional_result_filter, "", "Additional filter expression which would be applied to query result", 0) \
    \
    M(String, workload, "default", "Name of workload to be used to access resources", 0) \
    M(Milliseconds, storage_system_stack_trace_pipe_read_timeout_ms, 100, "Maximum time to read from a pipe for receiving information from the threads when querying the `system.stack_trace` table. This setting is used for testing purposes and not meant to be changed by users.", 0) \
    \
    M(Bool, parallelize_output_from_storages, true, "Parallelize output for reading step from storage. It allows parallelizing query processing right after reading from storage if possible", 0) \
    M(String, insert_deduplication_token, "", "If not empty, used for duplicate detection instead of data digest", 0) \
    M(String, ann_index_select_query_params, "", "Parameters passed to ANN indexes in SELECT queries, the format is 'param1=x, param2=y, ...'", 0) \
    M(Bool, count_distinct_optimization, false, "Rewrite count distinct to subquery of group by", 0) \
    M(Bool, throw_if_no_data_to_insert, true, "Enables or disables empty INSERTs, enabled by default", 0) \
    M(Bool, compatibility_ignore_auto_increment_in_create_table, false, "Ignore AUTO_INCREMENT keyword in column declaration if true, otherwise return error. It simplifies migration from MySQL", 0) \
    M(Bool, multiple_joins_try_to_keep_original_names, false, "Do not add aliases to top level expression list on multiple joins rewrite", 0) \
    M(Bool, optimize_sorting_by_input_stream_properties, true, "Optimize sorting by sorting properties of input stream", 0) \
    M(UInt64, insert_keeper_max_retries, 20, "Max retries for keeper operations during insert", 0) \
    M(UInt64, insert_keeper_retry_initial_backoff_ms, 100, "Initial backoff timeout for keeper operations during insert", 0) \
    M(UInt64, insert_keeper_retry_max_backoff_ms, 10000, "Max backoff timeout for keeper operations during insert", 0) \
    M(Float, insert_keeper_fault_injection_probability, 0.0f, "Approximate probability of failure for a keeper request during insert. Valid value is in interval [0.0f, 1.0f]", 0) \
    M(UInt64, insert_keeper_fault_injection_seed, 0, "0 - random seed, otherwise the setting value", 0) \
    M(Bool, force_aggregation_in_order, false, "Force use of aggregation in order on remote nodes during distributed aggregation. PLEASE, NEVER CHANGE THIS SETTING VALUE MANUALLY!", IMPORTANT) \
    M(UInt64, http_max_request_param_data_size, 10_MiB, "Limit on size of request data used as a query parameter in predefined HTTP requests.", 0) \
    M(Bool, function_json_value_return_type_allow_nullable, false, "Allow function JSON_VALUE to return nullable type.", 0) \
    M(Bool, function_json_value_return_type_allow_complex, false, "Allow function JSON_VALUE to return complex type, such as: struct, array, map.", 0) \
    \
    /** Experimental functions */ \
    M(Bool, allow_experimental_funnel_functions, false, "Enable experimental functions for funnel analysis.", 0) \
    M(Bool, allow_experimental_nlp_functions, false, "Enable experimental functions for natural language processing.", 0) \
    M(Bool, allow_experimental_hash_functions, false, "Enable experimental hash functions (hashid, etc)", 0) \
    M(Bool, allow_experimental_object_type, false, "Allow Object and JSON data types", 0) \
    M(Bool, allow_experimental_annoy_index, false, "Allows to use Annoy index. Disabled by default because this feature is experimental", 0) \
    M(UInt64, max_limit_for_ann_queries, 1000000, "Maximum limit value for using ANN indexes is used to prevent memory overflow in search queries for indexes", 0) \
    M(Bool, throw_on_unsupported_query_inside_transaction, true, "Throw exception if unsupported query is used inside transaction", 0) \
    M(TransactionsWaitCSNMode, wait_changes_become_visible_after_commit_mode, TransactionsWaitCSNMode::WAIT_UNKNOWN, "Wait for committed changes to become actually visible in the latest snapshot", 0) \
    M(Bool, implicit_transaction, false, "If enabled and not already inside a transaction, wraps the query inside a full transaction (begin + commit or rollback)", 0) \
    M(UInt64, grace_hash_join_initial_buckets, 1, "Initial number of grace hash join buckets", 0) \
    M(UInt64, grace_hash_join_max_buckets, 1024, "Limit on the number of grace hash join buckets", 0) \
    M(Bool, optimize_distinct_in_order, false, "This optimization has a bug and it is disabled. Enable DISTINCT optimization if some columns in DISTINCT form a prefix of sorting. For example, prefix of sorting key in merge tree or ORDER BY statement", 0) \
    M(Bool, allow_experimental_undrop_table_query, false, "Allow to use undrop query to restore dropped table in a limited time", 0) \
    M(Bool, keeper_map_strict_mode, false, "Enforce additional checks during operations on KeeperMap. E.g. throw an exception on an insert for already existing key", 0) \
<<<<<<< HEAD
    M(Bool, function_json_value_return_type_allow_nullable, false, "Allow function to return nullable type.", 0) \
    M(Bool, function_json_value_return_type_allow_complex, false, "Allow function to return complex type, such as: struct, array, map.", 0) \
    M(Timezone, session_timezone, "", "Use specified timezone for interpreting Date and DateTime instead of server's timezone in current session.", 0) \
=======
>>>>>>> 10bc3438
    // End of COMMON_SETTINGS
    // Please add settings related to formats into the FORMAT_FACTORY_SETTINGS and move obsolete settings to OBSOLETE_SETTINGS.

#define MAKE_OBSOLETE(M, TYPE, NAME, DEFAULT) \
    M(TYPE, NAME, DEFAULT, "Obsolete setting, does nothing.", BaseSettingsHelpers::Flags::OBSOLETE)

/// NOTE: ServerSettings::loadSettingsFromConfig() should be updated to include this settings
#define MAKE_DEPRECATED_BY_SERVER_CONFIG(M, TYPE, NAME, DEFAULT) \
    M(TYPE, NAME, DEFAULT, "User-level setting is deprecated, and it must be defined in the server configuration instead.", BaseSettingsHelpers::Flags::OBSOLETE)

#define OBSOLETE_SETTINGS(M, ALIAS) \
    /** Obsolete settings that do nothing but left for compatibility reasons. Remove each one after half a year of obsolescence. */ \
    MAKE_OBSOLETE(M, UInt64, max_memory_usage_for_all_queries, 0) \
    MAKE_OBSOLETE(M, UInt64, multiple_joins_rewriter_version, 0) \
    MAKE_OBSOLETE(M, Bool, enable_debug_queries, false) \
    MAKE_OBSOLETE(M, Bool, allow_experimental_database_atomic, true) \
    MAKE_OBSOLETE(M, Bool, allow_experimental_bigint_types, true) \
    MAKE_OBSOLETE(M, Bool, allow_experimental_window_functions, true) \
    MAKE_OBSOLETE(M, Bool, allow_experimental_lightweight_delete, true) \
    MAKE_OBSOLETE(M, Milliseconds, async_insert_stale_timeout_ms, 0) \
    MAKE_OBSOLETE(M, HandleKafkaErrorMode, handle_kafka_error_mode, HandleKafkaErrorMode::DEFAULT) \
    MAKE_OBSOLETE(M, Bool, database_replicated_ddl_output, true) \
    MAKE_OBSOLETE(M, UInt64, replication_alter_columns_timeout, 60) \
    MAKE_OBSOLETE(M, UInt64, odbc_max_field_size, 0) \
    MAKE_OBSOLETE(M, Bool, allow_experimental_map_type, true) \
    MAKE_OBSOLETE(M, UInt64, merge_tree_clear_old_temporary_directories_interval_seconds, 60) \
    MAKE_OBSOLETE(M, UInt64, merge_tree_clear_old_parts_interval_seconds, 1) \
    MAKE_OBSOLETE(M, UInt64, partial_merge_join_optimizations, 0) \
    MAKE_OBSOLETE(M, MaxThreads, max_alter_threads, 0) \
    MAKE_OBSOLETE(M, Bool, allow_experimental_projection_optimization, true) \
    /* moved to config.xml: see also src/Core/ServerSettings.h */ \
    MAKE_DEPRECATED_BY_SERVER_CONFIG(M, UInt64, background_buffer_flush_schedule_pool_size, 16) \
    MAKE_DEPRECATED_BY_SERVER_CONFIG(M, UInt64, background_pool_size, 16) \
    MAKE_DEPRECATED_BY_SERVER_CONFIG(M, Float, background_merges_mutations_concurrency_ratio, 2) \
    MAKE_DEPRECATED_BY_SERVER_CONFIG(M, UInt64, background_move_pool_size, 8) \
    MAKE_DEPRECATED_BY_SERVER_CONFIG(M, UInt64, background_fetches_pool_size, 8) \
    MAKE_DEPRECATED_BY_SERVER_CONFIG(M, UInt64, background_common_pool_size, 8) \
    MAKE_DEPRECATED_BY_SERVER_CONFIG(M, UInt64, background_schedule_pool_size, 128) \
    MAKE_DEPRECATED_BY_SERVER_CONFIG(M, UInt64, background_message_broker_schedule_pool_size, 16) \
    MAKE_DEPRECATED_BY_SERVER_CONFIG(M, UInt64, background_distributed_schedule_pool_size, 16) \
    MAKE_DEPRECATED_BY_SERVER_CONFIG(M, UInt64, max_remote_read_network_bandwidth_for_server, 0) \
    MAKE_DEPRECATED_BY_SERVER_CONFIG(M, UInt64, max_remote_write_network_bandwidth_for_server, 0) \
    /* ---- */ \
    MAKE_OBSOLETE(M, DefaultDatabaseEngine, default_database_engine, DefaultDatabaseEngine::Atomic) \
    MAKE_OBSOLETE(M, UInt64, max_pipeline_depth, 0)                                                                                 \
    MAKE_OBSOLETE(M, Seconds, temporary_live_view_timeout, 1) \
    MAKE_OBSOLETE(M, Milliseconds, async_insert_cleanup_timeout_ms, 1000) \
    MAKE_OBSOLETE(M, Bool, optimize_fuse_sum_count_avg, 0) \
    MAKE_OBSOLETE(M, Seconds, drain_timeout, 3) \
    MAKE_OBSOLETE(M, UInt64, backup_threads, 16) \
    MAKE_OBSOLETE(M, UInt64, restore_threads, 16) \

    /** The section above is for obsolete settings. Do not add anything there. */


#define FORMAT_FACTORY_SETTINGS(M, ALIAS) \
    M(Char, format_csv_delimiter, ',', "The character to be considered as a delimiter in CSV data. If setting with a string, a string has to have a length of 1.", 0) \
    M(Bool, format_csv_allow_single_quotes, false, "If it is set to true, allow strings in single quotes.", 0) \
    M(Bool, format_csv_allow_double_quotes, true, "If it is set to true, allow strings in double quotes.", 0) \
    M(Bool, output_format_csv_crlf_end_of_line, false, "If it is set true, end of line in CSV format will be \\r\\n instead of \\n.", 0) \
    M(Bool, input_format_csv_enum_as_number, false, "Treat inserted enum values in CSV formats as enum indices", 0) \
    M(Bool, input_format_csv_arrays_as_nested_csv, false, R"(When reading Array from CSV, expect that its elements were serialized in nested CSV and then put into string. Example: "[""Hello"", ""world"", ""42"""" TV""]". Braces around array can be omitted.)", 0) \
    M(Bool, input_format_skip_unknown_fields, true, "Skip columns with unknown names from input data (it works for JSONEachRow, -WithNames, -WithNamesAndTypes and TSKV formats).", 0) \
    M(Bool, input_format_with_names_use_header, true, "For -WithNames input formats this controls whether format parser is to assume that column data appear in the input exactly as they are specified in the header.", 0) \
    M(Bool, input_format_with_types_use_header, true, "For -WithNamesAndTypes input formats this controls whether format parser should check if data types from the input match data types from the header.", 0) \
    M(Bool, input_format_import_nested_json, false, "Map nested JSON data to nested tables (it works for JSONEachRow format).", 0) \
    M(Bool, input_format_defaults_for_omitted_fields, true, "For input data calculate default expressions for omitted fields (it works for JSONEachRow, -WithNames, -WithNamesAndTypes formats).", IMPORTANT) \
    M(Bool, input_format_csv_empty_as_default, true, "Treat empty fields in CSV input as default values.", 0) \
    M(Bool, input_format_tsv_empty_as_default, false, "Treat empty fields in TSV input as default values.", 0) \
    M(Bool, input_format_tsv_enum_as_number, false, "Treat inserted enum values in TSV formats as enum indices.", 0) \
    M(Bool, input_format_null_as_default, true, "Initialize null fields with default values if the data type of this field is not nullable and it is supported by the input format", 0) \
    M(Bool, input_format_arrow_import_nested, false, "Allow to insert array of structs into Nested table in Arrow input format.", 0) \
    M(Bool, input_format_arrow_case_insensitive_column_matching, false, "Ignore case when matching Arrow columns with CH columns.", 0) \
    M(Bool, input_format_orc_import_nested, false, "Allow to insert array of structs into Nested table in ORC input format.", 0) \
    M(Int64, input_format_orc_row_batch_size, 100'000, "Batch size when reading ORC stripes.", 0) \
    M(Bool, input_format_orc_case_insensitive_column_matching, false, "Ignore case when matching ORC columns with CH columns.", 0) \
    M(Bool, input_format_parquet_import_nested, false, "Allow to insert array of structs into Nested table in Parquet input format.", 0) \
    M(Bool, input_format_parquet_case_insensitive_column_matching, false, "Ignore case when matching Parquet columns with CH columns.", 0) \
    /* TODO: Consider unifying this with https://github.com/ClickHouse/ClickHouse/issues/38755 */ \
    M(Bool, input_format_parquet_preserve_order, false, "Avoid reordering rows when reading from Parquet files. Usually makes it much slower.", 0) \
    M(Bool, input_format_allow_seeks, true, "Allow seeks while reading in ORC/Parquet/Arrow input formats", 0) \
    M(Bool, input_format_orc_allow_missing_columns, false, "Allow missing columns while reading ORC input formats", 0) \
    M(Bool, input_format_parquet_allow_missing_columns, false, "Allow missing columns while reading Parquet input formats", 0) \
    M(Bool, input_format_arrow_allow_missing_columns, false, "Allow missing columns while reading Arrow input formats", 0) \
    M(Char, input_format_hive_text_fields_delimiter, '\x01', "Delimiter between fields in Hive Text File", 0) \
    M(Char, input_format_hive_text_collection_items_delimiter, '\x02', "Delimiter between collection(array or map) items in Hive Text File", 0) \
    M(Char, input_format_hive_text_map_keys_delimiter, '\x03', "Delimiter between a pair of map key/values in Hive Text File", 0) \
    M(UInt64, input_format_msgpack_number_of_columns, 0, "The number of columns in inserted MsgPack data. Used for automatic schema inference from data.", 0) \
    M(MsgPackUUIDRepresentation, output_format_msgpack_uuid_representation, FormatSettings::MsgPackUUIDRepresentation::EXT, "The way how to output UUID in MsgPack format.", 0) \
    M(UInt64, input_format_max_rows_to_read_for_schema_inference, 25000, "The maximum rows of data to read for automatic schema inference", 0) \
    M(Bool, input_format_csv_use_best_effort_in_schema_inference, true, "Use some tweaks and heuristics to infer schema in CSV format", 0) \
    M(Bool, input_format_tsv_use_best_effort_in_schema_inference, true, "Use some tweaks and heuristics to infer schema in TSV format", 0) \
    M(Bool, input_format_csv_detect_header, true, "Automatically detect header with names and types in CSV format", 0) \
    M(Bool, input_format_tsv_detect_header, true, "Automatically detect header with names and types in TSV format", 0) \
    M(Bool, input_format_custom_detect_header, true, "Automatically detect header with names and types in CustomSeparated format", 0) \
    M(Bool, input_format_parquet_skip_columns_with_unsupported_types_in_schema_inference, false, "Skip columns with unsupported types while schema inference for format Parquet", 0) \
    M(UInt64, input_format_parquet_max_block_size, 8192, "Max block size for parquet reader.", 0) \
    M(Bool, input_format_protobuf_skip_fields_with_unsupported_types_in_schema_inference, false, "Skip fields with unsupported types while schema inference for format Protobuf", 0) \
    M(Bool, input_format_capn_proto_skip_fields_with_unsupported_types_in_schema_inference, false, "Skip columns with unsupported types while schema inference for format CapnProto", 0) \
    M(Bool, input_format_orc_skip_columns_with_unsupported_types_in_schema_inference, false, "Skip columns with unsupported types while schema inference for format ORC", 0) \
    M(Bool, input_format_arrow_skip_columns_with_unsupported_types_in_schema_inference, false, "Skip columns with unsupported types while schema inference for format Arrow", 0) \
    M(String, column_names_for_schema_inference, "", "The list of column names to use in schema inference for formats without column names. The format: 'column1,column2,column3,...'", 0) \
    M(String, schema_inference_hints, "", "The list of column names and types to use in schema inference for formats without column names. The format: 'column_name1 column_type1, column_name2 column_type2, ...'", 0) \
    M(Bool, schema_inference_make_columns_nullable, true, "If set to true, all inferred types will be Nullable in schema inference for formats without information about nullability.", 0) \
    M(Bool, input_format_json_read_bools_as_numbers, true, "Allow to parse bools as numbers in JSON input formats", 0) \
    M(Bool, input_format_json_try_infer_numbers_from_strings, true, "Try to infer numbers from string fields while schema inference", 0) \
    M(Bool, input_format_json_validate_types_from_metadata, true, "For JSON/JSONCompact/JSONColumnsWithMetadata input formats this controls whether format parser should check if data types from input metadata match data types of the corresponding columns from the table", 0) \
    M(Bool, input_format_json_read_numbers_as_strings, false, "Allow to parse numbers as strings in JSON input formats", 0) \
    M(Bool, input_format_json_read_objects_as_strings, true, "Allow to parse JSON objects as strings in JSON input formats", 0) \
    M(Bool, input_format_json_named_tuples_as_objects, true, "Deserialize named tuple columns as JSON objects", 0) \
    M(Bool, input_format_json_ignore_unknown_keys_in_named_tuple, true, "Ignore unknown keys in json object for named tuples", 0) \
    M(Bool, input_format_json_defaults_for_missing_elements_in_named_tuple, true, "Insert default value in named tuple element if it's missing in json object", 0) \
    M(Bool, input_format_try_infer_integers, true, "Try to infer integers instead of floats while schema inference in text formats", 0) \
    M(Bool, input_format_try_infer_dates, true, "Try to infer dates from string fields while schema inference in text formats", 0) \
    M(Bool, input_format_try_infer_datetimes, true, "Try to infer datetimes from string fields while schema inference in text formats", 0) \
    M(Bool, input_format_protobuf_flatten_google_wrappers, false, "Enable Google wrappers for regular non-nested columns, e.g. google.protobuf.StringValue 'str' for String column 'str'. For Nullable columns empty wrappers are recognized as defaults, and missing as nulls", 0) \
    M(Bool, output_format_protobuf_nullables_with_google_wrappers, false, "When serializing Nullable columns with Google wrappers, serialize default values as empty wrappers. If turned off, default and null values are not serialized", 0) \
    M(UInt64, input_format_csv_skip_first_lines, 0, "Skip specified number of lines at the beginning of data in CSV format", 0) \
    M(UInt64, input_format_tsv_skip_first_lines, 0, "Skip specified number of lines at the beginning of data in TSV format", 0) \
    \
    M(Bool, input_format_native_allow_types_conversion, true, "Allow data types conversion in Native input format", 0) \
    \
    M(DateTimeInputFormat, date_time_input_format, FormatSettings::DateTimeInputFormat::Basic, "Method to read DateTime from text input formats. Possible values: 'basic', 'best_effort' and 'best_effort_us'.", 0) \
    M(DateTimeOutputFormat, date_time_output_format, FormatSettings::DateTimeOutputFormat::Simple, "Method to write DateTime to text output. Possible values: 'simple', 'iso', 'unix_timestamp'.", 0) \
    \
    M(Bool, input_format_ipv4_default_on_conversion_error, false, "Deserialization of IPv4 will use default values instead of throwing exception on conversion error.", 0) \
    M(Bool, input_format_ipv6_default_on_conversion_error, false, "Deserialization of IPV6 will use default values instead of throwing exception on conversion error.", 0) \
    M(String, bool_true_representation, "true", "Text to represent bool value in TSV/CSV formats.", 0) \
    M(String, bool_false_representation, "false", "Text to represent bool value in TSV/CSV formats.", 0) \
    \
    M(Bool, input_format_values_interpret_expressions, true, "For Values format: if the field could not be parsed by streaming parser, run SQL parser and try to interpret it as SQL expression.", 0) \
    M(Bool, input_format_values_deduce_templates_of_expressions, true, "For Values format: if the field could not be parsed by streaming parser, run SQL parser, deduce template of the SQL expression, try to parse all rows using template and then interpret expression for all rows.", 0) \
    M(Bool, input_format_values_accurate_types_of_literals, true, "For Values format: when parsing and interpreting expressions using template, check actual type of literal to avoid possible overflow and precision issues.", 0) \
    M(Bool, input_format_avro_allow_missing_fields, false, "For Avro/AvroConfluent format: when field is not found in schema use default value instead of error", 0) \
    /** This setting is obsolete and do nothing, left for compatibility reasons. */ \
    M(Bool, input_format_avro_null_as_default, false, "For Avro/AvroConfluent format: insert default in case of null and non Nullable column", 0) \
    M(UInt64, format_binary_max_string_size, 1_GiB, "The maximum allowed size for String in RowBinary format. It prevents allocating large amount of memory in case of corrupted data. 0 means there is no limit", 0) \
    M(UInt64, format_binary_max_array_size, 1_GiB, "The maximum allowed size for Array in RowBinary format. It prevents allocating large amount of memory in case of corrupted data. 0 means there is no limit", 0) \
    M(URI, format_avro_schema_registry_url, "", "For AvroConfluent format: Confluent Schema Registry URL.", 0) \
    \
    M(Bool, output_format_json_quote_64bit_integers, true, "Controls quoting of 64-bit integers in JSON output format.", 0) \
    M(Bool, output_format_json_quote_denormals, false, "Enables '+nan', '-nan', '+inf', '-inf' outputs in JSON output format.", 0) \
    M(Bool, output_format_json_quote_decimals, false, "Controls quoting of decimals in JSON output format.", 0) \
    M(Bool, output_format_json_quote_64bit_floats, false, "Controls quoting of 64-bit float numbers in JSON output format.", 0) \
    \
    M(Bool, output_format_json_escape_forward_slashes, true, "Controls escaping forward slashes for string outputs in JSON output format. This is intended for compatibility with JavaScript. Don't confuse with backslashes that are always escaped.", 0) \
    M(Bool, output_format_json_named_tuples_as_objects, true, "Serialize named tuple columns as JSON objects.", 0) \
    M(Bool, output_format_json_array_of_rows, false, "Output a JSON array of all rows in JSONEachRow(Compact) format.", 0) \
    M(Bool, output_format_json_validate_utf8, false, "Validate UTF-8 sequences in JSON output formats, doesn't impact formats JSON/JSONCompact/JSONColumnsWithMetadata, they always validate utf8", 0) \
    \
    M(String, format_json_object_each_row_column_for_object_name, "", "The name of column that will be used as object names in JSONObjectEachRow format. Column type should be String", 0) \
    \
    M(UInt64, output_format_pretty_max_rows, 10000, "Rows limit for Pretty formats.", 0) \
    M(UInt64, output_format_pretty_max_column_pad_width, 250, "Maximum width to pad all values in a column in Pretty formats.", 0) \
    M(UInt64, output_format_pretty_max_value_width, 10000, "Maximum width of value to display in Pretty formats. If greater - it will be cut.", 0) \
    M(Bool, output_format_pretty_color, true, "Use ANSI escape sequences to paint colors in Pretty formats", 0) \
    M(String, output_format_pretty_grid_charset, "UTF-8", "Charset for printing grid borders. Available charsets: ASCII, UTF-8 (default one).", 0) \
    M(Milliseconds, output_format_pretty_squash_ms, 100, "Squash blocks in Pretty formats if the time passed after the previous block is not greater than the specified threshold in milliseconds. This avoids printing miltiple small blocks.", 0) \
    M(UInt64, output_format_parquet_row_group_size, 1000000, "Target row group size in rows.", 0) \
    M(UInt64, output_format_parquet_row_group_size_bytes, 512 * 1024 * 1024, "Target row group size in bytes, before compression.", 0) \
    M(Bool, output_format_parquet_string_as_string, false, "Use Parquet String type instead of Binary for String columns.", 0) \
    M(Bool, output_format_parquet_fixed_string_as_fixed_byte_array, true, "Use Parquet FIXED_LENGTH_BYTE_ARRAY type instead of Binary for FixedString columns.", 0) \
    M(ParquetVersion, output_format_parquet_version, "2.latest", "Parquet format version for output format. Supported versions: 1.0, 2.4, 2.6 and 2.latest (default)", 0) \
    M(ParquetCompression, output_format_parquet_compression_method, "lz4", "Compression method for Parquet output format. Supported codecs: snappy, lz4, brotli, zstd, gzip, none (uncompressed)", 0) \
    M(String, output_format_avro_codec, "", "Compression codec used for output. Possible values: 'null', 'deflate', 'snappy'.", 0) \
    M(UInt64, output_format_avro_sync_interval, 16 * 1024, "Sync interval in bytes.", 0) \
    M(String, output_format_avro_string_column_pattern, "", "For Avro format: regexp of String columns to select as AVRO string.", 0) \
    M(UInt64, output_format_avro_rows_in_file, 1, "Max rows in a file (if permitted by storage)", 0) \
    M(Bool, output_format_tsv_crlf_end_of_line, false, "If it is set true, end of line in TSV format will be \\r\\n instead of \\n.", 0) \
    M(String, format_csv_null_representation, "\\N", "Custom NULL representation in CSV format", 0) \
    M(String, format_tsv_null_representation, "\\N", "Custom NULL representation in TSV format", 0) \
    M(Bool, output_format_decimal_trailing_zeros, false, "Output trailing zeros when printing Decimal values. E.g. 1.230000 instead of 1.23.", 0) \
    \
    M(UInt64, input_format_allow_errors_num, 0, "Maximum absolute amount of errors while reading text formats (like CSV, TSV). In case of error, if at least absolute or relative amount of errors is lower than corresponding value, will skip until next line and continue.", 0) \
    M(Float, input_format_allow_errors_ratio, 0, "Maximum relative amount of errors while reading text formats (like CSV, TSV). In case of error, if at least absolute or relative amount of errors is lower than corresponding value, will skip until next line and continue.", 0) \
    M(String, input_format_record_errors_file_path, "", "Path of the file used to record errors while reading text formats (CSV, TSV).", 0) \
    M(String, errors_output_format, "CSV", "Method to write Errors to text output.", 0) \
    \
    M(String, format_schema, "", "Schema identifier (used by schema-based formats)", 0) \
    M(String, format_template_resultset, "", "Path to file which contains format string for result set (for Template format)", 0) \
    M(String, format_template_row, "", "Path to file which contains format string for rows (for Template format)", 0) \
    M(String, format_template_rows_between_delimiter, "\n", "Delimiter between rows (for Template format)", 0) \
    \
    M(EscapingRule, format_custom_escaping_rule, "Escaped", "Field escaping rule (for CustomSeparated format)", 0) \
    M(String, format_custom_field_delimiter, "\t", "Delimiter between fields (for CustomSeparated format)", 0) \
    M(String, format_custom_row_before_delimiter, "", "Delimiter before field of the first column (for CustomSeparated format)", 0) \
    M(String, format_custom_row_after_delimiter, "\n", "Delimiter after field of the last column (for CustomSeparated format)", 0) \
    M(String, format_custom_row_between_delimiter, "", "Delimiter between rows (for CustomSeparated format)", 0) \
    M(String, format_custom_result_before_delimiter, "", "Prefix before result set (for CustomSeparated format)", 0) \
    M(String, format_custom_result_after_delimiter, "", "Suffix after result set (for CustomSeparated format)", 0) \
    \
    M(String, format_regexp, "", "Regular expression (for Regexp format)", 0) \
    M(EscapingRule, format_regexp_escaping_rule, "Raw", "Field escaping rule (for Regexp format)", 0) \
    M(Bool, format_regexp_skip_unmatched, false, "Skip lines unmatched by regular expression (for Regexp format)", 0) \
    \
    M(Bool, output_format_enable_streaming, false, "Enable streaming in output formats that support it.", 0) \
    M(Bool, output_format_write_statistics, true, "Write statistics about read rows, bytes, time elapsed in suitable output formats.", 0) \
    M(Bool, output_format_pretty_row_numbers, false, "Add row numbers before each row for pretty output format", 0) \
    M(Bool, insert_distributed_one_random_shard, false, "If setting is enabled, inserting into distributed table will choose a random shard to write when there is no sharding key", 0) \
    \
    M(Bool, exact_rows_before_limit, false, "When enabled, ClickHouse will provide exact value for rows_before_limit_at_least statistic, but with the cost that the data before limit will have to be read completely", 0) \
    M(UInt64, cross_to_inner_join_rewrite, 1, "Use inner join instead of comma/cross join if there're joining expressions in the WHERE section. Values: 0 - no rewrite, 1 - apply if possible for comma/cross, 2 - force rewrite all comma joins, cross - if possible", 0) \
    \
    M(Bool, output_format_arrow_low_cardinality_as_dictionary, false, "Enable output LowCardinality type as Dictionary Arrow type", 0) \
    M(Bool, output_format_arrow_string_as_string, false, "Use Arrow String type instead of Binary for String columns", 0) \
    M(Bool, output_format_arrow_fixed_string_as_fixed_byte_array, true, "Use Arrow FIXED_SIZE_BINARY type instead of Binary for FixedString columns.", 0) \
    M(ArrowCompression, output_format_arrow_compression_method, "lz4_frame", "Compression method for Arrow output format. Supported codecs: lz4_frame, zstd, none (uncompressed)", 0) \
    \
    M(Bool, output_format_orc_string_as_string, false, "Use ORC String type instead of Binary for String columns", 0) \
    M(ORCCompression, output_format_orc_compression_method, "lz4", "Compression method for ORC output format. Supported codecs: lz4, snappy, zlib, zstd, none (uncompressed)", 0) \
    \
    M(EnumComparingMode, format_capn_proto_enum_comparising_mode, FormatSettings::EnumComparingMode::BY_VALUES, "How to map ClickHouse Enum and CapnProto Enum", 0) \
    \
    M(String, input_format_mysql_dump_table_name, "", "Name of the table in MySQL dump from which to read data", 0) \
    M(Bool, input_format_mysql_dump_map_column_names, true, "Match columns from table in MySQL dump and columns from ClickHouse table by names", 0) \
    \
    M(UInt64, output_format_sql_insert_max_batch_size, DEFAULT_BLOCK_SIZE, "The maximum number  of rows in one INSERT statement.", 0) \
    M(String, output_format_sql_insert_table_name, "table", "The name of table in the output INSERT query", 0) \
    M(Bool, output_format_sql_insert_include_column_names, true, "Include column names in INSERT query", 0) \
    M(Bool, output_format_sql_insert_use_replace, false, "Use REPLACE statement instead of INSERT", 0) \
    M(Bool, output_format_sql_insert_quote_names, true, "Quote column names with '`' characters", 0) \
    \
    M(Bool, output_format_bson_string_as_string, false, "Use BSON String type instead of Binary for String columns.", 0) \
    M(Bool, input_format_bson_skip_fields_with_unsupported_types_in_schema_inference, false, "Skip fields with unsupported types while schema inference for format BSON.", 0) \
    \
    M(Bool, regexp_dict_allow_other_sources, false, "Allow regexp_tree dictionary to use sources other than yaml source.", 0) \
    M(Bool, format_display_secrets_in_show_and_select, false, "Do not hide secrets in SHOW and SELECT queries.", IMPORTANT) \
    M(Bool, regexp_dict_allow_hyperscan, true, "Allow regexp_tree dictionary using Hyperscan library.", 0) \
    \
    M(Bool, dictionary_use_async_executor, false, "Execute a pipeline for reading from a dictionary with several threads. It's supported only by DIRECT dictionary with CLICKHOUSE source.", 0) \

// End of FORMAT_FACTORY_SETTINGS
// Please add settings non-related to formats into the COMMON_SETTINGS above.

#define LIST_OF_SETTINGS(M, ALIAS)    \
    COMMON_SETTINGS(M, ALIAS)         \
    OBSOLETE_SETTINGS(M, ALIAS)       \
    FORMAT_FACTORY_SETTINGS(M, ALIAS)

DECLARE_SETTINGS_TRAITS_ALLOW_CUSTOM_SETTINGS(SettingsTraits, LIST_OF_SETTINGS)


/** Settings of query execution.
  * These settings go to users.xml.
  */
struct Settings : public BaseSettings<SettingsTraits>, public IHints<2, Settings>
{
    Settings() = default;

    /** Set multiple settings from "profile" (in server configuration file (users.xml), profiles contain groups of multiple settings).
     * The profile can also be set using the `set` functions, like the profile setting.
     */
    void setProfile(const String & profile_name, const Poco::Util::AbstractConfiguration & config);

    /// Load settings from configuration file, at "path" prefix in configuration.
    void loadSettingsFromConfig(const String & path, const Poco::Util::AbstractConfiguration & config);

    /// Dumps profile events to column of type Map(String, String)
    void dumpToMapColumn(IColumn * column, bool changed_only = true);

    /// Check that there is no user-level settings at the top level in config.
    /// This is a common source of mistake (user don't know where to write user-level setting).
    static void checkNoSettingNamesAtTopLevel(const Poco::Util::AbstractConfiguration & config, const String & config_path);

    std::vector<String> getAllRegisteredNames() const override;

    void set(std::string_view name, const Field & value) override;

    void setDefaultValue(const String & name) { resetToDefault(name); }

private:
    void applyCompatibilitySetting(const String & compatibility);

    std::unordered_set<std::string_view> settings_changed_by_compatibility_setting;
};

/*
 * User-specified file format settings for File and URL engines.
 */
DECLARE_SETTINGS_TRAITS(FormatFactorySettingsTraits, FORMAT_FACTORY_SETTINGS)

struct FormatFactorySettings : public BaseSettings<FormatFactorySettingsTraits>
{
};

}<|MERGE_RESOLUTION|>--- conflicted
+++ resolved
@@ -748,12 +748,7 @@
     M(Bool, optimize_distinct_in_order, false, "This optimization has a bug and it is disabled. Enable DISTINCT optimization if some columns in DISTINCT form a prefix of sorting. For example, prefix of sorting key in merge tree or ORDER BY statement", 0) \
     M(Bool, allow_experimental_undrop_table_query, false, "Allow to use undrop query to restore dropped table in a limited time", 0) \
     M(Bool, keeper_map_strict_mode, false, "Enforce additional checks during operations on KeeperMap. E.g. throw an exception on an insert for already existing key", 0) \
-<<<<<<< HEAD
-    M(Bool, function_json_value_return_type_allow_nullable, false, "Allow function to return nullable type.", 0) \
-    M(Bool, function_json_value_return_type_allow_complex, false, "Allow function to return complex type, such as: struct, array, map.", 0) \
     M(Timezone, session_timezone, "", "Use specified timezone for interpreting Date and DateTime instead of server's timezone in current session.", 0) \
-=======
->>>>>>> 10bc3438
     // End of COMMON_SETTINGS
     // Please add settings related to formats into the FORMAT_FACTORY_SETTINGS and move obsolete settings to OBSOLETE_SETTINGS.
 
