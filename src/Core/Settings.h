#pragma once

/// CLion freezes for a minute on every keypress in any file including this.
#if !defined(__CLION_IDE__)

#include <Common/NamePrompter.h>
#include <Core/BaseSettings.h>
#include <Core/SettingsEnums.h>
#include <Core/Defines.h>
#include <IO/ReadSettings.h>
#include <IO/S3Defines.h>
#include <base/unit.h>


namespace Poco::Util
{
    class AbstractConfiguration;
}

namespace DB
{
class IColumn;

/** List of settings: type, name, default value, description, flags
  *
  * This looks rather inconvenient. It is done that way to avoid repeating settings in different places.
  * Note: as an alternative, we could implement settings to be completely dynamic in form of map: String -> Field,
  *  but we are not going to do it, because settings is used everywhere as static struct fields.
  *
  * `flags` can be either 0 or IMPORTANT.
  * A setting is "IMPORTANT" if it affects the results of queries and can't be ignored by older versions.
  *
  * When adding new or changing existing settings add them to settings changes history in SettingsChangesHistory.h
  * for tracking settings changes in different versions and for special `compatibility` setting to work correctly.
  */

// clang-format off
#define COMMON_SETTINGS(M, ALIAS) \
    M(Dialect, dialect, Dialect::clickhouse, "Which dialect will be used to parse query", 0)\
    M(UInt64, min_compress_block_size, 65536, "The actual size of the block to compress, if the uncompressed data less than max_compress_block_size is no less than this value and no less than the volume of data for one mark.", 0) \
    M(UInt64, max_compress_block_size, 1048576, "The maximum size of blocks of uncompressed data before compressing for writing to a table.", 0) \
    M(UInt64, max_block_size, DEFAULT_BLOCK_SIZE, "Maximum block size in rows for reading", 0) \
    M(UInt64, max_insert_block_size, DEFAULT_INSERT_BLOCK_SIZE, "The maximum block size for insertion, if we control the creation of blocks for insertion.", 0) \
    M(UInt64, min_insert_block_size_rows, DEFAULT_INSERT_BLOCK_SIZE, "Squash blocks passed to INSERT query to specified size in rows, if blocks are not big enough.", 0) \
    M(UInt64, min_insert_block_size_bytes, (DEFAULT_INSERT_BLOCK_SIZE * 256), "Squash blocks passed to INSERT query to specified size in bytes, if blocks are not big enough.", 0) \
    M(UInt64, min_insert_block_size_rows_for_materialized_views, 0, "Like min_insert_block_size_rows, but applied only during pushing to MATERIALIZED VIEW (default: min_insert_block_size_rows)", 0) \
    M(UInt64, min_insert_block_size_bytes_for_materialized_views, 0, "Like min_insert_block_size_bytes, but applied only during pushing to MATERIALIZED VIEW (default: min_insert_block_size_bytes)", 0) \
    M(UInt64, min_external_table_block_size_rows, DEFAULT_INSERT_BLOCK_SIZE, "Squash blocks passed to external table to specified size in rows, if blocks are not big enough.", 0) \
    M(UInt64, min_external_table_block_size_bytes, (DEFAULT_INSERT_BLOCK_SIZE * 256), "Squash blocks passed to external table to specified size in bytes, if blocks are not big enough.", 0) \
    M(UInt64, max_joined_block_size_rows, DEFAULT_BLOCK_SIZE, "Maximum block size for JOIN result (if join algorithm supports it). 0 means unlimited.", 0) \
    M(UInt64, max_insert_threads, 0, "The maximum number of threads to execute the INSERT SELECT query. Values 0 or 1 means that INSERT SELECT is not run in parallel. Higher values will lead to higher memory usage. Parallel INSERT SELECT has effect only if the SELECT part is run on parallel, see 'max_threads' setting.", 0) \
    M(UInt64, max_insert_delayed_streams_for_parallel_write, 0, "The maximum number of streams (columns) to delay final part flush. Default - auto (1000 in case of underlying storage supports parallel write, for example S3 and disabled otherwise)", 0) \
    M(MaxThreads, max_final_threads, 0, "The maximum number of threads to read from table with FINAL.", 0) \
    M(UInt64, max_threads_for_indexes, 0, "The maximum number of threads process indices.", 0) \
    M(MaxThreads, max_threads, 0, "The maximum number of threads to execute the request. By default, it is determined automatically.", 0) \
    M(Bool, use_concurrency_control, true, "Respect the server's concurrency control (see the `concurrent_threads_soft_limit_num` and `concurrent_threads_soft_limit_ratio_to_cores` global server settings). If disabled, it allows using a larger number of threads even if the server is overloaded (not recommended for normal usage, and needed mostly for tests).", 0) \
    M(MaxThreads, max_download_threads, 4, "The maximum number of threads to download data (e.g. for URL engine).", 0) \
    M(MaxThreads, max_parsing_threads, 0, "The maximum number of threads to parse data in input formats that support parallel parsing. By default, it is determined automatically", 0) \
    M(UInt64, max_download_buffer_size, 10*1024*1024, "The maximal size of buffer for parallel downloading (e.g. for URL engine) per each thread.", 0) \
    M(UInt64, max_read_buffer_size, DBMS_DEFAULT_BUFFER_SIZE, "The maximum size of the buffer to read from the filesystem.", 0) \
    M(UInt64, max_read_buffer_size_local_fs, 128*1024, "The maximum size of the buffer to read from local filesystem. If set to 0 then max_read_buffer_size will be used.", 0) \
    M(UInt64, max_read_buffer_size_remote_fs, 0, "The maximum size of the buffer to read from remote filesystem. If set to 0 then max_read_buffer_size will be used.", 0) \
    M(UInt64, max_distributed_connections, 1024, "The maximum number of connections for distributed processing of one query (should be greater than max_threads).", 0) \
    M(UInt64, max_query_size, DBMS_DEFAULT_MAX_QUERY_SIZE, "The maximum number of bytes of a query string parsed by the SQL parser. Data in the VALUES clause of INSERT queries is processed by a separate stream parser (that consumes O(1) RAM) and not affected by this restriction.", 0) \
    M(UInt64, interactive_delay, 100000, "The interval in microseconds to check if the request is cancelled, and to send progress info.", 0) \
    M(Seconds, connect_timeout, DBMS_DEFAULT_CONNECT_TIMEOUT_SEC, "Connection timeout if there are no replicas.", 0) \
    M(Milliseconds, handshake_timeout_ms, 10000, "Timeout for receiving HELLO packet from replicas.", 0) \
    M(Milliseconds, connect_timeout_with_failover_ms, 1000, "Connection timeout for selecting first healthy replica.", 0) \
    M(Milliseconds, connect_timeout_with_failover_secure_ms, 1000, "Connection timeout for selecting first healthy replica (for secure connections).", 0) \
    M(Seconds, receive_timeout, DBMS_DEFAULT_RECEIVE_TIMEOUT_SEC, "Timeout for receiving data from network, in seconds. If no bytes were received in this interval, exception is thrown. If you set this setting on client, the 'send_timeout' for the socket will be also set on the corresponding connection end on the server.", 0) \
    M(Seconds, send_timeout, DBMS_DEFAULT_SEND_TIMEOUT_SEC, "Timeout for sending data to network, in seconds. If client needs to sent some data, but it did not able to send any bytes in this interval, exception is thrown. If you set this setting on client, the 'receive_timeout' for the socket will be also set on the corresponding connection end on the server.", 0) \
    M(Seconds, tcp_keep_alive_timeout, DEFAULT_TCP_KEEP_ALIVE_TIMEOUT /* less than DBMS_DEFAULT_RECEIVE_TIMEOUT_SEC */, "The time in seconds the connection needs to remain idle before TCP starts sending keepalive probes", 0) \
    M(Milliseconds, hedged_connection_timeout_ms, 50, "Connection timeout for establishing connection with replica for Hedged requests", 0) \
    M(Milliseconds, receive_data_timeout_ms, 2000, "Connection timeout for receiving first packet of data or packet with positive progress from replica", 0) \
    M(Bool, use_hedged_requests, true, "Use hedged requests for distributed queries", 0) \
    M(Bool, allow_changing_replica_until_first_data_packet, false, "Allow HedgedConnections to change replica until receiving first data packet", 0) \
    M(Milliseconds, queue_max_wait_ms, 0, "The wait time in the request queue, if the number of concurrent requests exceeds the maximum.", 0) \
    M(Milliseconds, connection_pool_max_wait_ms, 0, "The wait time when the connection pool is full.", 0) \
    M(Milliseconds, replace_running_query_max_wait_ms, 5000, "The wait time for running query with the same query_id to finish when setting 'replace_running_query' is active.", 0) \
    M(Milliseconds, kafka_max_wait_ms, 5000, "The wait time for reading from Kafka before retry.", 0) \
    M(Milliseconds, rabbitmq_max_wait_ms, 5000, "The wait time for reading from RabbitMQ before retry.", 0) \
    M(UInt64, poll_interval, DBMS_DEFAULT_POLL_INTERVAL, "Block at the query wait loop on the server for the specified number of seconds.", 0) \
    M(UInt64, idle_connection_timeout, 3600, "Close idle TCP connections after specified number of seconds.", 0) \
    M(UInt64, distributed_connections_pool_size, 1024, "Maximum number of connections with one remote server in the pool.", 0) \
    M(UInt64, connections_with_failover_max_tries, 3, "The maximum number of attempts to connect to replicas.", 0) \
    M(UInt64, s3_strict_upload_part_size, S3::DEFAULT_STRICT_UPLOAD_PART_SIZE, "The exact size of part to upload during multipart upload to S3 (some implementations does not supports variable size parts).", 0) \
    M(UInt64, azure_strict_upload_part_size, 0, "The exact size of part to upload during multipart upload to Azure blob storage.", 0) \
    M(UInt64, azure_max_blocks_in_multipart_upload, 50000, "Maximum number of blocks in multipart upload for Azure.", 0) \
    M(UInt64, s3_min_upload_part_size, S3::DEFAULT_MIN_UPLOAD_PART_SIZE, "The minimum size of part to upload during multipart upload to S3.", 0) \
    M(UInt64, s3_max_upload_part_size, S3::DEFAULT_MAX_UPLOAD_PART_SIZE, "The maximum size of part to upload during multipart upload to S3.", 0) \
    M(UInt64, azure_min_upload_part_size, 16*1024*1024, "The minimum size of part to upload during multipart upload to Azure blob storage.", 0) \
    M(UInt64, azure_max_upload_part_size, 5ull*1024*1024*1024, "The maximum size of part to upload during multipart upload to Azure blob storage.", 0) \
    M(UInt64, s3_upload_part_size_multiply_factor, S3::DEFAULT_UPLOAD_PART_SIZE_MULTIPLY_FACTOR, "Multiply s3_min_upload_part_size by this factor each time s3_multiply_parts_count_threshold parts were uploaded from a single write to S3.", 0) \
    M(UInt64, s3_upload_part_size_multiply_parts_count_threshold, S3::DEFAULT_UPLOAD_PART_SIZE_MULTIPLY_PARTS_COUNT_THRESHOLD, "Each time this number of parts was uploaded to S3, s3_min_upload_part_size is multiplied by s3_upload_part_size_multiply_factor.", 0) \
    M(UInt64, s3_max_part_number, S3::DEFAULT_MAX_PART_NUMBER, "Maximum part number number for s3 upload part.", 0) \
    M(UInt64, s3_max_single_operation_copy_size, S3::DEFAULT_MAX_SINGLE_OPERATION_COPY_SIZE, "Maximum size for a single copy operation in s3", 0) \
    M(UInt64, azure_upload_part_size_multiply_factor, 2, "Multiply azure_min_upload_part_size by this factor each time azure_multiply_parts_count_threshold parts were uploaded from a single write to Azure blob storage.", 0) \
    M(UInt64, azure_upload_part_size_multiply_parts_count_threshold, 500, "Each time this number of parts was uploaded to Azure blob storage, azure_min_upload_part_size is multiplied by azure_upload_part_size_multiply_factor.", 0) \
    M(UInt64, s3_max_inflight_parts_for_one_file, S3::DEFAULT_MAX_INFLIGHT_PARTS_FOR_ONE_FILE, "The maximum number of a concurrent loaded parts in multipart upload request. 0 means unlimited.", 0) \
    M(UInt64, azure_max_inflight_parts_for_one_file, 20, "The maximum number of a concurrent loaded parts in multipart upload request. 0 means unlimited.", 0) \
    M(UInt64, s3_max_single_part_upload_size, S3::DEFAULT_MAX_SINGLE_PART_UPLOAD_SIZE, "The maximum size of object to upload using singlepart upload to S3.", 0) \
    M(UInt64, azure_max_single_part_upload_size, 100*1024*1024, "The maximum size of object to upload using singlepart upload to Azure blob storage.", 0)                                                                             \
    M(UInt64, azure_max_single_part_copy_size, 256*1024*1024, "The maximum size of object to copy using single part copy to Azure blob storage.", 0) \
    M(UInt64, s3_max_single_read_retries, S3::DEFAULT_MAX_SINGLE_READ_TRIES, "The maximum number of retries during single S3 read.", 0) \
    M(UInt64, azure_max_single_read_retries, 4, "The maximum number of retries during single Azure blob storage read.", 0) \
    M(UInt64, azure_max_unexpected_write_error_retries, 4, "The maximum number of retries in case of unexpected errors during Azure blob storage write", 0) \
    M(UInt64, s3_max_unexpected_write_error_retries, S3::DEFAULT_MAX_UNEXPECTED_WRITE_ERROR_RETRIES, "The maximum number of retries in case of unexpected errors during S3 write.", 0) \
    M(UInt64, s3_max_redirects, S3::DEFAULT_MAX_REDIRECTS, "Max number of S3 redirects hops allowed.", 0) \
    M(UInt64, s3_max_connections, S3::DEFAULT_MAX_CONNECTIONS, "The maximum number of connections per server.", 0) \
    M(UInt64, s3_max_get_rps, 0, "Limit on S3 GET request per second rate before throttling. Zero means unlimited.", 0) \
    M(UInt64, s3_max_get_burst, 0, "Max number of requests that can be issued simultaneously before hitting request per second limit. By default (0) equals to `s3_max_get_rps`", 0) \
    M(UInt64, s3_max_put_rps, 0, "Limit on S3 PUT request per second rate before throttling. Zero means unlimited.", 0) \
    M(UInt64, s3_max_put_burst, 0, "Max number of requests that can be issued simultaneously before hitting request per second limit. By default (0) equals to `s3_max_put_rps`", 0) \
    M(UInt64, s3_list_object_keys_size, S3::DEFAULT_LIST_OBJECT_KEYS_SIZE, "Maximum number of files that could be returned in batch by ListObject request", 0) \
    M(Bool, s3_use_adaptive_timeouts, S3::DEFAULT_USE_ADAPTIVE_TIMEOUTS, "When adaptive timeouts are enabled first two attempts are made with low receive and send timeout", 0) \
    M(UInt64, azure_list_object_keys_size, 1000, "Maximum number of files that could be returned in batch by ListObject request", 0) \
    M(Bool, s3_truncate_on_insert, false, "Enables or disables truncate before insert in s3 engine tables.", 0) \
    M(Bool, azure_truncate_on_insert, false, "Enables or disables truncate before insert in azure engine tables.", 0) \
    M(Bool, s3_create_new_file_on_insert, false, "Enables or disables creating a new file on each insert in s3 engine tables", 0) \
    M(Bool, s3_skip_empty_files, false, "Allow to skip empty files in s3 table engine", 0) \
    M(Bool, azure_create_new_file_on_insert, false, "Enables or disables creating a new file on each insert in azure engine tables", 0) \
    M(Bool, s3_check_objects_after_upload, false, "Check each uploaded object to s3 with head request to be sure that upload was successful", 0) \
    M(Bool, s3_allow_parallel_part_upload, true, "Use multiple threads for s3 multipart upload. It may lead to slightly higher memory usage", 0) \
    M(Bool, azure_allow_parallel_part_upload, true, "Use multiple threads for azure multipart upload.", 0) \
    M(Bool, s3_throw_on_zero_files_match, false, "Throw an error, when ListObjects request cannot match any files", 0) \
    M(Bool, hdfs_throw_on_zero_files_match, false, "Throw an error, when ListObjects request cannot match any files", 0) \
    M(Bool, azure_throw_on_zero_files_match, false, "Throw an error, when ListObjects request cannot match any files", 0) \
    M(Bool, s3_ignore_file_doesnt_exist, false, "Return 0 rows when the requested files don't exist, instead of throwing an exception in S3 table engine", 0) \
    M(Bool, hdfs_ignore_file_doesnt_exist, false, "Return 0 rows when the requested files don't exist, instead of throwing an exception in HDFS table engine", 0) \
    M(Bool, azure_ignore_file_doesnt_exist, false, "Return 0 rows when the requested files don't exist, instead of throwing an exception in AzureBlobStorage table engine", 0) \
    M(UInt64, azure_sdk_max_retries, 10, "Maximum number of retries in azure sdk", 0) \
    M(UInt64, azure_sdk_retry_initial_backoff_ms, 10, "Minimal backoff between retries in azure sdk", 0) \
    M(UInt64, azure_sdk_retry_max_backoff_ms, 1000, "Maximal backoff between retries in azure sdk", 0) \
    M(Bool, s3_validate_request_settings, true, "Validate S3 request settings", 0) \
    M(Bool, s3_disable_checksum, S3::DEFAULT_DISABLE_CHECKSUM, "Do not calculate a checksum when sending a file to S3. This speeds up writes by avoiding excessive processing passes on a file. It is mostly safe as the data of MergeTree tables is checksummed by ClickHouse anyway, and when S3 is accessed with HTTPS, the TLS layer already provides integrity while transferring through the network. While additional checksums on S3 give defense in depth.", 0) \
    M(UInt64, s3_retry_attempts, S3::DEFAULT_RETRY_ATTEMPTS, "Setting for Aws::Client::RetryStrategy, Aws::Client does retries itself, 0 means no retries", 0) \
    M(UInt64, s3_request_timeout_ms, S3::DEFAULT_REQUEST_TIMEOUT_MS, "Idleness timeout for sending and receiving data to/from S3. Fail if a single TCP read or write call blocks for this long.", 0) \
    M(UInt64, s3_connect_timeout_ms, S3::DEFAULT_CONNECT_TIMEOUT_MS, "Connection timeout for host from s3 disks.", 0) \
    M(Bool, enable_s3_requests_logging, false, "Enable very explicit logging of S3 requests. Makes sense for debug only.", 0) \
    M(String, s3queue_default_zookeeper_path, "/clickhouse/s3queue/", "Default zookeeper path prefix for S3Queue engine", 0) \
    M(Bool, s3queue_enable_logging_to_s3queue_log, false, "Enable writing to system.s3queue_log. The value can be overwritten per table with table settings", 0) \
    M(UInt64, hdfs_replication, 0, "The actual number of replications can be specified when the hdfs file is created.", 0) \
    M(Bool, hdfs_truncate_on_insert, false, "Enables or disables truncate before insert in s3 engine tables", 0) \
    M(Bool, hdfs_create_new_file_on_insert, false, "Enables or disables creating a new file on each insert in hdfs engine tables", 0) \
    M(Bool, hdfs_skip_empty_files, false, "Allow to skip empty files in hdfs table engine", 0) \
    M(Bool, azure_skip_empty_files, false, "Allow to skip empty files in azure table engine", 0) \
    M(UInt64, hsts_max_age, 0, "Expired time for hsts. 0 means disable HSTS.", 0) \
    M(Bool, extremes, false, "Calculate minimums and maximums of the result columns. They can be output in JSON-formats.", IMPORTANT) \
    M(Bool, use_uncompressed_cache, false, "Whether to use the cache of uncompressed blocks.", 0) \
    M(Bool, replace_running_query, false, "Whether the running request should be canceled with the same id as the new one.", 0) \
    M(UInt64, max_remote_read_network_bandwidth, 0, "The maximum speed of data exchange over the network in bytes per second for read.", 0) \
    M(UInt64, max_remote_write_network_bandwidth, 0, "The maximum speed of data exchange over the network in bytes per second for write.", 0) \
    M(UInt64, max_local_read_bandwidth, 0, "The maximum speed of local reads in bytes per second.", 0) \
    M(UInt64, max_local_write_bandwidth, 0, "The maximum speed of local writes in bytes per second.", 0) \
    M(Bool, stream_like_engine_allow_direct_select, false, "Allow direct SELECT query for Kafka, RabbitMQ, FileLog, Redis Streams, and NATS engines. In case there are attached materialized views, SELECT query is not allowed even if this setting is enabled.", 0) \
    M(String, stream_like_engine_insert_queue, "", "When stream like engine reads from multiple queues, user will need to select one queue to insert into when writing. Used by Redis Streams and NATS.", 0) \
    M(Bool, dictionary_validate_primary_key_type, false, "Validate primary key type for dictionaries. By default id type for simple layouts will be implicitly converted to UInt64.", 0) \
    M(Bool, distributed_insert_skip_read_only_replicas, false, "If true, INSERT into Distributed will skip read-only replicas.", 0) \
    M(Bool, distributed_foreground_insert, false, "If setting is enabled, insert query into distributed waits until data are sent to all nodes in a cluster. \n\nEnables or disables synchronous data insertion into a `Distributed` table.\n\nBy default, when inserting data into a Distributed table, the ClickHouse server sends data to cluster nodes in the background. When `distributed_foreground_insert` = 1, the data is processed synchronously, and the `INSERT` operation succeeds only after all the data is saved on all shards (at least one replica for each shard if `internal_replication` is true).", 0) ALIAS(insert_distributed_sync) \
    M(UInt64, distributed_background_insert_timeout, 0, "Timeout for insert query into distributed. Setting is used only with insert_distributed_sync enabled. Zero value means no timeout.", 0) ALIAS(insert_distributed_timeout) \
    M(Milliseconds, distributed_background_insert_sleep_time_ms, 100, "Sleep time for background INSERTs into Distributed, in case of any errors delay grows exponentially.", 0) ALIAS(distributed_directory_monitor_sleep_time_ms) \
    M(Milliseconds, distributed_background_insert_max_sleep_time_ms, 30000, "Maximum sleep time for background INSERTs into Distributed, it limits exponential growth too.", 0) ALIAS(distributed_directory_monitor_max_sleep_time_ms) \
    \
    M(Bool, distributed_background_insert_batch, false, "Should background INSERTs into Distributed be batched into bigger blocks.", 0) ALIAS(distributed_directory_monitor_batch_inserts) \
    M(Bool, distributed_background_insert_split_batch_on_failure, false, "Should batches of the background INSERT into Distributed be split into smaller batches in case of failures.", 0) ALIAS(distributed_directory_monitor_split_batch_on_failure) \
    \
    M(Bool, optimize_move_to_prewhere, true, "Allows disabling WHERE to PREWHERE optimization in SELECT queries from MergeTree.", 0) \
    M(Bool, optimize_move_to_prewhere_if_final, false, "If query has `FINAL`, the optimization `move_to_prewhere` is not always correct and it is enabled only if both settings `optimize_move_to_prewhere` and `optimize_move_to_prewhere_if_final` are turned on", 0) \
    M(Bool, move_all_conditions_to_prewhere, true, "Move all viable conditions from WHERE to PREWHERE", 0) \
    M(Bool, enable_multiple_prewhere_read_steps, true, "Move more conditions from WHERE to PREWHERE and do reads from disk and filtering in multiple steps if there are multiple conditions combined with AND", 0) \
    M(Bool, move_primary_key_columns_to_end_of_prewhere, true, "Move PREWHERE conditions containing primary key columns to the end of AND chain. It is likely that these conditions are taken into account during primary key analysis and thus will not contribute a lot to PREWHERE filtering.", 0) \
    \
    M(UInt64, alter_sync, 1, "Wait for actions to manipulate the partitions. 0 - do not wait, 1 - wait for execution only of itself, 2 - wait for everyone.", 0) ALIAS(replication_alter_partitions_sync) \
    M(Int64, replication_wait_for_inactive_replica_timeout, 120, "Wait for inactive replica to execute ALTER/OPTIMIZE. Time in seconds, 0 - do not wait, negative - wait for unlimited time.", 0) \
    M(Bool, alter_move_to_space_execute_async, false, "Execute ALTER TABLE MOVE ... TO [DISK|VOLUME] asynchronously", 0) \
    \
    M(LoadBalancing, load_balancing, LoadBalancing::RANDOM, "Which replicas (among healthy replicas) to preferably send a query to (on the first attempt) for distributed processing.", 0) \
    M(UInt64, load_balancing_first_offset, 0, "Which replica to preferably send a query when FIRST_OR_RANDOM load balancing strategy is used.", 0) \
    \
    M(TotalsMode, totals_mode, TotalsMode::AFTER_HAVING_EXCLUSIVE, "How to calculate TOTALS when HAVING is present, as well as when max_rows_to_group_by and group_by_overflow_mode = ‘any’ are present.", IMPORTANT) \
    M(Float, totals_auto_threshold, 0.5, "The threshold for totals_mode = 'auto'.", 0) \
    \
    M(Bool, allow_suspicious_low_cardinality_types, false, "In CREATE TABLE statement allows specifying LowCardinality modifier for types of small fixed size (8 or less). Enabling this may increase merge times and memory consumption.", 0) \
    M(Bool, allow_suspicious_fixed_string_types, false, "In CREATE TABLE statement allows creating columns of type FixedString(n) with n > 256. FixedString with length >= 256 is suspicious and most likely indicates misuse", 0) \
    M(Bool, allow_suspicious_indices, false, "Reject primary/secondary indexes and sorting keys with identical expressions", 0) \
    M(Bool, allow_suspicious_ttl_expressions, false, "Reject TTL expressions that don't depend on any of table's columns. It indicates a user error most of the time.", 0) \
    M(Bool, allow_suspicious_variant_types, false, "In CREATE TABLE statement allows specifying Variant type with similar variant types (for example, with different numeric or date types). Enabling this setting may introduce some ambiguity when working with values with similar types.", 0) \
    M(Bool, allow_suspicious_primary_key, false, "Forbid suspicious PRIMARY KEY/ORDER BY for MergeTree (i.e. SimpleAggregateFunction)", 0) \
    M(Bool, compile_expressions, false, "Compile some scalar functions and operators to native code. Due to a bug in the LLVM compiler infrastructure, on AArch64 machines, it is known to lead to a nullptr dereference and, consequently, server crash. Do not enable this setting.", 0) \
    M(UInt64, min_count_to_compile_expression, 3, "The number of identical expressions before they are JIT-compiled", 0) \
    M(Bool, compile_aggregate_expressions, true, "Compile aggregate functions to native code.", 0) \
    M(UInt64, min_count_to_compile_aggregate_expression, 3, "The number of identical aggregate expressions before they are JIT-compiled", 0) \
    M(Bool, compile_sort_description, true, "Compile sort description to native code.", 0) \
    M(UInt64, min_count_to_compile_sort_description, 3, "The number of identical sort descriptions before they are JIT-compiled", 0) \
    M(UInt64, group_by_two_level_threshold, 100000, "From what number of keys, a two-level aggregation starts. 0 - the threshold is not set.", 0) \
    M(UInt64, group_by_two_level_threshold_bytes, 50000000, "From what size of the aggregation state in bytes, a two-level aggregation begins to be used. 0 - the threshold is not set. Two-level aggregation is used when at least one of the thresholds is triggered.", 0) \
    M(Bool, distributed_aggregation_memory_efficient, true, "Is the memory-saving mode of distributed aggregation enabled.", 0) \
    M(UInt64, aggregation_memory_efficient_merge_threads, 0, "Number of threads to use for merge intermediate aggregation results in memory efficient mode. When bigger, then more memory is consumed. 0 means - same as 'max_threads'.", 0) \
    M(Bool, enable_memory_bound_merging_of_aggregation_results, true, "Enable memory bound merging strategy for aggregation.", 0) \
    M(Bool, enable_positional_arguments, true, "Enable positional arguments in ORDER BY, GROUP BY and LIMIT BY", 0) \
    M(Bool, enable_extended_results_for_datetime_functions, false, "Enable date functions like toLastDayOfMonth return Date32 results (instead of Date results) for Date32/DateTime64 arguments.", 0) \
    M(Bool, allow_nonconst_timezone_arguments, false, "Allow non-const timezone arguments in certain time-related functions like toTimeZone(), fromUnixTimestamp*(), snowflakeToDateTime*()", 0) \
    M(Bool, function_locate_has_mysql_compatible_argument_order, true, "Function locate() has arguments (needle, haystack[, start_pos]) like in MySQL instead of (haystack, needle[, start_pos]) like function position()", 0) \
    \
    M(Bool, group_by_use_nulls, false, "Treat columns mentioned in ROLLUP, CUBE or GROUPING SETS as Nullable", 0) \
    \
    M(NonZeroUInt64, max_parallel_replicas, 1, "The maximum number of replicas of each shard used when the query is executed. For consistency (to get different parts of the same partition), this option only works for the specified sampling key. The lag of the replicas is not controlled. Should be always greater than 0", 0) \
    \
    M(Bool, skip_unavailable_shards, false, "If true, ClickHouse silently skips unavailable shards. Shard is marked as unavailable when: 1) The shard cannot be reached due to a connection failure. 2) Shard is unresolvable through DNS. 3) Table does not exist on the shard.", 0) \
    \
    M(UInt64, parallel_distributed_insert_select, 0, "Process distributed INSERT SELECT query in the same cluster on local tables on every shard; if set to 1 - SELECT is executed on each shard; if set to 2 - SELECT and INSERT are executed on each shard", 0) \
    M(UInt64, distributed_group_by_no_merge, 0, "If 1, Do not merge aggregation states from different servers for distributed queries (shards will process query up to the Complete stage, initiator just proxies the data from the shards). If 2 the initiator will apply ORDER BY and LIMIT stages (it is not in case when shard process query up to the Complete stage)", 0) \
    M(UInt64, distributed_push_down_limit, 1, "If 1, LIMIT will be applied on each shard separately. Usually you don't need to use it, since this will be done automatically if it is possible, i.e. for simple query SELECT FROM LIMIT.", 0) \
    M(Bool, optimize_distributed_group_by_sharding_key, true, "Optimize GROUP BY sharding_key queries (by avoiding costly aggregation on the initiator server).", 0) \
    M(UInt64, optimize_skip_unused_shards_limit, 1000, "Limit for number of sharding key values, turns off optimize_skip_unused_shards if the limit is reached", 0) \
    M(Bool, optimize_skip_unused_shards, false, "Assumes that data is distributed by sharding_key. Optimization to skip unused shards if SELECT query filters by sharding_key.", 0) \
    M(Bool, optimize_skip_unused_shards_rewrite_in, true, "Rewrite IN in query for remote shards to exclude values that does not belong to the shard (requires optimize_skip_unused_shards)", 0) \
    M(Bool, allow_nondeterministic_optimize_skip_unused_shards, false, "Allow non-deterministic functions (includes dictGet) in sharding_key for optimize_skip_unused_shards", 0) \
    M(UInt64, force_optimize_skip_unused_shards, 0, "Throw an exception if unused shards cannot be skipped (1 - throw only if the table has the sharding key, 2 - always throw.", 0) \
    M(UInt64, optimize_skip_unused_shards_nesting, 0, "Same as optimize_skip_unused_shards, but accept nesting level until which it will work.", 0) \
    M(UInt64, force_optimize_skip_unused_shards_nesting, 0, "Same as force_optimize_skip_unused_shards, but accept nesting level until which it will work.", 0) \
    \
    M(Bool, input_format_parallel_parsing, true, "Enable parallel parsing for some data formats.", 0) \
    M(UInt64, min_chunk_bytes_for_parallel_parsing, (10 * 1024 * 1024), "The minimum chunk size in bytes, which each thread will parse in parallel.", 0) \
    M(Bool, output_format_parallel_formatting, true, "Enable parallel formatting for some data formats.", 0) \
    M(UInt64, output_format_compression_level, 3, "Default compression level if query output is compressed. The setting is applied when `SELECT` query has `INTO OUTFILE` or when inserting to table function `file`, `url`, `hdfs`, `s3`, and `azureBlobStorage`.", 0) \
    M(UInt64, output_format_compression_zstd_window_log, 0, "Can be used when the output compression method is `zstd`. If greater than `0`, this setting explicitly sets compression window size (power of `2`) and enables a long-range mode for zstd compression.", 0) \
    \
    M(UInt64, merge_tree_min_rows_for_concurrent_read, (20 * 8192), "If at least as many lines are read from one file, the reading can be parallelized.", 0) \
    M(UInt64, merge_tree_min_bytes_for_concurrent_read, (24 * 10 * 1024 * 1024), "If at least as many bytes are read from one file, the reading can be parallelized.", 0) \
    M(UInt64, merge_tree_min_rows_for_seek, 0, "You can skip reading more than that number of rows at the price of one seek per file.", 0) \
    M(UInt64, merge_tree_min_bytes_for_seek, 0, "You can skip reading more than that number of bytes at the price of one seek per file.", 0) \
    M(UInt64, merge_tree_coarse_index_granularity, 8, "If the index segment can contain the required keys, divide it into as many parts and recursively check them.", 0) \
    M(UInt64, merge_tree_max_rows_to_use_cache, (128 * 8192), "The maximum number of rows per request, to use the cache of uncompressed data. If the request is large, the cache is not used. (For large queries not to flush out the cache.)", 0) \
    M(UInt64, merge_tree_max_bytes_to_use_cache, (192 * 10 * 1024 * 1024), "The maximum number of bytes per request, to use the cache of uncompressed data. If the request is large, the cache is not used. (For large queries not to flush out the cache.)", 0) \
    M(Bool, do_not_merge_across_partitions_select_final, false, "Merge parts only in one partition in select final", 0) \
    M(Bool, split_parts_ranges_into_intersecting_and_non_intersecting_final, true, "Split parts ranges into intersecting and non intersecting during FINAL optimization", 0) \
    M(Bool, split_intersecting_parts_ranges_into_layers_final, true, "Split intersecting parts ranges into layers during FINAL optimization", 0) \
    \
    M(UInt64, mysql_max_rows_to_insert, 65536, "The maximum number of rows in MySQL batch insertion of the MySQL storage engine", 0) \
    M(Bool, mysql_map_string_to_text_in_show_columns, true, "If enabled, String type will be mapped to TEXT in SHOW [FULL] COLUMNS, BLOB otherwise. Has an effect only when the connection is made through the MySQL wire protocol.", 0) \
    M(Bool, mysql_map_fixed_string_to_text_in_show_columns, true, "If enabled, FixedString type will be mapped to TEXT in SHOW [FULL] COLUMNS, BLOB otherwise. Has an effect only when the connection is made through the MySQL wire protocol.", 0) \
    \
    M(UInt64, optimize_min_equality_disjunction_chain_length, 3, "The minimum length of the expression `expr = x1 OR ... expr = xN` for optimization ", 0) \
    M(UInt64, optimize_min_inequality_conjunction_chain_length, 3, "The minimum length of the expression `expr <> x1 AND ... expr <> xN` for optimization ", 0) \
    \
    M(UInt64, min_bytes_to_use_direct_io, 0, "The minimum number of bytes for reading the data with O_DIRECT option during SELECT queries execution. 0 - disabled.", 0) \
    M(UInt64, min_bytes_to_use_mmap_io, 0, "The minimum number of bytes for reading the data with mmap option during SELECT queries execution. 0 - disabled.", 0) \
    M(Bool, checksum_on_read, true, "Validate checksums on reading. It is enabled by default and should be always enabled in production. Please do not expect any benefits in disabling this setting. It may only be used for experiments and benchmarks. The setting only applicable for tables of MergeTree family. Checksums are always validated for other table engines and when receiving data over network.", 0) \
    \
    M(Bool, force_index_by_date, false, "Throw an exception if there is a partition key in a table, and it is not used.", 0) \
    M(Bool, force_primary_key, false, "Throw an exception if there is primary key in a table, and it is not used.", 0) \
    M(Bool, use_skip_indexes, true, "Use data skipping indexes during query execution.", 0) \
    M(Bool, use_skip_indexes_if_final, false, "If query has FINAL, then skipping data based on indexes may produce incorrect result, hence disabled by default.", 0) \
    M(Bool, materialize_skip_indexes_on_insert, true, "If true skip indexes are calculated on inserts, otherwise skip indexes will be calculated only during merges", 0) \
    M(Bool, materialize_statistics_on_insert, true, "If true statistics are calculated on inserts, otherwise statistics will be calculated only during merges", 0) \
    M(String, ignore_data_skipping_indices, "", "Comma separated list of strings or literals with the name of the data skipping indices that should be excluded during query execution.", 0) \
    \
    M(String, force_data_skipping_indices, "", "Comma separated list of strings or literals with the name of the data skipping indices that should be used during query execution, otherwise an exception will be thrown.", 0) \
    \
    M(Float, max_streams_to_max_threads_ratio, 1, "Allows you to use more sources than the number of threads - to more evenly distribute work across threads. It is assumed that this is a temporary solution, since it will be possible in the future to make the number of sources equal to the number of threads, but for each source to dynamically select available work for itself.", 0) \
    M(Float, max_streams_multiplier_for_merge_tables, 5, "Ask more streams when reading from Merge table. Streams will be spread across tables that Merge table will use. This allows more even distribution of work across threads and especially helpful when merged tables differ in size.", 0) \
    \
    M(String, network_compression_method, "LZ4", "Allows you to select the method of data compression when writing.", 0) \
    \
    M(Int64, network_zstd_compression_level, 1, "Allows you to select the level of ZSTD compression.", 0) \
    \
    M(Int64, zstd_window_log_max, 0, "Allows you to select the max window log of ZSTD (it will not be used for MergeTree family)", 0) \
    \
    M(UInt64, priority, 0, "Priority of the query. 1 - the highest, higher value - lower priority; 0 - do not use priorities.", 0) \
    M(Int64, os_thread_priority, 0, "If non zero - set corresponding 'nice' value for query processing threads. Can be used to adjust query priority for OS scheduler.", 0) \
    \
    M(Bool, log_queries, true, "Log requests and write the log to the system table.", 0) \
    M(Bool, log_formatted_queries, false, "Log formatted queries and write the log to the system table.", 0) \
    M(LogQueriesType, log_queries_min_type, QueryLogElementType::QUERY_START, "Minimal type in query_log to log, possible values (from low to high): QUERY_START, QUERY_FINISH, EXCEPTION_BEFORE_START, EXCEPTION_WHILE_PROCESSING.", 0) \
    M(Milliseconds, log_queries_min_query_duration_ms, 0, "Minimal time for the query to run, to get to the query_log/query_thread_log/query_views_log.", 0) \
    M(UInt64, log_queries_cut_to_length, 100000, "If query length is greater than specified threshold (in bytes), then cut query when writing to query log. Also limit length of printed query in ordinary text log.", 0) \
    M(Float, log_queries_probability, 1., "Log queries with the specified probability.", 0) \
    \
    M(Bool, log_processors_profiles, true, "Log Processors profile events.", 0) \
    M(DistributedProductMode, distributed_product_mode, DistributedProductMode::DENY, "How are distributed subqueries performed inside IN or JOIN sections?", IMPORTANT) \
    \
    M(UInt64, max_concurrent_queries_for_all_users, 0, "The maximum number of concurrent requests for all users.", 0) \
    M(UInt64, max_concurrent_queries_for_user, 0, "The maximum number of concurrent requests per user.", 0) \
    \
    M(Bool, insert_deduplicate, true, "For INSERT queries in the replicated table, specifies that deduplication of inserting blocks should be performed", 0) \
    M(Bool, async_insert_deduplicate, false, "For async INSERT queries in the replicated table, specifies that deduplication of inserting blocks should be performed", 0) \
    \
    M(UInt64Auto, insert_quorum, 0, "For INSERT queries in the replicated table, wait writing for the specified number of replicas and linearize the addition of the data. 0 - disabled, 'auto' - use majority", 0) \
    M(Milliseconds, insert_quorum_timeout, 600000, "If the quorum of replicas did not meet in specified time (in milliseconds), exception will be thrown and insertion is aborted.", 0) \
    M(Bool, insert_quorum_parallel, true, "For quorum INSERT queries - enable to make parallel inserts without linearizability", 0) \
    M(UInt64, select_sequential_consistency, 0, "For SELECT queries from the replicated table, throw an exception if the replica does not have a chunk written with the quorum; do not read the parts that have not yet been written with the quorum.", 0) \
    M(UInt64, table_function_remote_max_addresses, 1000, "The maximum number of different shards and the maximum number of replicas of one shard in the `remote` function.", 0) \
    M(Milliseconds, read_backoff_min_latency_ms, 1000, "Setting to reduce the number of threads in case of slow reads. Pay attention only to reads that took at least that much time.", 0) \
    M(UInt64, read_backoff_max_throughput, 1048576, "Settings to reduce the number of threads in case of slow reads. Count events when the read bandwidth is less than that many bytes per second.", 0) \
    M(Milliseconds, read_backoff_min_interval_between_events_ms, 1000, "Settings to reduce the number of threads in case of slow reads. Do not pay attention to the event, if the previous one has passed less than a certain amount of time.", 0) \
    M(UInt64, read_backoff_min_events, 2, "Settings to reduce the number of threads in case of slow reads. The number of events after which the number of threads will be reduced.", 0) \
    \
    M(UInt64, read_backoff_min_concurrency, 1, "Settings to try keeping the minimal number of threads in case of slow reads.", 0) \
    \
    M(Float, memory_tracker_fault_probability, 0., "For testing of `exception safety` - throw an exception every time you allocate memory with the specified probability.", 0) \
    M(Float, merge_tree_read_split_ranges_into_intersecting_and_non_intersecting_injection_probability, 0.0, "For testing of `PartsSplitter` - split read ranges into intersecting and non intersecting every time you read from MergeTree with the specified probability.", 0) \
    \
    M(Bool, enable_http_compression, false, "Compress the result if the client over HTTP said that it understands data compressed by gzip, deflate, zstd, br, lz4, bz2, xz.", 0) \
    M(Int64, http_zlib_compression_level, 3, "Compression level - used if the client on HTTP said that it understands data compressed by gzip or deflate.", 0) \
    \
    M(Bool, http_native_compression_disable_checksumming_on_decompress, false, "If you uncompress the POST data from the client compressed by the native format, do not check the checksum.", 0) \
    \
    M(String, count_distinct_implementation, "uniqExact", "What aggregate function to use for implementation of count(DISTINCT ...)", 0) \
    \
    M(Bool, add_http_cors_header, false, "Write add http CORS header.", 0) \
    \
    M(UInt64, max_http_get_redirects, 0, "Max number of http GET redirects hops allowed. Ensures additional security measures are in place to prevent a malicious server to redirect your requests to unexpected services.\n\nIt is the case when an external server redirects to another address, but that address appears to be internal to the company's infrastructure, and by sending an HTTP request to an internal server, you could request an internal API from the internal network, bypassing the auth, or even query other services, such as Redis or Memcached. When you don't have an internal infrastructure (including something running on your localhost), or you trust the server, it is safe to allow redirects. Although keep in mind, that if the URL uses HTTP instead of HTTPS, and you will have to trust not only the remote server but also your ISP and every network in the middle.", 0) \
    \
    M(Bool, use_client_time_zone, false, "Use client timezone for interpreting DateTime string values, instead of adopting server timezone.", 0) \
    \
    M(Bool, send_progress_in_http_headers, false, "Send progress notifications using X-ClickHouse-Progress headers. Some clients do not support high amount of HTTP headers (Python requests in particular), so it is disabled by default.", 0) \
    \
    M(UInt64, http_headers_progress_interval_ms, 100, "Do not send HTTP headers X-ClickHouse-Progress more frequently than at each specified interval.", 0) \
    M(Bool, http_wait_end_of_query, false, "Enable HTTP response buffering on the server-side.", 0) \
    M(Bool, http_write_exception_in_output_format, true, "Write exception in output format to produce valid output. Works with JSON and XML formats.", 0) \
    M(UInt64, http_response_buffer_size, 0, "The number of bytes to buffer in the server memory before sending a HTTP response to the client or flushing to disk (when http_wait_end_of_query is enabled).", 0) \
    \
    M(Bool, fsync_metadata, true, "Do fsync after changing metadata for tables and databases (.sql files). Could be disabled in case of poor latency on server with high load of DDL queries and high load of disk subsystem.", 0)    \
    \
    M(Bool, join_use_nulls, false, "Use NULLs for non-joined rows of outer JOINs for types that can be inside Nullable. If false, use default value of corresponding columns data type.", IMPORTANT) \
    \
    M(Int32, join_output_by_rowlist_perkey_rows_threshold, 5, "The lower limit of per-key average rows in the right table to determine whether to output by row list in hash join.", 0) \
    M(JoinStrictness, join_default_strictness, JoinStrictness::All, "Set default strictness in JOIN query. Possible values: empty string, 'ANY', 'ALL'. If empty, query without strictness will throw exception.", 0) \
    M(Bool, any_join_distinct_right_table_keys, false, "Enable old ANY JOIN logic with many-to-one left-to-right table keys mapping for all ANY JOINs. It leads to confusing not equal results for 't1 ANY LEFT JOIN t2' and 't2 ANY RIGHT JOIN t1'. ANY RIGHT JOIN needs one-to-many keys mapping to be consistent with LEFT one.", IMPORTANT) \
    M(Bool, single_join_prefer_left_table, true, "For single JOIN in case of identifier ambiguity prefer left table", IMPORTANT) \
    \
    M(UInt64, preferred_block_size_bytes, 1000000, "This setting adjusts the data block size for query processing and represents additional fine tune to the more rough 'max_block_size' setting. If the columns are large and with 'max_block_size' rows the block size is likely to be larger than the specified amount of bytes, its size will be lowered for better CPU cache locality.", 0) \
    \
    M(UInt64, max_replica_delay_for_distributed_queries, 300, "If set, distributed queries of Replicated tables will choose servers with replication delay in seconds less than the specified value (not inclusive). Zero means do not take delay into account.", 0) \
    M(Bool, fallback_to_stale_replicas_for_distributed_queries, true, "Suppose max_replica_delay_for_distributed_queries is set and all replicas for the queried table are stale. If this setting is enabled, the query will be performed anyway, otherwise the error will be reported.", 0) \
    M(UInt64, preferred_max_column_in_block_size_bytes, 0, "Limit on max column size in block while reading. Helps to decrease cache misses count. Should be close to L2 cache size.", 0) \
    \
    M(UInt64, parts_to_delay_insert, 0, "If the destination table contains at least that many active parts in a single partition, artificially slow down insert into table.", 0) \
    M(UInt64, parts_to_throw_insert, 0, "If more than this number active parts in a single partition of the destination table, throw 'Too many parts ...' exception.", 0) \
    M(UInt64, number_of_mutations_to_delay, 0, "If the mutated table contains at least that many unfinished mutations, artificially slow down mutations of table. 0 - disabled", 0) \
    M(UInt64, number_of_mutations_to_throw, 0, "If the mutated table contains at least that many unfinished mutations, throw 'Too many mutations ...' exception. 0 - disabled", 0) \
    M(Int64, distributed_ddl_task_timeout, 180, "Timeout for DDL query responses from all hosts in cluster. If a ddl request has not been performed on all hosts, a response will contain a timeout error and a request will be executed in an async mode. Negative value means infinite. Zero means async mode.", 0) \
    M(Milliseconds, stream_flush_interval_ms, 7500, "Timeout for flushing data from streaming storages.", 0) \
    M(Milliseconds, stream_poll_timeout_ms, 500, "Timeout for polling data from/to streaming storages.", 0) \
    \
    M(Bool, final, false, "Query with the FINAL modifier by default. If the engine does not support final, it does not have any effect. On queries with multiple tables final is applied only on those that support it. It also works on distributed tables", 0) \
    \
    M(Bool, partial_result_on_first_cancel, false, "Allows query to return a partial result after cancel.", 0) \
    \
    M(Bool, ignore_on_cluster_for_replicated_udf_queries, false, "Ignore ON CLUSTER clause for replicated UDF management queries.", 0) \
    M(Bool, ignore_on_cluster_for_replicated_access_entities_queries, false, "Ignore ON CLUSTER clause for replicated access entities management queries.", 0) \
    M(Bool, ignore_on_cluster_for_replicated_named_collections_queries, false, "Ignore ON CLUSTER clause for replicated named collections management queries.", 0) \
    /** Settings for testing hedged requests */ \
    M(Milliseconds, sleep_in_send_tables_status_ms, 0, "Time to sleep in sending tables status response in TCPHandler", 0) \
    M(Milliseconds, sleep_in_send_data_ms, 0, "Time to sleep in sending data in TCPHandler", 0) \
    M(Milliseconds, sleep_after_receiving_query_ms, 0, "Time to sleep after receiving query in TCPHandler", 0) \
    M(UInt64, unknown_packet_in_send_data, 0, "Send unknown packet instead of data Nth data packet", 0) \
    \
    M(Bool, insert_allow_materialized_columns, false, "If setting is enabled, Allow materialized columns in INSERT.", 0) \
    M(Seconds, http_connection_timeout, DEFAULT_HTTP_READ_BUFFER_CONNECTION_TIMEOUT, "HTTP connection timeout.", 0) \
    M(Seconds, http_send_timeout, DEFAULT_HTTP_READ_BUFFER_TIMEOUT, "HTTP send timeout", 0) \
    M(Seconds, http_receive_timeout, DEFAULT_HTTP_READ_BUFFER_TIMEOUT, "HTTP receive timeout", 0) \
    M(UInt64, http_max_uri_size, 1048576, "Maximum URI length of HTTP request", 0) \
    M(UInt64, http_max_fields, 1000000, "Maximum number of fields in HTTP header", 0) \
    M(UInt64, http_max_field_name_size, 128 * 1024, "Maximum length of field name in HTTP header", 0) \
    M(UInt64, http_max_field_value_size, 128 * 1024, "Maximum length of field value in HTTP header", 0) \
    M(Bool, http_skip_not_found_url_for_globs, true, "Skip URLs for globs with HTTP_NOT_FOUND error", 0) \
    M(Bool, http_make_head_request, true, "Allows the execution of a `HEAD` request while reading data from HTTP to retrieve information about the file to be read, such as its size", 0) \
    M(Bool, optimize_throw_if_noop, false, "If setting is enabled and OPTIMIZE query didn't actually assign a merge then an explanatory exception is thrown", 0) \
    M(Bool, use_index_for_in_with_subqueries, true, "Try using an index if there is a subquery or a table expression on the right side of the IN operator.", 0) \
    M(UInt64, use_index_for_in_with_subqueries_max_values, 0, "The maximum size of set in the right hand side of the IN operator to use table index for filtering. It allows to avoid performance degradation and higher memory usage due to preparation of additional data structures for large queries. Zero means no limit.", 0) \
    M(Bool, analyze_index_with_space_filling_curves, true, "If a table has a space-filling curve in its index, e.g. `ORDER BY mortonEncode(x, y)`, and the query has conditions on its arguments, e.g. `x >= 10 AND x <= 20 AND y >= 20 AND y <= 30`, use the space-filling curve for index analysis.", 0) \
    M(Bool, joined_subquery_requires_alias, true, "Force joined subqueries and table functions to have aliases for correct name qualification.", 0) \
    M(Bool, empty_result_for_aggregation_by_empty_set, false, "Return empty result when aggregating without keys on empty set.", 0) \
    M(Bool, empty_result_for_aggregation_by_constant_keys_on_empty_set, true, "Return empty result when aggregating by constant keys on empty set.", 0) \
    M(Bool, allow_distributed_ddl, true, "If it is set to true, then a user is allowed to executed distributed DDL queries.", 0) \
    M(Bool, allow_suspicious_codecs, false, "If it is set to true, allow to specify meaningless compression codecs.", 0) \
    M(Bool, enable_deflate_qpl_codec, false, "Enable/disable the DEFLATE_QPL codec.", 0) \
    M(Bool, enable_zstd_qat_codec, false, "Enable/disable the ZSTD_QAT codec.", 0) \
    M(UInt64, query_profiler_real_time_period_ns, QUERY_PROFILER_DEFAULT_SAMPLE_RATE_NS, "Period for real clock timer of query profiler (in nanoseconds). Set 0 value to turn off the real clock query profiler. Recommended value is at least 10000000 (100 times a second) for single queries or 1000000000 (once a second) for cluster-wide profiling.", 0) \
    M(UInt64, query_profiler_cpu_time_period_ns, QUERY_PROFILER_DEFAULT_SAMPLE_RATE_NS, "Period for CPU clock timer of query profiler (in nanoseconds). Set 0 value to turn off the CPU clock query profiler. Recommended value is at least 10000000 (100 times a second) for single queries or 1000000000 (once a second) for cluster-wide profiling.", 0) \
    M(Bool, metrics_perf_events_enabled, false, "If enabled, some of the perf events will be measured throughout queries' execution.", 0) \
    M(String, metrics_perf_events_list, "", "Comma separated list of perf metrics that will be measured throughout queries' execution. Empty means all events. See PerfEventInfo in sources for the available events.", 0) \
    M(Float, opentelemetry_start_trace_probability, 0., "Probability to start an OpenTelemetry trace for an incoming query.", 0) \
    M(Bool, opentelemetry_trace_processors, false, "Collect OpenTelemetry spans for processors.", 0) \
    M(Bool, prefer_column_name_to_alias, false, "Prefer using column names instead of aliases if possible.", 0) \
    \
    M(Bool, prefer_global_in_and_join, false, "If enabled, all IN/JOIN operators will be rewritten as GLOBAL IN/JOIN. It's useful when the to-be-joined tables are only available on the initiator and we need to always scatter their data on-the-fly during distributed processing with the GLOBAL keyword. It's also useful to reduce the need to access the external sources joining external tables.", 0) \
    M(Bool, enable_vertical_final, true, "If enable, remove duplicated rows during FINAL by marking rows as deleted and filtering them later instead of merging rows", 0) \
    \
    \
    /** Limits during query execution are part of the settings. \
      * Used to provide a more safe execution of queries from the user interface. \
      * Basically, limits are checked for each block (not every row). That is, the limits can be slightly violated. \
      * Almost all limits apply only to SELECTs. \
      * Almost all limits apply to each stream individually. \
      */ \
    \
    M(UInt64, max_rows_to_read, 0, "Limit on read rows from the most 'deep' sources. That is, only in the deepest subquery. When reading from a remote server, it is only checked on a remote server.", 0) \
    M(UInt64, max_bytes_to_read, 0, "Limit on read bytes (after decompression) from the most 'deep' sources. That is, only in the deepest subquery. When reading from a remote server, it is only checked on a remote server.", 0) \
    M(OverflowMode, read_overflow_mode, OverflowMode::THROW, "What to do when the limit is exceeded.", 0) \
    \
    M(UInt64, max_rows_to_read_leaf, 0, "Limit on read rows on the leaf nodes for distributed queries. Limit is applied for local reads only, excluding the final merge stage on the root node. Note, the setting is unstable with prefer_localhost_replica=1.", 0) \
    M(UInt64, max_bytes_to_read_leaf, 0, "Limit on read bytes (after decompression) on the leaf nodes for distributed queries. Limit is applied for local reads only, excluding the final merge stage on the root node. Note, the setting is unstable with prefer_localhost_replica=1.", 0) \
    M(OverflowMode, read_overflow_mode_leaf, OverflowMode::THROW, "What to do when the leaf limit is exceeded.", 0) \
    \
    M(UInt64, max_rows_to_group_by, 0, "If aggregation during GROUP BY is generating more than the specified number of rows (unique GROUP BY keys), the behavior will be determined by the 'group_by_overflow_mode' which by default is - throw an exception, but can be also switched to an approximate GROUP BY mode.", 0) \
    M(OverflowModeGroupBy, group_by_overflow_mode, OverflowMode::THROW, "What to do when the limit is exceeded.", 0) \
    M(UInt64, max_bytes_before_external_group_by, 0, "If memory usage during GROUP BY operation is exceeding this threshold in bytes, activate the 'external aggregation' mode (spill data to disk). Recommended value is half of available system memory.", 0) \
    \
    M(UInt64, max_rows_to_sort, 0, "If more than the specified amount of records have to be processed for ORDER BY operation, the behavior will be determined by the 'sort_overflow_mode' which by default is - throw an exception", 0) \
    M(UInt64, max_bytes_to_sort, 0, "If more than the specified amount of (uncompressed) bytes have to be processed for ORDER BY operation, the behavior will be determined by the 'sort_overflow_mode' which by default is - throw an exception", 0) \
    M(OverflowMode, sort_overflow_mode, OverflowMode::THROW, "What to do when the limit is exceeded.", 0) \
    M(UInt64, prefer_external_sort_block_bytes, DEFAULT_BLOCK_SIZE * 256, "Prefer maximum block bytes for external sort, reduce the memory usage during merging.", 0) \
    M(UInt64, max_bytes_before_external_sort, 0, "If memory usage during ORDER BY operation is exceeding this threshold in bytes, activate the 'external sorting' mode (spill data to disk). Recommended value is half of available system memory.", 0) \
    M(UInt64, max_bytes_before_remerge_sort, 1000000000, "In case of ORDER BY with LIMIT, when memory usage is higher than specified threshold, perform additional steps of merging blocks before final merge to keep just top LIMIT rows.", 0) \
    M(Float, remerge_sort_lowered_memory_bytes_ratio, 2., "If memory usage after remerge does not reduced by this ratio, remerge will be disabled.", 0) \
    \
    M(UInt64, max_result_rows, 0, "Limit on result size in rows. The query will stop after processing a block of data if the threshold is met, but it will not cut the last block of the result, therefore the result size can be larger than the threshold.", 0) \
    M(UInt64, max_result_bytes, 0, "Limit on result size in bytes (uncompressed).  The query will stop after processing a block of data if the threshold is met, but it will not cut the last block of the result, therefore the result size can be larger than the threshold. Caveats: the result size in memory is taken into account for this threshold. Even if the result size is small, it can reference larger data structures in memory, representing dictionaries of LowCardinality columns, and Arenas of AggregateFunction columns, so the threshold can be exceeded despite the small result size. The setting is fairly low level and should be used with caution.", 0) \
    M(OverflowMode, result_overflow_mode, OverflowMode::THROW, "What to do when the limit is exceeded.", 0) \
    \
    /* TODO: Check also when merging and finalizing aggregate functions. */ \
    M(Seconds, max_execution_time, 0, "If query runtime exceeds the specified number of seconds, the behavior will be determined by the 'timeout_overflow_mode', which by default is - throw an exception. Note that the timeout is checked and query can stop only in designated places during data processing. It currently cannot stop during merging of aggregation states or during query analysis, and the actual run time will be higher than the value of this setting.", 0) \
    M(OverflowMode, timeout_overflow_mode, OverflowMode::THROW, "What to do when the limit is exceeded.", 0) \
    M(Seconds, max_execution_time_leaf, 0, "Similar semantic to max_execution_time but only apply on leaf node for distributed queries, the time out behavior will be determined by 'timeout_overflow_mode_leaf' which by default is - throw an exception", 0) \
    M(OverflowMode, timeout_overflow_mode_leaf, OverflowMode::THROW, "What to do when the leaf limit is exceeded.", 0) \
    \
    M(UInt64, min_execution_speed, 0, "Minimum number of execution rows per second.", 0) \
    M(UInt64, max_execution_speed, 0, "Maximum number of execution rows per second.", 0) \
    M(UInt64, min_execution_speed_bytes, 0, "Minimum number of execution bytes per second.", 0) \
    M(UInt64, max_execution_speed_bytes, 0, "Maximum number of execution bytes per second.", 0) \
    M(Seconds, timeout_before_checking_execution_speed, 10, "Check that the speed is not too low after the specified time has elapsed.", 0) \
    M(Seconds, max_estimated_execution_time, 0, "Maximum query estimate execution time in seconds.", 0) \
    \
    M(UInt64, max_columns_to_read, 0, "If a query requires reading more than specified number of columns, exception is thrown. Zero value means unlimited. This setting is useful to prevent too complex queries.", 0) \
    M(UInt64, max_temporary_columns, 0, "If a query generates more than the specified number of temporary columns in memory as a result of intermediate calculation, exception is thrown. Zero value means unlimited. This setting is useful to prevent too complex queries.", 0) \
    M(UInt64, max_temporary_non_const_columns, 0, "Similar to the 'max_temporary_columns' setting but applies only to non-constant columns. This makes sense, because constant columns are cheap and it is reasonable to allow more of them.", 0) \
    \
    M(UInt64, max_sessions_for_user, 0, "Maximum number of simultaneous sessions for a user.", 0) \
    \
    M(UInt64, max_subquery_depth, 100, "If a query has more than the specified number of nested subqueries, throw an exception. This allows you to have a sanity check to protect the users of your cluster from going insane with their queries.", 0) \
    M(UInt64, max_analyze_depth, 5000, "Maximum number of analyses performed by interpreter.", 0) \
    M(UInt64, max_ast_depth, 1000, "Maximum depth of query syntax tree. Checked after parsing.", 0) \
    M(UInt64, max_ast_elements, 50000, "Maximum size of query syntax tree in number of nodes. Checked after parsing.", 0) \
    M(UInt64, max_expanded_ast_elements, 500000, "Maximum size of query syntax tree in number of nodes after expansion of aliases and the asterisk.", 0) \
    \
    M(UInt64, readonly, 0, "0 - no read-only restrictions. 1 - only read requests, as well as changing explicitly allowed settings. 2 - only read requests, as well as changing settings, except for the 'readonly' setting.", 0) \
    \
    M(UInt64, max_rows_in_set, 0, "Maximum size of the set (in number of elements) resulting from the execution of the IN section.", 0) \
    M(UInt64, max_bytes_in_set, 0, "Maximum size of the set (in bytes in memory) resulting from the execution of the IN section.", 0) \
    M(OverflowMode, set_overflow_mode, OverflowMode::THROW, "What to do when the limit is exceeded.", 0) \
    \
    M(UInt64, max_rows_in_join, 0, "Maximum size of the hash table for JOIN (in number of rows).", 0) \
    M(UInt64, max_bytes_in_join, 0, "Maximum size of the hash table for JOIN (in number of bytes in memory).", 0) \
    M(OverflowMode, join_overflow_mode, OverflowMode::THROW, "What to do when the limit is exceeded.", 0) \
    M(Bool, join_any_take_last_row, false, "When disabled (default) ANY JOIN will take the first found row for a key. When enabled, it will take the last row seen if there are multiple rows for the same key. Can be applied only to hash join and storage join.", IMPORTANT) \
    M(JoinAlgorithm, join_algorithm, JoinAlgorithm::DEFAULT, "Specify join algorithm.", 0) \
    M(UInt64, cross_join_min_rows_to_compress, 10000000, "Minimal count of rows to compress block in CROSS JOIN. Zero value means - disable this threshold. This block is compressed when any of the two thresholds (by rows or by bytes) are reached.", 0) \
    M(UInt64, cross_join_min_bytes_to_compress, 1_GiB, "Minimal size of block to compress in CROSS JOIN. Zero value means - disable this threshold. This block is compressed when any of the two thresholds (by rows or by bytes) are reached.", 0) \
    M(UInt64, default_max_bytes_in_join, 1000000000, "Maximum size of right-side table if limit is required but max_bytes_in_join is not set.", 0) \
    M(UInt64, partial_merge_join_left_table_buffer_bytes, 0, "If not 0 group left table blocks in bigger ones for left-side table in partial merge join. It uses up to 2x of specified memory per joining thread.", 0) \
    M(UInt64, partial_merge_join_rows_in_right_blocks, 65536, "Split right-hand joining data in blocks of specified size. It's a portion of data indexed by min-max values and possibly unloaded on disk.", 0) \
    M(UInt64, join_on_disk_max_files_to_merge, 64, "For MergeJoin on disk set how much files it's allowed to sort simultaneously. Then this value bigger then more memory used and then less disk I/O needed. Minimum is 2.", 0) \
    M(UInt64, max_rows_in_set_to_optimize_join, 0, "Maximal size of the set to filter joined tables by each other row sets before joining. 0 - disable.", 0) \
    \
    M(Bool, compatibility_ignore_collation_in_create_table, true, "Compatibility ignore collation in create table", 0) \
    \
    M(String, temporary_files_codec, "LZ4", "Set compression codec for temporary files produced by (JOINs, external GROUP BY, external ORDER BY). I.e. LZ4, NONE.", 0) \
    \
    M(UInt64, max_rows_to_transfer, 0, "Maximum size (in rows) of the transmitted external table obtained when the GLOBAL IN/JOIN section is executed.", 0) \
    M(UInt64, max_bytes_to_transfer, 0, "Maximum size (in uncompressed bytes) of the transmitted external table obtained when the GLOBAL IN/JOIN section is executed.", 0) \
    M(OverflowMode, transfer_overflow_mode, OverflowMode::THROW, "What to do when the limit is exceeded.", 0) \
    \
    M(UInt64, max_rows_in_distinct, 0, "Maximum number of elements during execution of DISTINCT.", 0) \
    M(UInt64, max_bytes_in_distinct, 0, "Maximum total size of state (in uncompressed bytes) in memory for the execution of DISTINCT.", 0) \
    M(OverflowMode, distinct_overflow_mode, OverflowMode::THROW, "What to do when the limit is exceeded.", 0) \
    \
    M(UInt64, max_memory_usage, 0, "Maximum memory usage for processing of single query. Zero means unlimited.", 0) \
    M(UInt64, memory_overcommit_ratio_denominator, 1_GiB, "It represents soft memory limit on the user level. This value is used to compute query overcommit ratio.", 0) \
    M(UInt64, max_memory_usage_for_user, 0, "Maximum memory usage for processing all concurrently running queries for the user. Zero means unlimited.", 0) \
    M(UInt64, memory_overcommit_ratio_denominator_for_user, 1_GiB, "It represents soft memory limit on the global level. This value is used to compute query overcommit ratio.", 0) \
    M(UInt64, max_untracked_memory, (4 * 1024 * 1024), "Small allocations and deallocations are grouped in thread local variable and tracked or profiled only when amount (in absolute value) becomes larger than specified value. If the value is higher than 'memory_profiler_step' it will be effectively lowered to 'memory_profiler_step'.", 0) \
    M(UInt64, memory_profiler_step, (4 * 1024 * 1024), "Whenever query memory usage becomes larger than every next step in number of bytes the memory profiler will collect the allocating stack trace. Zero means disabled memory profiler. Values lower than a few megabytes will slow down query processing.", 0) \
    M(Float, memory_profiler_sample_probability, 0., "Collect random allocations and deallocations and write them into system.trace_log with 'MemorySample' trace_type. The probability is for every alloc/free regardless to the size of the allocation (can be changed with `memory_profiler_sample_min_allocation_size` and `memory_profiler_sample_max_allocation_size`). Note that sampling happens only when the amount of untracked memory exceeds 'max_untracked_memory'. You may want to set 'max_untracked_memory' to 0 for extra fine grained sampling.", 0) \
    M(UInt64, memory_profiler_sample_min_allocation_size, 0, "Collect random allocations of size greater or equal than specified value with probability equal to `memory_profiler_sample_probability`. 0 means disabled. You may want to set 'max_untracked_memory' to 0 to make this threshold to work as expected.", 0) \
    M(UInt64, memory_profiler_sample_max_allocation_size, 0, "Collect random allocations of size less or equal than specified value with probability equal to `memory_profiler_sample_probability`. 0 means disabled. You may want to set 'max_untracked_memory' to 0 to make this threshold to work as expected.", 0) \
    M(Bool, trace_profile_events, false, "Send to system.trace_log profile event and value of increment on each increment with 'ProfileEvent' trace_type", 0) \
    \
    M(UInt64, memory_usage_overcommit_max_wait_microseconds, 5'000'000, "Maximum time thread will wait for memory to be freed in the case of memory overcommit. If timeout is reached and memory is not freed, exception is thrown.", 0) \
    \
    M(UInt64, max_network_bandwidth, 0, "The maximum speed of data exchange over the network in bytes per second for a query. Zero means unlimited.", 0) \
    M(UInt64, max_network_bytes, 0, "The maximum number of bytes (compressed) to receive or transmit over the network for execution of the query.", 0) \
    M(UInt64, max_network_bandwidth_for_user, 0, "The maximum speed of data exchange over the network in bytes per second for all concurrently running user queries. Zero means unlimited.", 0)\
    M(UInt64, max_network_bandwidth_for_all_users, 0, "The maximum speed of data exchange over the network in bytes per second for all concurrently running queries. Zero means unlimited.", 0) \
    \
    M(UInt64, max_temporary_data_on_disk_size_for_user, 0, "The maximum amount of data consumed by temporary files on disk in bytes for all concurrently running user queries. Zero means unlimited.", 0)\
    M(UInt64, max_temporary_data_on_disk_size_for_query, 0, "The maximum amount of data consumed by temporary files on disk in bytes for all concurrently running queries. Zero means unlimited.", 0)\
    \
    M(UInt64, backup_restore_keeper_max_retries, 20, "Max retries for keeper operations during backup or restore", 0) \
    M(UInt64, backup_restore_keeper_retry_initial_backoff_ms, 100, "Initial backoff timeout for [Zoo]Keeper operations during backup or restore", 0) \
    M(UInt64, backup_restore_keeper_retry_max_backoff_ms, 5000, "Max backoff timeout for [Zoo]Keeper operations during backup or restore", 0) \
    M(Float,  backup_restore_keeper_fault_injection_probability, 0.0f, "Approximate probability of failure for a keeper request during backup or restore. Valid value is in interval [0.0f, 1.0f]", 0) \
    M(UInt64, backup_restore_keeper_fault_injection_seed, 0, "0 - random seed, otherwise the setting value", 0) \
    M(UInt64, backup_restore_keeper_value_max_size, 1048576, "Maximum size of data of a [Zoo]Keeper's node during backup", 0) \
    M(UInt64, backup_restore_batch_size_for_keeper_multiread, 10000, "Maximum size of batch for multiread request to [Zoo]Keeper during backup or restore", 0) \
    M(UInt64, backup_restore_batch_size_for_keeper_multi, 1000, "Maximum size of batch for multi request to [Zoo]Keeper during backup or restore", 0) \
    M(UInt64, backup_restore_s3_retry_attempts, 1000, "Setting for Aws::Client::RetryStrategy, Aws::Client does retries itself, 0 means no retries. It takes place only for backup/restore.", 0) \
    M(UInt64, max_backup_bandwidth, 0, "The maximum read speed in bytes per second for particular backup on server. Zero means unlimited.", 0) \
    \
    M(Bool, log_profile_events, true, "Log query performance statistics into the query_log, query_thread_log and query_views_log.", 0) \
    M(Bool, log_query_settings, true, "Log query settings into the query_log.", 0) \
    M(Bool, log_query_threads, false, "Log query threads into system.query_thread_log table. This setting have effect only when 'log_queries' is true.", 0) \
    M(Bool, log_query_views, true, "Log query dependent views into system.query_views_log table. This setting have effect only when 'log_queries' is true.", 0) \
    M(String, log_comment, "", "Log comment into system.query_log table and server log. It can be set to arbitrary string no longer than max_query_size.", 0) \
    M(LogsLevel, send_logs_level, LogsLevel::fatal, "Send server text logs with specified minimum level to client. Valid values: 'trace', 'debug', 'information', 'warning', 'error', 'fatal', 'none'", 0) \
    M(String, send_logs_source_regexp, "", "Send server text logs with specified regexp to match log source name. Empty means all sources.", 0) \
    M(Bool, enable_optimize_predicate_expression, true, "If it is set to true, optimize predicates to subqueries.", 0) \
    M(Bool, enable_optimize_predicate_expression_to_final_subquery, true, "Allow push predicate to final subquery.", 0) \
    M(Bool, allow_push_predicate_when_subquery_contains_with, true, "Allows push predicate when subquery contains WITH clause", 0) \
    \
    M(UInt64, low_cardinality_max_dictionary_size, 8192, "Maximum size (in rows) of shared global dictionary for LowCardinality type.", 0) \
    M(Bool, low_cardinality_use_single_dictionary_for_part, false, "LowCardinality type serialization setting. If is true, than will use additional keys when global dictionary overflows. Otherwise, will create several shared dictionaries.", 0) \
    M(Bool, decimal_check_overflow, true, "Check overflow of decimal arithmetic/comparison operations", 0) \
    M(Bool, allow_custom_error_code_in_throwif, false, "Enable custom error code in function throwIf(). If true, thrown exceptions may have unexpected error codes.", 0) \
    \
    M(Bool, prefer_localhost_replica, true, "If it's true then queries will be always sent to local replica (if it exists). If it's false then replica to send a query will be chosen between local and remote ones according to load_balancing", 0) \
    M(UInt64, max_fetch_partition_retries_count, 5, "Amount of retries while fetching partition from another host.", 0) \
    M(UInt64, http_max_multipart_form_data_size, 1024 * 1024 * 1024, "Limit on size of multipart/form-data content. This setting cannot be parsed from URL parameters and should be set in user profile. Note that content is parsed and external tables are created in memory before start of query execution. And this is the only limit that has effect on that stage (limits on max memory usage and max execution time have no effect while reading HTTP form data).", 0) \
    M(Bool, calculate_text_stack_trace, true, "Calculate text stack trace in case of exceptions during query execution. This is the default. It requires symbol lookups that may slow down fuzzing tests when huge amount of wrong queries are executed. In normal cases you should not disable this option.", 0) \
    M(Bool, enable_job_stack_trace, false, "Output stack trace of a job creator when job results in exception", 0) \
    M(Bool, allow_ddl, true, "If it is set to true, then a user is allowed to executed DDL queries.", 0) \
    M(Bool, parallel_view_processing, false, "Enables pushing to attached views concurrently instead of sequentially.", 0) \
    M(Bool, enable_unaligned_array_join, false, "Allow ARRAY JOIN with multiple arrays that have different sizes. When this settings is enabled, arrays will be resized to the longest one.", 0) \
    M(Bool, optimize_read_in_order, true, "Enable ORDER BY optimization for reading data in corresponding order in MergeTree tables.", 0) \
    M(Bool, optimize_read_in_window_order, true, "Enable ORDER BY optimization in window clause for reading data in corresponding order in MergeTree tables.", 0) \
    M(Bool, optimize_aggregation_in_order, false, "Enable GROUP BY optimization for aggregating data in corresponding order in MergeTree tables.", 0) \
    M(Bool, read_in_order_use_buffering, true, "Use buffering before merging while reading in order of primary key. It increases the parallelism of query execution", 0) \
    M(UInt64, aggregation_in_order_max_block_bytes, 50000000, "Maximal size of block in bytes accumulated during aggregation in order of primary key. Lower block size allows to parallelize more final merge stage of aggregation.", 0) \
    M(UInt64, read_in_order_two_level_merge_threshold, 100, "Minimal number of parts to read to run preliminary merge step during multithread reading in order of primary key.", 0) \
    M(Bool, low_cardinality_allow_in_native_format, true, "Use LowCardinality type in Native format. Otherwise, convert LowCardinality columns to ordinary for select query, and convert ordinary columns to required LowCardinality for insert query.", 0) \
    M(Bool, cancel_http_readonly_queries_on_client_close, false, "Cancel HTTP readonly queries when a client closes the connection without waiting for response.", 0) \
    M(Bool, external_table_functions_use_nulls, true, "If it is set to true, external table functions will implicitly use Nullable type if needed. Otherwise NULLs will be substituted with default values. Currently supported only by 'mysql', 'postgresql' and 'odbc' table functions.", 0) \
    M(Bool, external_table_strict_query, false, "If it is set to true, transforming expression to local filter is forbidden for queries to external tables.", 0) \
    \
    M(Bool, allow_hyperscan, true, "Allow functions that use Hyperscan library. Disable to avoid potentially long compilation times and excessive resource usage.", 0) \
    M(UInt64, max_hyperscan_regexp_length, 0, "Max length of regexp than can be used in hyperscan multi-match functions. Zero means unlimited.", 0) \
    M(UInt64, max_hyperscan_regexp_total_length, 0, "Max total length of all regexps than can be used in hyperscan multi-match functions (per every function). Zero means unlimited.", 0) \
    M(Bool, reject_expensive_hyperscan_regexps, true, "Reject patterns which will likely be expensive to evaluate with hyperscan (due to NFA state explosion)", 0) \
    M(Bool, allow_simdjson, true, "Allow using simdjson library in 'JSON*' functions if AVX2 instructions are available. If disabled rapidjson will be used.", 0) \
    M(Bool, allow_introspection_functions, false, "Allow functions for introspection of ELF and DWARF for query profiling. These functions are slow and may impose security considerations.", 0) \
    M(Bool, splitby_max_substrings_includes_remaining_string, false, "Functions 'splitBy*()' with 'max_substrings' argument > 0 include the remaining string as last element in the result", 0) \
    \
    M(Bool, allow_execute_multiif_columnar, true, "Allow execute multiIf function columnar", 0) \
    M(Bool, formatdatetime_f_prints_single_zero, false, "Formatter '%f' in function 'formatDateTime()' prints a single zero instead of six zeros if the formatted value has no fractional seconds.", 0) \
    M(Bool, formatdatetime_parsedatetime_m_is_month_name, true, "Formatter '%M' in functions 'formatDateTime()' and 'parseDateTime()' print/parse the month name instead of minutes.", 0) \
    M(Bool, parsedatetime_parse_without_leading_zeros, true, "Formatters '%c', '%l' and '%k' in function 'parseDateTime()' parse months and hours without leading zeros.", 0) \
    M(Bool, formatdatetime_format_without_leading_zeros, false, "Formatters '%c', '%l' and '%k' in function 'formatDateTime()' print months and hours without leading zeros.", 0) \
    \
    M(UInt64, max_partitions_per_insert_block, 100, "Limit maximum number of partitions in single INSERTed block. Zero means unlimited. Throw exception if the block contains too many partitions. This setting is a safety threshold, because using large number of partitions is a common misconception.", 0) \
    M(Bool, throw_on_max_partitions_per_insert_block, true, "Used with max_partitions_per_insert_block. If true (default), an exception will be thrown when max_partitions_per_insert_block is reached. If false, details of the insert query reaching this limit with the number of partitions will be logged. This can be useful if you're trying to understand the impact on users when changing max_partitions_per_insert_block.", 0) \
    M(Int64, max_partitions_to_read, -1, "Limit the max number of partitions that can be accessed in one query. <= 0 means unlimited.", 0) \
    M(Bool, check_query_single_value_result, true, "Return check query result as single 1/0 value", 0) \
    M(Bool, allow_drop_detached, false, "Allow ALTER TABLE ... DROP DETACHED PART[ITION] ... queries", 0) \
    M(UInt64, max_table_size_to_drop, 50000000000lu, "If size of a table is greater than this value (in bytes) than table could not be dropped with any DROP query.", 0) \
    M(UInt64, max_partition_size_to_drop, 50000000000lu, "Same as max_table_size_to_drop, but for the partitions.", 0) \
    \
    M(UInt64, postgresql_connection_pool_size, 16, "Connection pool size for PostgreSQL table engine and database engine.", 0) \
    M(UInt64, postgresql_connection_attempt_timeout, 2, "Connection timeout to PostgreSQL table engine and database engine in seconds.", 0) \
    M(UInt64, postgresql_connection_pool_wait_timeout, 5000, "Connection pool push/pop timeout on empty pool for PostgreSQL table engine and database engine. By default it will block on empty pool.", 0) \
    M(UInt64, postgresql_connection_pool_retries, 2, "Connection pool push/pop retries number for PostgreSQL table engine and database engine.", 0) \
    M(Bool, postgresql_connection_pool_auto_close_connection, false, "Close connection before returning connection to the pool.", 0) \
    M(UInt64, glob_expansion_max_elements, 1000, "Maximum number of allowed addresses (For external storages, table functions, etc).", 0) \
    M(UInt64, odbc_bridge_connection_pool_size, 16, "Connection pool size for each connection settings string in ODBC bridge.", 0) \
    M(Bool, odbc_bridge_use_connection_pooling, true, "Use connection pooling in ODBC bridge. If set to false, a new connection is created every time", 0) \
    \
    M(Seconds, distributed_replica_error_half_life, DBMS_CONNECTION_POOL_WITH_FAILOVER_DEFAULT_DECREASE_ERROR_PERIOD, "Time period reduces replica error counter by 2 times.", 0) \
    M(UInt64, distributed_replica_error_cap, DBMS_CONNECTION_POOL_WITH_FAILOVER_MAX_ERROR_COUNT, "Max number of errors per replica, prevents piling up an incredible amount of errors if replica was offline for some time and allows it to be reconsidered in a shorter amount of time.", 0) \
    M(UInt64, distributed_replica_max_ignored_errors, 0, "Number of errors that will be ignored while choosing replicas", 0) \
    \
    M(UInt64, min_free_disk_space_for_temporary_data, 0, "The minimum disk space to keep while writing temporary data used in external sorting and aggregation.", 0) \
    \
    M(DefaultTableEngine, default_temporary_table_engine, DefaultTableEngine::Memory, "Default table engine used when ENGINE is not set in CREATE TEMPORARY statement.",0) \
    M(DefaultTableEngine, default_table_engine, DefaultTableEngine::MergeTree, "Default table engine used when ENGINE is not set in CREATE statement.",0) \
    M(Bool, show_table_uuid_in_table_create_query_if_not_nil, false, "For tables in databases with Engine=Atomic show UUID of the table in its CREATE query.", 0) \
    M(Bool, database_atomic_wait_for_drop_and_detach_synchronously, false, "When executing DROP or DETACH TABLE in Atomic database, wait for table data to be finally dropped or detached.", 0) \
    M(Bool, enable_scalar_subquery_optimization, true, "If it is set to true, prevent scalar subqueries from (de)serializing large scalar values and possibly avoid running the same subquery more than once.", 0) \
    M(Bool, optimize_trivial_count_query, true, "Process trivial 'SELECT count() FROM table' query from metadata.", 0) \
    M(Bool, optimize_trivial_approximate_count_query, false, "Use an approximate value for trivial count optimization of storages that support such estimations.", 0) \
    M(Bool, optimize_count_from_files, true, "Optimize counting rows from files in supported input formats", 0) \
    M(Bool, use_cache_for_count_from_files, true, "Use cache to count the number of rows in files", 0) \
    M(Bool, optimize_respect_aliases, true, "If it is set to true, it will respect aliases in WHERE/GROUP BY/ORDER BY, that will help with partition pruning/secondary indexes/optimize_aggregation_in_order/optimize_read_in_order/optimize_trivial_count", 0) \
    M(UInt64, mutations_sync, 0, "Wait for synchronous execution of ALTER TABLE UPDATE/DELETE queries (mutations). 0 - execute asynchronously. 1 - wait current server. 2 - wait all replicas if they exist.", 0) \
    M(Bool, enable_lightweight_delete, true, "Enable lightweight DELETE mutations for mergetree tables.", 0) ALIAS(allow_experimental_lightweight_delete) \
    M(UInt64, lightweight_deletes_sync, 2, "The same as 'mutation_sync', but controls only execution of lightweight deletes", 0) \
    M(Bool, apply_deleted_mask, true, "Enables filtering out rows deleted with lightweight DELETE. If disabled, a query will be able to read those rows. This is useful for debugging and \"undelete\" scenarios", 0) \
    M(Bool, optimize_normalize_count_variants, true, "Rewrite aggregate functions that semantically equals to count() as count().", 0) \
    M(Bool, optimize_injective_functions_inside_uniq, true, "Delete injective functions of one argument inside uniq*() functions.", 0) \
    M(Bool, rewrite_count_distinct_if_with_count_distinct_implementation, false, "Rewrite countDistinctIf with count_distinct_implementation configuration", 0) \
    M(Bool, convert_query_to_cnf, false, "Convert SELECT query to CNF", 0) \
    M(Bool, optimize_or_like_chain, false, "Optimize multiple OR LIKE into multiMatchAny. This optimization should not be enabled by default, because it defies index analysis in some cases.", 0) \
    M(Bool, optimize_arithmetic_operations_in_aggregate_functions, true, "Move arithmetic operations out of aggregation functions", 0) \
    M(Bool, optimize_redundant_functions_in_order_by, true, "Remove functions from ORDER BY if its argument is also in ORDER BY", 0) \
    M(Bool, optimize_if_chain_to_multiif, false, "Replace if(cond1, then1, if(cond2, ...)) chains to multiIf. Currently it's not beneficial for numeric types.", 0) \
    M(Bool, optimize_multiif_to_if, true, "Replace 'multiIf' with only one condition to 'if'.", 0) \
    M(Bool, optimize_if_transform_strings_to_enum, false, "Replaces string-type arguments in If and Transform to enum. Disabled by default cause it could make inconsistent change in distributed query that would lead to its fail.", 0) \
    M(Bool, optimize_functions_to_subcolumns, true, "Transform functions to subcolumns, if possible, to reduce amount of read data. E.g. 'length(arr)' -> 'arr.size0', 'col IS NULL' -> 'col.null' ", 0) \
    M(Bool, optimize_using_constraints, false, "Use constraints for query optimization", 0)                                                                                                                                           \
    M(Bool, optimize_substitute_columns, false, "Use constraints for column substitution", 0)                                                                                                                                         \
    M(Bool, optimize_append_index, false, "Use constraints in order to append index condition (indexHint)", 0) \
    M(Bool, optimize_time_filter_with_preimage, true, "Optimize Date and DateTime predicates by converting functions into equivalent comparisons without conversions (e.g. toYear(col) = 2023 -> col >= '2023-01-01' AND col <= '2023-12-31')", 0) \
    M(Bool, normalize_function_names, true, "Normalize function names to their canonical names", 0) \
    M(Bool, enable_early_constant_folding, true, "Enable query optimization where we analyze function and subqueries results and rewrite query if there are constants there", 0) \
    M(Bool, deduplicate_blocks_in_dependent_materialized_views, false, "Should deduplicate blocks for materialized views. Use true to always deduplicate in dependent tables.", 0) \
    M(Bool, throw_if_deduplication_in_dependent_materialized_views_enabled_with_async_insert, true, "Throw exception on INSERT query when the setting `deduplicate_blocks_in_dependent_materialized_views` is enabled along with `async_insert`. It guarantees correctness, because these features can't work together.", 0) \
    M(Bool, materialized_views_ignore_errors, false, "Allows to ignore errors for MATERIALIZED VIEW, and deliver original block to the table regardless of MVs", 0) \
    M(Bool, ignore_materialized_views_with_dropped_target_table, false, "Ignore MVs with dropped target table during pushing to views", 0) \
    M(Bool, allow_materialized_view_with_bad_select, true, "Allow CREATE MATERIALIZED VIEW with SELECT query that references nonexistent tables or columns. It must still be syntactically valid. Doesn't apply to refreshable MVs. Doesn't apply if the MV schema needs to be inferred from the SELECT query (i.e. if the CREATE has no column list and no TO table). Can be used for creating MV before its source table.", 0) \
    M(Bool, use_compact_format_in_distributed_parts_names, true, "Changes format of directories names for distributed table insert parts.", 0) \
    M(Bool, validate_polygons, true, "Throw exception if polygon is invalid in function pointInPolygon (e.g. self-tangent, self-intersecting). If the setting is false, the function will accept invalid polygons but may silently return wrong result.", 0) \
    M(UInt64, max_parser_depth, DBMS_DEFAULT_MAX_PARSER_DEPTH, "Maximum parser depth (recursion depth of recursive descend parser).", 0) \
    M(UInt64, max_parser_backtracks, DBMS_DEFAULT_MAX_PARSER_BACKTRACKS, "Maximum parser backtracking (how many times it tries different alternatives in the recursive descend parsing process).", 0) \
    M(UInt64, max_recursive_cte_evaluation_depth, DBMS_RECURSIVE_CTE_MAX_EVALUATION_DEPTH, "Maximum limit on recursive CTE evaluation depth", 0) \
    M(Bool, allow_settings_after_format_in_insert, false, "Allow SETTINGS after FORMAT, but note, that this is not always safe (note: this is a compatibility setting).", 0) \
    M(Seconds, periodic_live_view_refresh, 60, "Interval after which periodically refreshed live view is forced to refresh.", 0) \
    M(Bool, transform_null_in, false, "If enabled, NULL values will be matched with 'IN' operator as if they are considered equal.", 0) \
    M(Bool, allow_nondeterministic_mutations, false, "Allow non-deterministic functions in ALTER UPDATE/ALTER DELETE statements", 0) \
    M(Seconds, lock_acquire_timeout, DBMS_DEFAULT_LOCK_ACQUIRE_TIMEOUT_SEC, "How long locking request should wait before failing", 0) \
    M(Bool, materialize_ttl_after_modify, true, "Apply TTL for old data, after ALTER MODIFY TTL query", 0) \
    M(String, function_implementation, "", "Choose function implementation for specific target or variant (experimental). If empty enable all of them.", 0) \
    M(Bool, data_type_default_nullable, false, "Data types without NULL or NOT NULL will make Nullable", 0) \
    M(Bool, cast_keep_nullable, false, "CAST operator keep Nullable for result data type", 0) \
    M(Bool, cast_ipv4_ipv6_default_on_conversion_error, false, "CAST operator into IPv4, CAST operator into IPV6 type, toIPv4, toIPv6 functions will return default value instead of throwing exception on conversion error.", 0) \
    M(Bool, alter_partition_verbose_result, false, "Output information about affected parts. Currently works only for FREEZE and ATTACH commands.", 0) \
    M(Bool, system_events_show_zero_values, false, "When querying system.events or system.metrics tables, include all metrics, even with zero values.", 0) \
    M(MySQLDataTypesSupport, mysql_datatypes_support_level, MySQLDataTypesSupportList{}, "Defines how MySQL types are converted to corresponding ClickHouse types. A comma separated list in any combination of 'decimal', 'datetime64', 'date2Date32' or 'date2String'. decimal: convert NUMERIC and DECIMAL types to Decimal when precision allows it. datetime64: convert DATETIME and TIMESTAMP types to DateTime64 instead of DateTime when precision is not 0. date2Date32: convert DATE to Date32 instead of Date. Takes precedence over date2String. date2String: convert DATE to String instead of Date. Overridden by datetime64.", 0) \
    M(Bool, optimize_trivial_insert_select, false, "Optimize trivial 'INSERT INTO table SELECT ... FROM TABLES' query", 0) \
    M(Bool, allow_non_metadata_alters, true, "Allow to execute alters which affects not only tables metadata, but also data on disk", 0) \
    M(Bool, enable_global_with_statement, true, "Propagate WITH statements to UNION queries and all subqueries", 0) \
    M(Bool, aggregate_functions_null_for_empty, false, "Rewrite all aggregate functions in a query, adding -OrNull suffix to them", 0) \
    M(Bool, optimize_syntax_fuse_functions, false, "Allow apply fuse aggregating function. Available only with `allow_experimental_analyzer`", 0) \
    M(Bool, flatten_nested, true, "If true, columns of type Nested will be flatten to separate array columns instead of one array of tuples", 0) \
    M(Bool, asterisk_include_materialized_columns, false, "Include MATERIALIZED columns for wildcard query", 0) \
    M(Bool, asterisk_include_alias_columns, false, "Include ALIAS columns for wildcard query", 0) \
    M(Bool, optimize_skip_merged_partitions, false, "Skip partitions with one part with level > 0 in optimize final", 0) \
    M(Bool, optimize_on_insert, true, "Do the same transformation for inserted block of data as if merge was done on this block.", 0) \
    M(Bool, optimize_use_projections, true, "Automatically choose projections to perform SELECT query", 0) ALIAS(allow_experimental_projection_optimization) \
    M(Bool, optimize_use_implicit_projections, true, "Automatically choose implicit projections to perform SELECT query", 0) \
    M(Bool, force_optimize_projection, false, "If projection optimization is enabled, SELECT queries need to use projection", 0) \
    M(String, force_optimize_projection_name, "", "If it is set to a non-empty string, check that this projection is used in the query at least once.", 0) \
    M(String, preferred_optimize_projection_name, "", "If it is set to a non-empty string, ClickHouse tries to apply specified projection", 0) \
    M(Bool, async_socket_for_remote, true, "Asynchronously read from socket executing remote query", 0) \
    M(Bool, async_query_sending_for_remote, true, "Asynchronously create connections and send query to shards in remote query", 0) \
    M(Bool, insert_null_as_default, true, "Insert DEFAULT values instead of NULL in INSERT SELECT (UNION ALL)", 0) \
    M(Bool, describe_extend_object_types, false, "Deduce concrete type of columns of type Object in DESCRIBE query", 0) \
    M(Bool, describe_include_subcolumns, false, "If true, subcolumns of all table columns will be included into result of DESCRIBE query", 0) \
    M(Bool, describe_include_virtual_columns, false, "If true, virtual columns of table will be included into result of DESCRIBE query", 0) \
    M(Bool, describe_compact_output, false, "If true, include only column names and types into result of DESCRIBE query", 0) \
    M(Bool, apply_mutations_on_fly, false, "Only available in ClickHouse Cloud", 0) \
    M(Bool, mutations_execute_nondeterministic_on_initiator, false, "If true nondeterministic function are executed on initiator and replaced to literals in UPDATE and DELETE queries", 0) \
    M(Bool, mutations_execute_subqueries_on_initiator, false, "If true scalar subqueries are executed on initiator and replaced to literals in UPDATE and DELETE queries", 0) \
    M(UInt64, mutations_max_literal_size_to_replace, 16384, "The maximum size of serialized literal in bytes to replace in UPDATE and DELETE queries", 0) \
    \
    M(Float, create_replicated_merge_tree_fault_injection_probability, 0.0f, "The probability of a fault injection during table creation after creating metadata in ZooKeeper", 0) \
    \
    M(Bool, use_query_cache, false, "Enable the query cache", 0) \
    M(Bool, enable_writes_to_query_cache, true, "Enable storing results of SELECT queries in the query cache", 0) \
    M(Bool, enable_reads_from_query_cache, true, "Enable reading results of SELECT queries from the query cache", 0) \
    M(QueryCacheNondeterministicFunctionHandling, query_cache_nondeterministic_function_handling, QueryCacheNondeterministicFunctionHandling::Throw, "How the query cache handles queries with non-deterministic functions, e.g. now()", 0) \
    M(QueryCacheSystemTableHandling, query_cache_system_table_handling, QueryCacheSystemTableHandling::Throw, "How the query cache handles queries against system tables, i.e. tables in databases 'system.*' and 'information_schema.*'", 0) \
    M(UInt64, query_cache_max_size_in_bytes, 0, "The maximum amount of memory (in bytes) the current user may allocate in the query cache. 0 means unlimited. ", 0) \
    M(UInt64, query_cache_max_entries, 0, "The maximum number of query results the current user may store in the query cache. 0 means unlimited.", 0) \
    M(UInt64, query_cache_min_query_runs, 0, "Minimum number a SELECT query must run before its result is stored in the query cache", 0) \
    M(Milliseconds, query_cache_min_query_duration, 0, "Minimum time in milliseconds for a query to run for its result to be stored in the query cache.", 0) \
    M(Bool, query_cache_compress_entries, true, "Compress cache entries.", 0) \
    M(Bool, query_cache_squash_partial_results, true, "Squash partial result blocks to blocks of size 'max_block_size'. Reduces performance of inserts into the query cache but improves the compressability of cache entries.", 0) \
    M(Seconds, query_cache_ttl, 60, "After this time in seconds entries in the query cache become stale", 0) \
    M(Bool, query_cache_share_between_users, false, "Allow other users to read entry in the query cache", 0) \
    M(String, query_cache_tag, "", "A string which acts as a label for query cache entries. The same queries with different tags are considered different by the query cache.", 0) \
    M(Bool, enable_sharing_sets_for_mutations, true, "Allow sharing set objects build for IN subqueries between different tasks of the same mutation. This reduces memory usage and CPU consumption", 0) \
    \
    M(Bool, optimize_rewrite_sum_if_to_count_if, true, "Rewrite sumIf() and sum(if()) function countIf() function when logically equivalent", 0) \
    M(Bool, optimize_rewrite_aggregate_function_with_if, true, "Rewrite aggregate functions with if expression as argument when logically equivalent. For example, avg(if(cond, col, null)) can be rewritten to avgIf(cond, col)", 0) \
    M(Bool, optimize_rewrite_array_exists_to_has, false, "Rewrite arrayExists() functions to has() when logically equivalent. For example, arrayExists(x -> x = 1, arr) can be rewritten to has(arr, 1)", 0) \
    M(UInt64, insert_shard_id, 0, "If non zero, when insert into a distributed table, the data will be inserted into the shard `insert_shard_id` synchronously. Possible values range from 1 to `shards_number` of corresponding distributed table", 0) \
    \
    M(Bool, collect_hash_table_stats_during_aggregation, true, "Enable collecting hash table statistics to optimize memory allocation", 0) \
    M(UInt64, max_size_to_preallocate_for_aggregation, 100'000'000, "For how many elements it is allowed to preallocate space in all hash tables in total before aggregation", 0) \
    \
    M(Bool, collect_hash_table_stats_during_joins, true, "Enable collecting hash table statistics to optimize memory allocation", 0) \
    M(UInt64, max_size_to_preallocate_for_joins, 100'000'000, "For how many elements it is allowed to preallocate space in all hash tables in total before join", 0) \
    \
    M(Bool, kafka_disable_num_consumers_limit, false, "Disable limit on kafka_num_consumers that depends on the number of available CPU cores", 0) \
    M(Bool, allow_experimental_kafka_offsets_storage_in_keeper, false, "Allow experimental feature to store Kafka related offsets in ClickHouse Keeper. When enabled a ClickHouse Keeper path and replica name can be specified to the Kafka table engine. As a result instead of the regular Kafka engine, a new type of storage engine will be used that stores the committed offsets primarily in ClickHouse Keeper", 0) \
    M(Bool, enable_software_prefetch_in_aggregation, true, "Enable use of software prefetch in aggregation", 0) \
    M(Bool, allow_aggregate_partitions_independently, false, "Enable independent aggregation of partitions on separate threads when partition key suits group by key. Beneficial when number of partitions close to number of cores and partitions have roughly the same size", 0) \
    M(Bool, force_aggregate_partitions_independently, false, "Force the use of optimization when it is applicable, but heuristics decided not to use it", 0) \
    M(UInt64, max_number_of_partitions_for_independent_aggregation, 128, "Maximal number of partitions in table to apply optimization", 0) \
    M(Float, min_hit_rate_to_use_consecutive_keys_optimization, 0.5, "Minimal hit rate of a cache which is used for consecutive keys optimization in aggregation to keep it enabled", 0) \
    \
    M(Bool, engine_file_empty_if_not_exists, false, "Allows to select data from a file engine table without file", 0) \
    M(Bool, engine_file_truncate_on_insert, false, "Enables or disables truncate before insert in file engine tables", 0) \
    M(Bool, engine_file_allow_create_multiple_files, false, "Enables or disables creating a new file on each insert in file engine tables if format has suffix.", 0) \
    M(Bool, engine_file_skip_empty_files, false, "Allows to skip empty files in file table engine", 0) \
    M(Bool, engine_url_skip_empty_files, false, "Allows to skip empty files in the URL table engine", 0) \
    M(Bool, enable_url_encoding, true, " Allows to enable/disable decoding/encoding path in URI in the URL table engine", 0) \
    M(UInt64, database_replicated_initial_query_timeout_sec, 300, "How long initial DDL query should wait for Replicated database to precess previous DDL queue entries", 0) \
    M(Bool, database_replicated_enforce_synchronous_settings, false, "Enforces synchronous waiting for some queries (see also database_atomic_wait_for_drop_and_detach_synchronously, mutation_sync, alter_sync). Not recommended to enable these settings.", 0) \
    M(UInt64, max_distributed_depth, 5, "Maximum distributed query depth", 0) \
    M(Bool, database_replicated_always_detach_permanently, false, "Execute DETACH TABLE as DETACH TABLE PERMANENTLY if database engine is Replicated", 0) \
    M(Bool, database_replicated_allow_only_replicated_engine, false, "Allow to create only Replicated tables in database with engine Replicated", 0) \
    M(Bool, database_replicated_allow_replicated_engine_arguments, true, "Allow to create only Replicated tables in database with engine Replicated with explicit arguments", 0) \
    M(Bool, database_replicated_allow_heavy_create, false, "Allow long-running DDL queries (CREATE AS SELECT and POPULATE) in Replicated database engine. Note that it can block DDL queue for a long time.", 0) \
    M(Bool, cloud_mode, false, "Only available in ClickHouse Cloud", 0) \
    M(UInt64, cloud_mode_engine, 1, "Only available in ClickHouse Cloud", 0) \
    M(DistributedDDLOutputMode, distributed_ddl_output_mode, DistributedDDLOutputMode::THROW, "Format of distributed DDL query result, one of: 'none', 'throw', 'null_status_on_timeout', 'never_throw', 'none_only_active', 'throw_only_active', 'null_status_on_timeout_only_active'", 0) \
    M(UInt64, distributed_ddl_entry_format_version, 5, "Compatibility version of distributed DDL (ON CLUSTER) queries", 0) \
    \
    M(UInt64, external_storage_max_read_rows, 0, "Limit maximum number of rows when table with external engine should flush history data. Now supported only for MySQL table engine, database engine, dictionary and MaterializedMySQL. If equal to 0, this setting is disabled", 0) \
    M(UInt64, external_storage_max_read_bytes, 0, "Limit maximum number of bytes when table with external engine should flush history data. Now supported only for MySQL table engine, database engine, dictionary and MaterializedMySQL. If equal to 0, this setting is disabled", 0)  \
    M(UInt64, external_storage_connect_timeout_sec, DBMS_DEFAULT_CONNECT_TIMEOUT_SEC, "Connect timeout in seconds. Now supported only for MySQL", 0)  \
    M(UInt64, external_storage_rw_timeout_sec, DBMS_DEFAULT_RECEIVE_TIMEOUT_SEC, "Read/write timeout in seconds. Now supported only for MySQL", 0)  \
    \
    M(SetOperationMode, union_default_mode, SetOperationMode::Unspecified, "Set default mode in UNION query. Possible values: empty string, 'ALL', 'DISTINCT'. If empty, query without mode will throw exception.", 0) \
    M(SetOperationMode, intersect_default_mode, SetOperationMode::ALL, "Set default mode in INTERSECT query. Possible values: empty string, 'ALL', 'DISTINCT'. If empty, query without mode will throw exception.", 0) \
    M(SetOperationMode, except_default_mode, SetOperationMode::ALL, "Set default mode in EXCEPT query. Possible values: empty string, 'ALL', 'DISTINCT'. If empty, query without mode will throw exception.", 0) \
    M(Bool, optimize_aggregators_of_group_by_keys, true, "Eliminates min/max/any/anyLast aggregators of GROUP BY keys in SELECT section", 0) \
    M(Bool, optimize_injective_functions_in_group_by, true, "Replaces injective functions by it's arguments in GROUP BY section", 0) \
    M(Bool, optimize_group_by_function_keys, true, "Eliminates functions of other keys in GROUP BY section", 0) \
    M(Bool, optimize_group_by_constant_keys, true, "Optimize GROUP BY when all keys in block are constant", 0) \
    M(Bool, legacy_column_name_of_tuple_literal, false, "List all names of element of large tuple literals in their column names instead of hash. This settings exists only for compatibility reasons. It makes sense to set to 'true', while doing rolling update of cluster from version lower than 21.7 to higher.", 0) \
    M(Bool, enable_named_columns_in_function_tuple, true, "Generate named tuples in function tuple() when all names are unique and can be treated as unquoted identifiers.", 0) \
    \
    M(Bool, query_plan_enable_optimizations, true, "Globally enable/disable query optimization at the query plan level", 0) \
    M(UInt64, query_plan_max_optimizations_to_apply, 10000, "Limit the total number of optimizations applied to query plan. If zero, ignored. If limit reached, throw exception", 0) \
    M(Bool, query_plan_lift_up_array_join, true, "Allow to move array joins up in the query plan", 0) \
    M(Bool, query_plan_push_down_limit, true, "Allow to move LIMITs down in the query plan", 0) \
    M(Bool, query_plan_split_filter, true, "Allow to split filters in the query plan", 0) \
    M(Bool, query_plan_merge_expressions, true, "Allow to merge expressions in the query plan", 0) \
    M(Bool, query_plan_merge_filters, false, "Allow to merge filters in the query plan", 0) \
    M(Bool, query_plan_filter_push_down, true, "Allow to push down filter by predicate query plan step", 0) \
    M(Bool, query_plan_convert_outer_join_to_inner_join, true, "Allow to convert OUTER JOIN to INNER JOIN if filter after JOIN always filters default values", 0) \
    M(Bool, query_plan_optimize_prewhere, true, "Allow to push down filter to PREWHERE expression for supported storages", 0) \
    M(Bool, query_plan_execute_functions_after_sorting, true, "Allow to re-order functions after sorting", 0) \
    M(Bool, query_plan_reuse_storage_ordering_for_window_functions, true, "Allow to use the storage sorting for window functions", 0) \
    M(Bool, query_plan_lift_up_union, true, "Allow to move UNIONs up so that more parts of the query plan can be optimized", 0) \
    M(Bool, query_plan_read_in_order, true, "Use query plan for read-in-order optimization", 0) \
    M(Bool, query_plan_aggregation_in_order, true, "Use query plan for aggregation-in-order optimization", 0) \
    M(Bool, query_plan_remove_redundant_sorting, true, "Remove redundant sorting in query plan. For example, sorting steps related to ORDER BY clauses in subqueries", 0) \
    M(Bool, query_plan_remove_redundant_distinct, true, "Remove redundant Distinct step in query plan", 0) \
    M(Bool, query_plan_enable_multithreading_after_window_functions, true, "Enable multithreading after evaluating window functions to allow parallel stream processing", 0) \
    M(UInt64, regexp_max_matches_per_row, 1000, "Max matches of any single regexp per row, used to safeguard 'extractAllGroupsHorizontal' against consuming too much memory with greedy RE.", 0) \
    \
    M(UInt64, limit, 0, "Limit on read rows from the most 'end' result for select query, default 0 means no limit length", 0) \
    M(UInt64, offset, 0, "Offset on read rows from the most 'end' result for select query", 0) \
    \
    M(UInt64, function_range_max_elements_in_block, 500000000, "Maximum number of values generated by function `range` per block of data (sum of array sizes for every row in a block, see also 'max_block_size' and 'min_insert_block_size_rows'). It is a safety threshold.", 0) \
    M(UInt64, function_sleep_max_microseconds_per_block, 3000000, "Maximum number of microseconds the function `sleep` is allowed to sleep for each block. If a user called it with a larger value, it throws an exception. It is a safety threshold.", 0) \
    M(UInt64, function_visible_width_behavior, 1, "The version of `visibleWidth` behavior. 0 - only count the number of code points; 1 - correctly count zero-width and combining characters, count full-width characters as two, estimate the tab width, count delete characters.", 0) \
    M(ShortCircuitFunctionEvaluation, short_circuit_function_evaluation, ShortCircuitFunctionEvaluation::ENABLE, "Setting for short-circuit function evaluation configuration. Possible values: 'enable' - use short-circuit function evaluation for functions that are suitable for it, 'disable' - disable short-circuit function evaluation, 'force_enable' - use short-circuit function evaluation for all functions.", 0) \
    \
    M(LocalFSReadMethod, storage_file_read_method, LocalFSReadMethod::pread, "Method of reading data from storage file, one of: read, pread, mmap. The mmap method does not apply to clickhouse-server (it's intended for clickhouse-local).", 0) \
    M(String, local_filesystem_read_method, "pread_threadpool", "Method of reading data from local filesystem, one of: read, pread, mmap, io_uring, pread_threadpool. The 'io_uring' method is experimental and does not work for Log, TinyLog, StripeLog, File, Set and Join, and other tables with append-able files in presence of concurrent reads and writes.", 0) \
    M(String, remote_filesystem_read_method, "threadpool", "Method of reading data from remote filesystem, one of: read, threadpool.", 0) \
    M(Bool, local_filesystem_read_prefetch, false, "Should use prefetching when reading data from local filesystem.", 0) \
    M(Bool, remote_filesystem_read_prefetch, true, "Should use prefetching when reading data from remote filesystem.", 0) \
    M(Int64, read_priority, 0, "Priority to read data from local filesystem or remote filesystem. Only supported for 'pread_threadpool' method for local filesystem and for `threadpool` method for remote filesystem.", 0) \
    M(UInt64, merge_tree_min_rows_for_concurrent_read_for_remote_filesystem, (20 * 8192), "If at least as many lines are read from one file, the reading can be parallelized, when reading from remote filesystem.", 0) \
    M(UInt64, merge_tree_min_bytes_for_concurrent_read_for_remote_filesystem, (24 * 10 * 1024 * 1024), "If at least as many bytes are read from one file, the reading can be parallelized, when reading from remote filesystem.", 0) \
    M(UInt64, remote_read_min_bytes_for_seek, 4 * DBMS_DEFAULT_BUFFER_SIZE, "Min bytes required for remote read (url, s3) to do seek, instead of read with ignore.", 0) \
    M(UInt64, merge_tree_min_bytes_per_task_for_remote_reading, 2 * DBMS_DEFAULT_BUFFER_SIZE, "Min bytes to read per task.", 0) ALIAS(filesystem_prefetch_min_bytes_for_single_read_task) \
    M(Bool, merge_tree_use_const_size_tasks_for_remote_reading, true, "Whether to use constant size tasks for reading from a remote table.", 0) \
    M(Bool, merge_tree_determine_task_size_by_prewhere_columns, true, "Whether to use only prewhere columns size to determine reading task size.", 0) \
    M(UInt64, merge_tree_compact_parts_min_granules_to_multibuffer_read, 16, "Only available in ClickHouse Cloud", 0) \
    \
    M(Bool, async_insert, false, "If true, data from INSERT query is stored in queue and later flushed to table in background. If wait_for_async_insert is false, INSERT query is processed almost instantly, otherwise client will wait until data will be flushed to table", 0) \
    M(Bool, wait_for_async_insert, true, "If true wait for processing of asynchronous insertion", 0) \
    M(Seconds, wait_for_async_insert_timeout, DBMS_DEFAULT_LOCK_ACQUIRE_TIMEOUT_SEC, "Timeout for waiting for processing asynchronous insertion", 0) \
    M(UInt64, async_insert_max_data_size, 10485760, "Maximum size in bytes of unparsed data collected per query before being inserted", 0) \
    M(UInt64, async_insert_max_query_number, 450, "Maximum number of insert queries before being inserted", 0) \
    M(Milliseconds, async_insert_poll_timeout_ms, 10, "Timeout for polling data from asynchronous insert queue", 0) \
    M(Bool, async_insert_use_adaptive_busy_timeout, true, "If it is set to true, use adaptive busy timeout for asynchronous inserts", 0) \
    M(Milliseconds, async_insert_busy_timeout_min_ms, 50, "If auto-adjusting is enabled through async_insert_use_adaptive_busy_timeout, minimum time to wait before dumping collected data per query since the first data appeared. It also serves as the initial value for the adaptive algorithm", 0) \
    M(Milliseconds, async_insert_busy_timeout_max_ms, 200, "Maximum time to wait before dumping collected data per query since the first data appeared.", 0) ALIAS(async_insert_busy_timeout_ms) \
    M(Double, async_insert_busy_timeout_increase_rate, 0.2, "The exponential growth rate at which the adaptive asynchronous insert timeout increases", 0) \
    M(Double, async_insert_busy_timeout_decrease_rate, 0.2, "The exponential growth rate at which the adaptive asynchronous insert timeout decreases", 0) \
    \
    M(UInt64, remote_fs_read_max_backoff_ms, 10000, "Max wait time when trying to read data for remote disk", 0) \
    M(UInt64, remote_fs_read_backoff_max_tries, 5, "Max attempts to read with backoff", 0) \
    M(Bool, enable_filesystem_cache, true, "Use cache for remote filesystem. This setting does not turn on/off cache for disks (must be done via disk config), but allows to bypass cache for some queries if intended", 0) \
    M(Bool, enable_filesystem_cache_on_write_operations, false, "Write into cache on write operations. To actually work this setting requires be added to disk config too", 0) \
    M(Bool, enable_filesystem_cache_log, false, "Allows to record the filesystem caching log for each query", 0) \
    M(Bool, read_from_filesystem_cache_if_exists_otherwise_bypass_cache, false, "Allow to use the filesystem cache in passive mode - benefit from the existing cache entries, but don't put more entries into the cache. If you set this setting for heavy ad-hoc queries and leave it disabled for short real-time queries, this will allows to avoid cache threshing by too heavy queries and to improve the overall system efficiency.", 0) \
    M(Bool, skip_download_if_exceeds_query_cache, true, "Skip download from remote filesystem if exceeds query cache size", 0) \
    M(UInt64, filesystem_cache_max_download_size, (128UL * 1024 * 1024 * 1024), "Max remote filesystem cache size that can be downloaded by a single query", 0) \
    M(Bool, throw_on_error_from_cache_on_write_operations, false, "Ignore error from cache when caching on write operations (INSERT, merges)", 0) \
    M(UInt64, filesystem_cache_segments_batch_size, 20, "Limit on size of a single batch of file segments that a read buffer can request from cache. Too low value will lead to excessive requests to cache, too large may slow down eviction from cache", 0) \
    M(UInt64, filesystem_cache_reserve_space_wait_lock_timeout_milliseconds, 1000, "Wait time to lock cache for space reservation in filesystem cache", 0) \
    M(UInt64, temporary_data_in_cache_reserve_space_wait_lock_timeout_milliseconds, (10 * 60 * 1000), "Wait time to lock cache for space reservation for temporary data in filesystem cache", 0) \
    \
    M(Bool, use_page_cache_for_disks_without_file_cache, false, "Use userspace page cache for remote disks that don't have filesystem cache enabled.", 0) \
    M(Bool, read_from_page_cache_if_exists_otherwise_bypass_cache, false, "Use userspace page cache in passive mode, similar to read_from_filesystem_cache_if_exists_otherwise_bypass_cache.", 0) \
    M(Bool, page_cache_inject_eviction, false, "Userspace page cache will sometimes invalidate some pages at random. Intended for testing.", 0) \
    \
    M(Bool, load_marks_asynchronously, false, "Load MergeTree marks asynchronously", 0) \
    M(Bool, enable_filesystem_read_prefetches_log, false, "Log to system.filesystem prefetch_log during query. Should be used only for testing or debugging, not recommended to be turned on by default", 0) \
    M(Bool, allow_prefetched_read_pool_for_remote_filesystem, true, "Prefer prefetched threadpool if all parts are on remote filesystem", 0) \
    M(Bool, allow_prefetched_read_pool_for_local_filesystem, false, "Prefer prefetched threadpool if all parts are on local filesystem", 0) \
    \
    M(UInt64, prefetch_buffer_size, DBMS_DEFAULT_BUFFER_SIZE, "The maximum size of the prefetch buffer to read from the filesystem.", 0) \
    M(UInt64, filesystem_prefetch_step_bytes, 0, "Prefetch step in bytes. Zero means `auto` - approximately the best prefetch step will be auto deduced, but might not be 100% the best. The actual value might be different because of setting filesystem_prefetch_min_bytes_for_single_read_task", 0) \
    M(UInt64, filesystem_prefetch_step_marks, 0, "Prefetch step in marks. Zero means `auto` - approximately the best prefetch step will be auto deduced, but might not be 100% the best. The actual value might be different because of setting filesystem_prefetch_min_bytes_for_single_read_task", 0) \
    M(UInt64, filesystem_prefetch_max_memory_usage, "1Gi", "Maximum memory usage for prefetches.", 0) \
    M(UInt64, filesystem_prefetches_limit, 200, "Maximum number of prefetches. Zero means unlimited. A setting `filesystem_prefetches_max_memory_usage` is more recommended if you want to limit the number of prefetches", 0) \
    \
    M(UInt64, use_structure_from_insertion_table_in_table_functions, 2, "Use structure from insertion table instead of schema inference from data. Possible values: 0 - disabled, 1 - enabled, 2 - auto", 0) \
    \
    M(UInt64, http_max_tries, 10, "Max attempts to read via http.", 0) \
    M(UInt64, http_retry_initial_backoff_ms, 100, "Min milliseconds for backoff, when retrying read via http", 0) \
    M(UInt64, http_retry_max_backoff_ms, 10000, "Max milliseconds for backoff, when retrying read via http", 0) \
    \
    M(Bool, force_remove_data_recursively_on_drop, false, "Recursively remove data on DROP query. Avoids 'Directory not empty' error, but may silently remove detached data", 0) \
    M(Bool, check_table_dependencies, true, "Check that DDL query (such as DROP TABLE or RENAME) will not break dependencies", 0) \
    M(Bool, check_referential_table_dependencies, false, "Check that DDL query (such as DROP TABLE or RENAME) will not break referential dependencies", 0) \
    M(Bool, use_local_cache_for_remote_storage, true, "Use local cache for remote storage like HDFS or S3, it's used for remote table engine only", 0) \
    \
    M(Bool, allow_unrestricted_reads_from_keeper, false, "Allow unrestricted (without condition on path) reads from system.zookeeper table, can be handy, but is not safe for zookeeper", 0) \
    M(Bool, allow_deprecated_database_ordinary, false, "Allow to create databases with deprecated Ordinary engine", 0) \
    M(Bool, allow_deprecated_syntax_for_merge_tree, false, "Allow to create *MergeTree tables with deprecated engine definition syntax", 0) \
    M(Bool, allow_asynchronous_read_from_io_pool_for_merge_tree, false, "Use background I/O pool to read from MergeTree tables. This setting may increase performance for I/O bound queries", 0) \
    M(UInt64, max_streams_for_merge_tree_reading, 0, "If is not zero, limit the number of reading streams for MergeTree table.", 0) \
    \
    M(Bool, force_grouping_standard_compatibility, true, "Make GROUPING function to return 1 when argument is not used as an aggregation key", 0) \
    \
    M(Bool, schema_inference_use_cache_for_file, true, "Use cache in schema inference while using file table function", 0) \
    M(Bool, schema_inference_use_cache_for_s3, true, "Use cache in schema inference while using s3 table function", 0) \
    M(Bool, schema_inference_use_cache_for_azure, true, "Use cache in schema inference while using azure table function", 0) \
    M(Bool, schema_inference_use_cache_for_hdfs, true, "Use cache in schema inference while using hdfs table function", 0) \
    M(Bool, schema_inference_use_cache_for_url, true, "Use cache in schema inference while using url table function", 0) \
    M(Bool, schema_inference_cache_require_modification_time_for_url, true, "Use schema from cache for URL with last modification time validation (for URLs with Last-Modified header)", 0) \
    \
    M(String, compatibility, "", "Changes other settings according to provided ClickHouse version. If we know that we changed some behaviour in ClickHouse by changing some settings in some version, this compatibility setting will control these settings", 0) \
    \
    M(Map, additional_table_filters, "", "Additional filter expression which would be applied after reading from specified table. Syntax: {'table1': 'expression', 'database.table2': 'expression'}", 0) \
    M(String, additional_result_filter, "", "Additional filter expression which would be applied to query result", 0) \
    \
    M(String, workload, "default", "Name of workload to be used to access resources", 0) \
    M(Milliseconds, storage_system_stack_trace_pipe_read_timeout_ms, 100, "Maximum time to read from a pipe for receiving information from the threads when querying the `system.stack_trace` table. This setting is used for testing purposes and not meant to be changed by users.", 0) \
    \
    M(String, rename_files_after_processing, "", "Rename successfully processed files according to the specified pattern; Pattern can include the following placeholders: `%a` (full original file name), `%f` (original filename without extension), `%e` (file extension with dot), `%t` (current timestamp in µs), and `%%` (% sign)", 0) \
    \
    M(Bool, parallelize_output_from_storages, true, "Parallelize output for reading step from storage. It allows parallelization of  query processing right after reading from storage if possible", 0) \
    M(String, insert_deduplication_token, "", "If not empty, used for duplicate detection instead of data digest", 0) \
    M(Bool, count_distinct_optimization, false, "Rewrite count distinct to subquery of group by", 0) \
    M(Bool, throw_if_no_data_to_insert, true, "Allows or forbids empty INSERTs, enabled by default (throws an error on an empty insert)", 0) \
    M(Bool, compatibility_ignore_auto_increment_in_create_table, false, "Ignore AUTO_INCREMENT keyword in column declaration if true, otherwise return error. It simplifies migration from MySQL", 0) \
    M(Bool, multiple_joins_try_to_keep_original_names, false, "Do not add aliases to top level expression list on multiple joins rewrite", 0) \
    M(Bool, optimize_sorting_by_input_stream_properties, true, "Optimize sorting by sorting properties of input stream", 0) \
    M(UInt64, keeper_max_retries, 10, "Max retries for general keeper operations", 0) \
    M(UInt64, keeper_retry_initial_backoff_ms, 100, "Initial backoff timeout for general keeper operations", 0) \
    M(UInt64, keeper_retry_max_backoff_ms, 5000, "Max backoff timeout for general keeper operations", 0) \
    M(UInt64, insert_keeper_max_retries, 20, "Max retries for keeper operations during insert", 0) \
    M(UInt64, insert_keeper_retry_initial_backoff_ms, 100, "Initial backoff timeout for keeper operations during insert", 0) \
    M(UInt64, insert_keeper_retry_max_backoff_ms, 10000, "Max backoff timeout for keeper operations during insert", 0) \
    M(Float, insert_keeper_fault_injection_probability, 0.0f, "Approximate probability of failure for a keeper request during insert. Valid value is in interval [0.0f, 1.0f]", 0) \
    M(UInt64, insert_keeper_fault_injection_seed, 0, "0 - random seed, otherwise the setting value", 0) \
    M(Bool, force_aggregation_in_order, false, "The setting is used by the server itself to support distributed queries. Do not change it manually, because it will break normal operations. (Forces use of aggregation in order on remote nodes during distributed aggregation).", IMPORTANT) \
    M(UInt64, http_max_request_param_data_size, 10_MiB, "Limit on size of request data used as a query parameter in predefined HTTP requests.", 0) \
    M(Bool, function_json_value_return_type_allow_nullable, false, "Allow function JSON_VALUE to return nullable type.", 0) \
    M(Bool, function_json_value_return_type_allow_complex, false, "Allow function JSON_VALUE to return complex type, such as: struct, array, map.", 0) \
    M(Bool, use_with_fill_by_sorting_prefix, true, "Columns preceding WITH FILL columns in ORDER BY clause form sorting prefix. Rows with different values in sorting prefix are filled independently", 0) \
    M(Bool, optimize_uniq_to_count, true, "Rewrite uniq and its variants(except uniqUpTo) to count if subquery has distinct or group by clause.", 0) \
    M(Bool, use_variant_as_common_type, false, "Use Variant as a result type for if/multiIf in case when there is no common type for arguments", 0) \
    M(Bool, enable_order_by_all, true, "Enable sorting expression ORDER BY ALL.", 0) \
    M(Float, ignore_drop_queries_probability, 0, "If enabled, server will ignore all DROP table queries with specified probability (for Memory and JOIN engines it will replcase DROP to TRUNCATE). Used for testing purposes", 0) \
    M(Bool, traverse_shadow_remote_data_paths, false, "Traverse shadow directory when query system.remote_data_paths", 0) \
    M(Bool, geo_distance_returns_float64_on_float64_arguments, true, "If all four arguments to `geoDistance`, `greatCircleDistance`, `greatCircleAngle` functions are Float64, return Float64 and use double precision for internal calculations. In previous ClickHouse versions, the functions always returned Float32.", 0) \
    M(Bool, allow_get_client_http_header, false, "Allow to use the function `getClientHTTPHeader` which lets to obtain a value of an the current HTTP request's header. It is not enabled by default for security reasons, because some headers, such as `Cookie`, could contain sensitive info. Note that the `X-ClickHouse-*` and `Authentication` headers are always restricted and cannot be obtained with this function.", 0) \
    M(Bool, cast_string_to_dynamic_use_inference, false, "Use types inference during String to Dynamic conversion", 0) \
    M(Bool, enable_blob_storage_log, true, "Write information about blob storage operations to system.blob_storage_log table", 0) \
    M(Bool, use_json_alias_for_old_object_type, false, "When enabled, JSON type alias will create old experimental Object type instead of a new JSON type", 0) \
    M(Bool, allow_create_index_without_type, false, "Allow CREATE INDEX query without TYPE. Query will be ignored. Made for SQL compatibility tests.", 0) \
    M(Bool, create_index_ignore_unique, false, "Ignore UNIQUE keyword in CREATE UNIQUE INDEX. Made for SQL compatibility tests.", 0) \
    M(Bool, print_pretty_type_names, true, "Print pretty type names in the DESCRIBE query and `toTypeName` function, as well as in the `SHOW CREATE TABLE` query and the `formatQuery` function.", 0) \
    M(Bool, create_table_empty_primary_key_by_default, false, "Allow to create *MergeTree tables with empty primary key when ORDER BY and PRIMARY KEY not specified", 0) \
    M(Bool, allow_named_collection_override_by_default, true, "Allow named collections' fields override by default.", 0) \
    M(SQLSecurityType, default_normal_view_sql_security, SQLSecurityType::INVOKER, "Allows to set a default value for SQL SECURITY option when creating a normal view.", 0) \
    M(SQLSecurityType, default_materialized_view_sql_security, SQLSecurityType::DEFINER, "Allows to set a default value for SQL SECURITY option when creating a materialized view.", 0) \
    M(String, default_view_definer, "CURRENT_USER", "Allows to set a default value for DEFINER option when creating view.", 0) \
    M(UInt64, cache_warmer_threads, 4, "Only available in ClickHouse Cloud. Number of background threads for speculatively downloading new data parts into file cache, when cache_populated_by_fetch is enabled. Zero to disable.", 0) \
    M(Int64, ignore_cold_parts_seconds, 0, "Only available in ClickHouse Cloud. Exclude new data parts from SELECT queries until they're either pre-warmed (see cache_populated_by_fetch) or this many seconds old. Only for Replicated-/SharedMergeTree.", 0) \
    M(Int64, prefer_warmed_unmerged_parts_seconds, 0, "Only available in ClickHouse Cloud. If a merged part is less than this many seconds old and is not pre-warmed (see cache_populated_by_fetch), but all its source parts are available and pre-warmed, SELECT queries will read from those parts instead. Only for ReplicatedMergeTree. Note that this only checks whether CacheWarmer processed the part; if the part was fetched into cache by something else, it'll still be considered cold until CacheWarmer gets to it; if it was warmed, then evicted from cache, it'll still be considered warm.", 0) \
    M(Bool, iceberg_engine_ignore_schema_evolution, false, "Ignore schema evolution in Iceberg table engine and read all data using latest schema saved on table creation. Note that it can lead to incorrect result", 0) \
    M(Bool, allow_deprecated_error_prone_window_functions, false, "Allow usage of deprecated error prone window functions (neighbor, runningAccumulate, runningDifferenceStartingWithFirstValue, runningDifference)", 0) \
    M(Bool, allow_deprecated_snowflake_conversion_functions, false, "Enables deprecated functions snowflakeToDateTime[64] and dateTime[64]ToSnowflake.", 0) \
    M(Bool, optimize_distinct_in_order, true, "Enable DISTINCT optimization if some columns in DISTINCT form a prefix of sorting. For example, prefix of sorting key in merge tree or ORDER BY statement", 0) \
    M(Bool, keeper_map_strict_mode, false, "Enforce additional checks during operations on KeeperMap. E.g. throw an exception on an insert for already existing key", 0) \
    M(UInt64, extract_key_value_pairs_max_pairs_per_row, 1000, "Max number of pairs that can be produced by the `extractKeyValuePairs` function. Used as a safeguard against consuming too much memory.", 0) ALIAS(extract_kvp_max_pairs_per_row) \
    M(Bool, restore_replace_external_engines_to_null, false, "Replace all the external table engines to Null on restore. Useful for testing purposes", 0) \
    M(Bool, restore_replace_external_table_functions_to_null, false, "Replace all table functions to Null on restore. Useful for testing purposes", 0) \
<<<<<<< HEAD
    M(Bool, mongodb_throw_on_unsupported_query, true, "If enabled, MongoDB tables will return an error when a MongoDB query cannot be built. Otherwise, ClickHouse reads the full table and processes it locally. This option does not apply to the legacy implementation or when 'allow_experimental_analyzer=0'.", 0) \
=======
    M(Bool, create_if_not_exists, false, "Enable IF NOT EXISTS for CREATE statements by default", 0) \
>>>>>>> 1a479b43
    \
    \
    /* ###################################### */ \
    /* ######## EXPERIMENTAL FEATURES ####### */ \
    /* ###################################### */ \
    M(Bool, allow_experimental_materialized_postgresql_table, false, "Allows to use the MaterializedPostgreSQL table engine. Disabled by default, because this feature is experimental", 0) \
    M(Bool, allow_experimental_funnel_functions, false, "Enable experimental functions for funnel analysis.", 0) \
    M(Bool, allow_experimental_nlp_functions, false, "Enable experimental functions for natural language processing.", 0) \
    M(Bool, allow_experimental_hash_functions, false, "Enable experimental hash functions", 0) \
    M(Bool, allow_experimental_object_type, false, "Allow Object and JSON data types", 0) \
    M(Bool, allow_experimental_time_series_table, false, "Allows experimental TimeSeries table engine", 0) \
    M(Bool, allow_experimental_vector_similarity_index, false, "Allow experimental vector similarity index", 0) \
    M(Bool, allow_experimental_variant_type, false, "Allow Variant data type", 0) \
    M(Bool, allow_experimental_dynamic_type, false, "Allow Dynamic data type", 0) \
    M(Bool, allow_experimental_json_type, false, "Allow JSON data type", 0) \
    M(Bool, allow_experimental_codecs, false, "If it is set to true, allow to specify experimental compression codecs (but we don't have those yet and this option does nothing).", 0) \
    M(UInt64, max_limit_for_ann_queries, 1'000'000, "SELECT queries with LIMIT bigger than this setting cannot use ANN indexes. Helps to prevent memory overflows in ANN search indexes.", 0) \
    M(Bool, throw_on_unsupported_query_inside_transaction, true, "Throw exception if unsupported query is used inside transaction", 0) \
    M(TransactionsWaitCSNMode, wait_changes_become_visible_after_commit_mode, TransactionsWaitCSNMode::WAIT_UNKNOWN, "Wait for committed changes to become actually visible in the latest snapshot", 0) \
    M(Bool, implicit_transaction, false, "If enabled and not already inside a transaction, wraps the query inside a full transaction (begin + commit or rollback)", 0) \
    M(UInt64, grace_hash_join_initial_buckets, 1, "Initial number of grace hash join buckets", 0) \
    M(UInt64, grace_hash_join_max_buckets, 1024, "Limit on the number of grace hash join buckets", 0) \
    M(Timezone, session_timezone, "", "This setting can be removed in the future due to potential caveats. It is experimental and is not suitable for production usage. The default timezone for current session or query. The server default timezone if empty.", 0) \
    M(Bool, use_hive_partitioning, false, "Allows to use hive partitioning for File, URL, S3, AzureBlobStorage and HDFS engines.", 0)\
    \
    M(Bool, allow_statistics_optimize, false, "Allows using statistics to optimize queries", 0) ALIAS(allow_statistic_optimize) \
    M(Bool, allow_experimental_statistics, false, "Allows using statistics", 0) ALIAS(allow_experimental_statistic) \
    \
    /* Parallel replicas */ \
    M(UInt64, parallel_replicas_count, 0, "This is internal setting that should not be used directly and represents an implementation detail of the 'parallel replicas' mode. This setting will be automatically set up by the initiator server for distributed queries to the number of parallel replicas participating in query processing.", 0) \
    M(UInt64, parallel_replica_offset, 0, "This is internal setting that should not be used directly and represents an implementation detail of the 'parallel replicas' mode. This setting will be automatically set up by the initiator server for distributed queries to the index of the replica participating in query processing among parallel replicas.", 0) \
    M(String, parallel_replicas_custom_key, "", "Custom key assigning work to replicas when parallel replicas are used.", 0) \
    M(ParallelReplicasCustomKeyFilterType, parallel_replicas_custom_key_filter_type, ParallelReplicasCustomKeyFilterType::DEFAULT, "Type of filter to use with custom key for parallel replicas. default - use modulo operation on the custom key, range - use range filter on custom key using all possible values for the value type of custom key.", 0) \
    M(UInt64, parallel_replicas_custom_key_range_lower, 0, "Lower bound for the universe that the parallel replicas custom range filter is calculated over", 0) \
    M(UInt64, parallel_replicas_custom_key_range_upper, 0, "Upper bound for the universe that the parallel replicas custom range filter is calculated over. A value of 0 disables the upper bound, setting it to the max value of the custom key expression", 0) \
    M(String, cluster_for_parallel_replicas, "", "Cluster for a shard in which current server is located", 0) \
    M(UInt64, allow_experimental_parallel_reading_from_replicas, 0, "Use all the replicas from a shard for SELECT query execution. Reading is parallelized and coordinated dynamically. 0 - disabled, 1 - enabled, silently disable them in case of failure, 2 - enabled, throw an exception in case of failure", 0) \
    M(Bool, parallel_replicas_allow_in_with_subquery, true, "If true, subquery for IN will be executed on every follower replica.", 0) \
    M(Float, parallel_replicas_single_task_marks_count_multiplier, 2, "A multiplier which will be added during calculation for minimal number of marks to retrieve from coordinator. This will be applied only for remote replicas.", 0) \
    M(Bool, parallel_replicas_for_non_replicated_merge_tree, false, "If true, ClickHouse will use parallel replicas algorithm also for non-replicated MergeTree tables", 0) \
    M(UInt64, parallel_replicas_min_number_of_rows_per_replica, 0, "Limit the number of replicas used in a query to (estimated rows to read / min_number_of_rows_per_replica). The max is still limited by 'max_parallel_replicas'", 0) \
    M(Bool, parallel_replicas_prefer_local_join, true, "If true, and JOIN can be executed with parallel replicas algorithm, and all storages of right JOIN part are *MergeTree, local JOIN will be used instead of GLOBAL JOIN.", 0) \
    M(UInt64, parallel_replicas_mark_segment_size, 128, "Parts virtually divided into segments to be distributed between replicas for parallel reading. This setting controls the size of these segments. Not recommended to change until you're absolutely sure in what you're doing", 0) \
    M(Bool, allow_archive_path_syntax, true, "File/S3 engines/table function will parse paths with '::' as '<archive> :: <file>' if archive has correct extension", 0) \
    \
    M(Bool, allow_experimental_inverted_index, false, "If it is set to true, allow to use experimental inverted index.", 0) \
    M(Bool, allow_experimental_full_text_index, false, "If it is set to true, allow to use experimental full-text index.", 0) \
    \
    M(Bool, allow_experimental_join_condition, false, "Support join with inequal conditions which involve columns from both left and right table. e.g. t1.y < t2.y.", 0) \
    \
    M(Bool, allow_experimental_analyzer, true, "Allow new query analyzer.", IMPORTANT) ALIAS(enable_analyzer) \
    M(Bool, analyzer_compatibility_join_using_top_level_identifier, false, "Force to resolve identifier in JOIN USING from projection (for example, in `SELECT a + 1 AS b FROM t1 JOIN t2 USING (b)` join will be performed by `t1.a + 1 = t2.b`, rather then `t1.b = t2.b`).", 0) \
    \
    M(Bool, allow_experimental_live_view, false, "Enable LIVE VIEW. Not mature enough.", 0) \
    M(Seconds, live_view_heartbeat_interval, 15, "The heartbeat interval in seconds to indicate live query is alive.", 0) \
    M(UInt64, max_live_view_insert_blocks_before_refresh, 64, "Limit maximum number of inserted blocks after which mergeable blocks are dropped and query is re-executed.", 0) \
    \
    M(Bool, allow_experimental_window_view, false, "Enable WINDOW VIEW. Not mature enough.", 0) \
    M(Seconds, window_view_clean_interval, 60, "The clean interval of window view in seconds to free outdated data.", 0) \
    M(Seconds, window_view_heartbeat_interval, 15, "The heartbeat interval in seconds to indicate watch query is alive.", 0) \
    M(Seconds, wait_for_window_view_fire_signal_timeout, 10, "Timeout for waiting for window view fire signal in event time processing", 0) \
    \
    M(Bool, allow_experimental_refreshable_materialized_view, false, "Allow refreshable materialized views (CREATE MATERIALIZED VIEW <name> REFRESH ...).", 0) \
    M(Bool, stop_refreshable_materialized_views_on_startup, false, "On server startup, prevent scheduling of refreshable materialized views, as if with SYSTEM STOP VIEWS. You can manually start them with SYSTEM START VIEWS or SYSTEM START VIEW <name> afterwards. Also applies to newly created views. Has no effect on non-refreshable materialized views.", 0) \
    \
    M(Bool, allow_experimental_database_materialized_mysql, false, "Allow to create database with Engine=MaterializedMySQL(...).", 0) \
    M(Bool, allow_experimental_database_materialized_postgresql, false, "Allow to create database with Engine=MaterializedPostgreSQL(...).", 0) \
    \
    /** Experimental feature for moving data between shards. */ \
    M(Bool, allow_experimental_query_deduplication, false, "Experimental data deduplication for SELECT queries based on part UUIDs", 0) \

    /** End of experimental features */

// End of COMMON_SETTINGS
// Please add settings related to formats into the FORMAT_FACTORY_SETTINGS, move obsolete settings to OBSOLETE_SETTINGS and obsolete format settings to OBSOLETE_FORMAT_SETTINGS.

#define MAKE_OBSOLETE(M, TYPE, NAME, DEFAULT) \
    M(TYPE, NAME, DEFAULT, "Obsolete setting, does nothing.", BaseSettingsHelpers::Flags::OBSOLETE)

/// NOTE: ServerSettings::loadSettingsFromConfig() should be updated to include this settings
#define MAKE_DEPRECATED_BY_SERVER_CONFIG(M, TYPE, NAME, DEFAULT) \
    M(TYPE, NAME, DEFAULT, "User-level setting is deprecated, and it must be defined in the server configuration instead.", BaseSettingsHelpers::Flags::OBSOLETE)

#define OBSOLETE_SETTINGS(M, ALIAS) \
    /** Obsolete settings that do nothing but left for compatibility reasons. Remove each one after half a year of obsolescence. */ \
    MAKE_OBSOLETE(M, Bool, update_insert_deduplication_token_in_dependent_materialized_views, 0) \
    MAKE_OBSOLETE(M, UInt64, max_memory_usage_for_all_queries, 0) \
    MAKE_OBSOLETE(M, UInt64, multiple_joins_rewriter_version, 0) \
    MAKE_OBSOLETE(M, Bool, enable_debug_queries, false) \
    MAKE_OBSOLETE(M, Bool, allow_experimental_database_atomic, true) \
    MAKE_OBSOLETE(M, Bool, allow_experimental_bigint_types, true) \
    MAKE_OBSOLETE(M, Bool, allow_experimental_window_functions, true) \
    MAKE_OBSOLETE(M, Bool, allow_experimental_geo_types, true) \
    MAKE_OBSOLETE(M, Bool, allow_experimental_query_cache, true) \
    MAKE_OBSOLETE(M, Bool, allow_experimental_alter_materialized_view_structure, true) \
    MAKE_OBSOLETE(M, Bool, allow_experimental_shared_merge_tree, true) \
    MAKE_OBSOLETE(M, Bool, allow_experimental_database_replicated, true) \
    \
    MAKE_OBSOLETE(M, Milliseconds, async_insert_stale_timeout_ms, 0) \
    MAKE_OBSOLETE(M, StreamingHandleErrorMode, handle_kafka_error_mode, StreamingHandleErrorMode::DEFAULT) \
    MAKE_OBSOLETE(M, Bool, database_replicated_ddl_output, true) \
    MAKE_OBSOLETE(M, UInt64, replication_alter_columns_timeout, 60) \
    MAKE_OBSOLETE(M, UInt64, odbc_max_field_size, 0) \
    MAKE_OBSOLETE(M, Bool, allow_experimental_map_type, true) \
    MAKE_OBSOLETE(M, UInt64, merge_tree_clear_old_temporary_directories_interval_seconds, 60) \
    MAKE_OBSOLETE(M, UInt64, merge_tree_clear_old_parts_interval_seconds, 1) \
    MAKE_OBSOLETE(M, UInt64, partial_merge_join_optimizations, 0) \
    MAKE_OBSOLETE(M, MaxThreads, max_alter_threads, 0) \
    MAKE_OBSOLETE(M, Bool, use_mysql_types_in_show_columns, false) \
    MAKE_OBSOLETE(M, Bool, s3queue_allow_experimental_sharded_mode, false) \
    /* moved to config.xml: see also src/Core/ServerSettings.h */ \
    MAKE_DEPRECATED_BY_SERVER_CONFIG(M, UInt64, background_buffer_flush_schedule_pool_size, 16) \
    MAKE_DEPRECATED_BY_SERVER_CONFIG(M, UInt64, background_pool_size, 16) \
    MAKE_DEPRECATED_BY_SERVER_CONFIG(M, Float, background_merges_mutations_concurrency_ratio, 2) \
    MAKE_DEPRECATED_BY_SERVER_CONFIG(M, UInt64, background_move_pool_size, 8) \
    MAKE_DEPRECATED_BY_SERVER_CONFIG(M, UInt64, background_fetches_pool_size, 8) \
    MAKE_DEPRECATED_BY_SERVER_CONFIG(M, UInt64, background_common_pool_size, 8) \
    MAKE_DEPRECATED_BY_SERVER_CONFIG(M, UInt64, background_schedule_pool_size, 128) \
    MAKE_DEPRECATED_BY_SERVER_CONFIG(M, UInt64, background_message_broker_schedule_pool_size, 16) \
    MAKE_DEPRECATED_BY_SERVER_CONFIG(M, UInt64, background_distributed_schedule_pool_size, 16) \
    MAKE_DEPRECATED_BY_SERVER_CONFIG(M, UInt64, max_remote_read_network_bandwidth_for_server, 0) \
    MAKE_DEPRECATED_BY_SERVER_CONFIG(M, UInt64, max_remote_write_network_bandwidth_for_server, 0) \
    MAKE_DEPRECATED_BY_SERVER_CONFIG(M, UInt64, async_insert_threads, 16) \
    MAKE_DEPRECATED_BY_SERVER_CONFIG(M, UInt64, max_replicated_fetches_network_bandwidth_for_server, 0) \
    MAKE_DEPRECATED_BY_SERVER_CONFIG(M, UInt64, max_replicated_sends_network_bandwidth_for_server, 0) \
    MAKE_DEPRECATED_BY_SERVER_CONFIG(M, UInt64, max_entries_for_hash_table_stats, 10'000) \
    /* ---- */ \
    MAKE_OBSOLETE(M, DefaultDatabaseEngine, default_database_engine, DefaultDatabaseEngine::Atomic) \
    MAKE_OBSOLETE(M, UInt64, max_pipeline_depth, 0) \
    MAKE_OBSOLETE(M, Seconds, temporary_live_view_timeout, 1) \
    MAKE_OBSOLETE(M, Milliseconds, async_insert_cleanup_timeout_ms, 1000) \
    MAKE_OBSOLETE(M, Bool, optimize_fuse_sum_count_avg, 0) \
    MAKE_OBSOLETE(M, Seconds, drain_timeout, 3) \
    MAKE_OBSOLETE(M, UInt64, backup_threads, 16) \
    MAKE_OBSOLETE(M, UInt64, restore_threads, 16) \
    MAKE_OBSOLETE(M, Bool, optimize_duplicate_order_by_and_distinct, false) \
    MAKE_OBSOLETE(M, UInt64, parallel_replicas_min_number_of_granules_to_enable, 0) \
    MAKE_OBSOLETE(M, Bool, query_plan_optimize_projection, true) \
    MAKE_OBSOLETE(M, Bool, query_cache_store_results_of_queries_with_nondeterministic_functions, false) \
    MAKE_OBSOLETE(M, Bool, allow_experimental_annoy_index, false) \
    MAKE_OBSOLETE(M, UInt64, max_threads_for_annoy_index_creation, 4) \
    MAKE_OBSOLETE(M, Int64, annoy_index_search_k_nodes, -1) \
    MAKE_OBSOLETE(M, Bool, allow_experimental_usearch_index, false) \
    MAKE_OBSOLETE(M, Bool, optimize_move_functions_out_of_any, false) \
    MAKE_OBSOLETE(M, Bool, allow_experimental_undrop_table_query, true) \
    MAKE_OBSOLETE(M, Bool, allow_experimental_s3queue, true) \
    MAKE_OBSOLETE(M, Bool, query_plan_optimize_primary_key, true) \
    MAKE_OBSOLETE(M, Bool, optimize_monotonous_functions_in_order_by, false) \
    MAKE_OBSOLETE(M, UInt64, http_max_chunk_size, 100_GiB) \

    /** The section above is for obsolete settings. Do not add anything there. */


#define FORMAT_FACTORY_SETTINGS(M, ALIAS) \
    M(Char, format_csv_delimiter, ',', "The character to be considered as a delimiter in CSV data. If setting with a string, a string has to have a length of 1.", 0) \
    M(Bool, format_csv_allow_single_quotes, false, "If it is set to true, allow strings in single quotes.", 0) \
    M(Bool, format_csv_allow_double_quotes, true, "If it is set to true, allow strings in double quotes.", 0) \
    M(Bool, output_format_csv_serialize_tuple_into_separate_columns, true, "If it set to true, then Tuples in CSV format are serialized as separate columns (that is, their nesting in the tuple is lost)", 0) \
    M(Bool, input_format_csv_deserialize_separate_columns_into_tuple, true, "If it set to true, then separate columns written in CSV format can be deserialized to Tuple column.", 0) \
    M(Bool, output_format_csv_crlf_end_of_line, false, "If it is set true, end of line in CSV format will be \\r\\n instead of \\n.", 0) \
    M(Bool, input_format_csv_allow_cr_end_of_line, false, "If it is set true, \\r will be allowed at end of line not followed by \\n", 0) \
    M(Bool, input_format_csv_enum_as_number, false, "Treat inserted enum values in CSV formats as enum indices", 0) \
    M(Bool, input_format_csv_arrays_as_nested_csv, false, R"(When reading Array from CSV, expect that its elements were serialized in nested CSV and then put into string. Example: "[""Hello"", ""world"", ""42"""" TV""]". Braces around array can be omitted.)", 0) \
    M(Bool, input_format_skip_unknown_fields, true, "Skip columns with unknown names from input data (it works for JSONEachRow, -WithNames, -WithNamesAndTypes and TSKV formats).", 0) \
    M(Bool, input_format_with_names_use_header, true, "For -WithNames input formats this controls whether format parser is to assume that column data appear in the input exactly as they are specified in the header.", 0) \
    M(Bool, input_format_with_types_use_header, true, "For -WithNamesAndTypes input formats this controls whether format parser should check if data types from the input match data types from the header.", 0) \
    M(Bool, input_format_import_nested_json, false, "Map nested JSON data to nested tables (it works for JSONEachRow format).", 0) \
    M(Bool, input_format_defaults_for_omitted_fields, true, "For input data calculate default expressions for omitted fields (it works for JSONEachRow, -WithNames, -WithNamesAndTypes formats).", IMPORTANT) \
    M(Bool, input_format_csv_empty_as_default, true, "Treat empty fields in CSV input as default values.", 0) \
    M(Bool, input_format_tsv_empty_as_default, false, "Treat empty fields in TSV input as default values.", 0) \
    M(Bool, input_format_tsv_enum_as_number, false, "Treat inserted enum values in TSV formats as enum indices.", 0) \
    M(Bool, input_format_null_as_default, true, "Initialize null fields with default values if the data type of this field is not nullable and it is supported by the input format", 0) \
    M(Bool, input_format_force_null_for_omitted_fields, false, "Force initialize omitted fields with null values", 0) \
    M(Bool, input_format_arrow_case_insensitive_column_matching, false, "Ignore case when matching Arrow columns with CH columns.", 0) \
    M(Int64, input_format_orc_row_batch_size, 100'000, "Batch size when reading ORC stripes.", 0) \
    M(Bool, input_format_orc_case_insensitive_column_matching, false, "Ignore case when matching ORC columns with CH columns.", 0) \
    M(Bool, input_format_parquet_case_insensitive_column_matching, false, "Ignore case when matching Parquet columns with CH columns.", 0) \
    M(Bool, input_format_parquet_preserve_order, false, "Avoid reordering rows when reading from Parquet files. Usually makes it much slower.", 0) \
    M(Bool, input_format_parquet_filter_push_down, true, "When reading Parquet files, skip whole row groups based on the WHERE/PREWHERE expressions and min/max statistics in the Parquet metadata.", 0) \
    M(Bool, input_format_parquet_use_native_reader, false, "When reading Parquet files, to use native reader instead of arrow reader.", 0) \
    M(Bool, input_format_allow_seeks, true, "Allow seeks while reading in ORC/Parquet/Arrow input formats", 0) \
    M(Bool, input_format_orc_allow_missing_columns, true, "Allow missing columns while reading ORC input formats", 0) \
    M(Bool, input_format_orc_use_fast_decoder, true, "Use a faster ORC decoder implementation.", 0) \
    M(Bool, input_format_orc_filter_push_down, true, "When reading ORC files, skip whole stripes or row groups based on the WHERE/PREWHERE expressions, min/max statistics or bloom filter in the ORC metadata.", 0) \
    M(String, input_format_orc_reader_time_zone_name, "GMT", "The time zone name for ORC row reader, the default ORC row reader's time zone is GMT.", 0) \
    M(Bool, input_format_parquet_allow_missing_columns, true, "Allow missing columns while reading Parquet input formats", 0) \
    M(UInt64, input_format_parquet_local_file_min_bytes_for_seek, 8192, "Min bytes required for local read (file) to do seek, instead of read with ignore in Parquet input format", 0) \
    M(Bool, input_format_arrow_allow_missing_columns, true, "Allow missing columns while reading Arrow input formats", 0) \
    M(Char, input_format_hive_text_fields_delimiter, '\x01', "Delimiter between fields in Hive Text File", 0) \
    M(Char, input_format_hive_text_collection_items_delimiter, '\x02', "Delimiter between collection(array or map) items in Hive Text File", 0) \
    M(Char, input_format_hive_text_map_keys_delimiter, '\x03', "Delimiter between a pair of map key/values in Hive Text File", 0) \
    M(Bool, input_format_hive_text_allow_variable_number_of_columns, true, "Ignore extra columns in Hive Text input (if file has more columns than expected) and treat missing fields in Hive Text input as default values", 0) \
    M(UInt64, input_format_msgpack_number_of_columns, 0, "The number of columns in inserted MsgPack data. Used for automatic schema inference from data.", 0) \
    M(MsgPackUUIDRepresentation, output_format_msgpack_uuid_representation, FormatSettings::MsgPackUUIDRepresentation::EXT, "The way how to output UUID in MsgPack format.", 0) \
    M(UInt64, input_format_max_rows_to_read_for_schema_inference, 25000, "The maximum rows of data to read for automatic schema inference", 0) \
    M(UInt64, input_format_max_bytes_to_read_for_schema_inference, 32 * 1024 * 1024, "The maximum bytes of data to read for automatic schema inference", 0) \
    M(Bool, input_format_csv_use_best_effort_in_schema_inference, true, "Use some tweaks and heuristics to infer schema in CSV format", 0) \
    M(Bool, input_format_csv_try_infer_numbers_from_strings, false, "Try to infer numbers from string fields while schema inference in CSV format", 0) \
    M(Bool, input_format_csv_try_infer_strings_from_quoted_tuples, true, "Interpret quoted tuples in the input data as a value of type String.", 0) \
    M(Bool, input_format_tsv_use_best_effort_in_schema_inference, true, "Use some tweaks and heuristics to infer schema in TSV format", 0) \
    M(Bool, input_format_csv_detect_header, true, "Automatically detect header with names and types in CSV format", 0) \
    M(Bool, input_format_csv_allow_whitespace_or_tab_as_delimiter, false, "Allow to use spaces and tabs(\\t) as field delimiter in the CSV strings", 0) \
    M(Bool, input_format_csv_trim_whitespaces, true, "Trims spaces and tabs (\\t) characters at the beginning and end in CSV strings", 0) \
    M(Bool, input_format_csv_use_default_on_bad_values, false, "Allow to set default value to column when CSV field deserialization failed on bad value", 0) \
    M(Bool, input_format_csv_allow_variable_number_of_columns, false, "Ignore extra columns in CSV input (if file has more columns than expected) and treat missing fields in CSV input as default values", 0) \
    M(Bool, input_format_tsv_allow_variable_number_of_columns, false, "Ignore extra columns in TSV input (if file has more columns than expected) and treat missing fields in TSV input as default values", 0) \
    M(Bool, input_format_custom_allow_variable_number_of_columns, false, "Ignore extra columns in CustomSeparated input (if file has more columns than expected) and treat missing fields in CustomSeparated input as default values", 0) \
    M(Bool, input_format_json_compact_allow_variable_number_of_columns, false, "Ignore extra columns in JSONCompact(EachRow) input (if file has more columns than expected) and treat missing fields in JSONCompact(EachRow) input as default values", 0) \
    M(Bool, input_format_tsv_detect_header, true, "Automatically detect header with names and types in TSV format", 0) \
    M(Bool, input_format_custom_detect_header, true, "Automatically detect header with names and types in CustomSeparated format", 0) \
    M(Bool, input_format_parquet_skip_columns_with_unsupported_types_in_schema_inference, false, "Skip columns with unsupported types while schema inference for format Parquet", 0) \
    M(UInt64, input_format_parquet_max_block_size, DEFAULT_BLOCK_SIZE, "Max block size for parquet reader.", 0) \
    M(UInt64, input_format_parquet_prefer_block_bytes, DEFAULT_BLOCK_SIZE * 256, "Average block bytes output by parquet reader", 0) \
    M(Bool, input_format_protobuf_skip_fields_with_unsupported_types_in_schema_inference, false, "Skip fields with unsupported types while schema inference for format Protobuf", 0) \
    M(Bool, input_format_capn_proto_skip_fields_with_unsupported_types_in_schema_inference, false, "Skip columns with unsupported types while schema inference for format CapnProto", 0) \
    M(Bool, input_format_orc_skip_columns_with_unsupported_types_in_schema_inference, false, "Skip columns with unsupported types while schema inference for format ORC", 0) \
    M(Bool, input_format_arrow_skip_columns_with_unsupported_types_in_schema_inference, false, "Skip columns with unsupported types while schema inference for format Arrow", 0) \
    M(String, column_names_for_schema_inference, "", "The list of column names to use in schema inference for formats without column names. The format: 'column1,column2,column3,...'", 0) \
    M(String, schema_inference_hints, "", "The list of column names and types to use in schema inference for formats without column names. The format: 'column_name1 column_type1, column_name2 column_type2, ...'", 0) \
    M(SchemaInferenceMode, schema_inference_mode, "default", "Mode of schema inference. 'default' - assume that all files have the same schema and schema can be inferred from any file, 'union' - files can have different schemas and the resulting schema should be the a union of schemas of all files", 0) \
    M(Bool, schema_inference_make_columns_nullable, true, "If set to true, all inferred types will be Nullable in schema inference for formats without information about nullability.", 0) \
    M(Bool, input_format_json_read_bools_as_numbers, true, "Allow to parse bools as numbers in JSON input formats", 0) \
    M(Bool, input_format_json_read_bools_as_strings, true, "Allow to parse bools as strings in JSON input formats", 0) \
    M(Bool, input_format_json_try_infer_numbers_from_strings, false, "Try to infer numbers from string fields while schema inference", 0) \
    M(Bool, input_format_json_validate_types_from_metadata, true, "For JSON/JSONCompact/JSONColumnsWithMetadata input formats this controls whether format parser should check if data types from input metadata match data types of the corresponding columns from the table", 0) \
    M(Bool, input_format_json_read_numbers_as_strings, true, "Allow to parse numbers as strings in JSON input formats", 0) \
    M(Bool, input_format_json_read_objects_as_strings, true, "Allow to parse JSON objects as strings in JSON input formats", 0) \
    M(Bool, input_format_json_read_arrays_as_strings, true, "Allow to parse JSON arrays as strings in JSON input formats", 0) \
    M(Bool, input_format_json_try_infer_named_tuples_from_objects, true, "Try to infer named tuples from JSON objects in JSON input formats", 0) \
    M(Bool, input_format_json_use_string_type_for_ambiguous_paths_in_named_tuples_inference_from_objects, false, "Use String type instead of an exception in case of ambiguous paths in JSON objects during named tuples inference", 0) \
    M(Bool, input_format_json_infer_incomplete_types_as_strings, true, "Use type String for keys that contains only Nulls or empty objects/arrays during schema inference in JSON input formats", 0) \
    M(Bool, input_format_json_named_tuples_as_objects, true, "Deserialize named tuple columns as JSON objects", 0) \
    M(Bool, input_format_json_ignore_unknown_keys_in_named_tuple, true, "Ignore unknown keys in json object for named tuples", 0) \
    M(Bool, input_format_json_defaults_for_missing_elements_in_named_tuple, true, "Insert default value in named tuple element if it's missing in json object", 0) \
    M(Bool, input_format_json_throw_on_bad_escape_sequence, true, "Throw an exception if JSON string contains bad escape sequence in JSON input formats. If disabled, bad escape sequences will remain as is in the data", 0) \
    M(Bool, input_format_json_ignore_unnecessary_fields, true, "Ignore unnecessary fields and not parse them. Enabling this may not throw exceptions on json strings of invalid format or with duplicated fields", 0) \
    M(Bool, input_format_try_infer_variants, false, "Try to infer the Variant type in text formats when there is more than one possible type for column/array elements", 0) \
    M(Bool, type_json_skip_duplicated_paths, false, "When enabled, during parsing JSON object into JSON type duplicated paths will be ignored and only the first one will be inserted instead of an exception", 0) \
    M(UInt64, input_format_json_max_depth, 1000, "Maximum depth of a field in JSON. This is not a strict limit, it does not have to be applied precisely.", 0) \
    M(Bool, input_format_try_infer_integers, true, "Try to infer integers instead of floats while schema inference in text formats", 0) \
    M(Bool, input_format_try_infer_dates, true, "Try to infer dates from string fields while schema inference in text formats", 0) \
    M(Bool, input_format_try_infer_datetimes, true, "Try to infer datetimes from string fields while schema inference in text formats", 0) \
    M(Bool, input_format_try_infer_datetimes_only_datetime64, false, "When input_format_try_infer_datetimes is enabled, infer only DateTime64 but not DateTime types", 0) \
    M(Bool, input_format_try_infer_exponent_floats, false, "Try to infer floats in exponential notation while schema inference in text formats (except JSON, where exponent numbers are always inferred)", 0) \
    M(Bool, output_format_markdown_escape_special_characters, false, "Escape special characters in Markdown", 0) \
    M(Bool, input_format_protobuf_flatten_google_wrappers, false, "Enable Google wrappers for regular non-nested columns, e.g. google.protobuf.StringValue 'str' for String column 'str'. For Nullable columns empty wrappers are recognized as defaults, and missing as nulls", 0) \
    M(Bool, output_format_protobuf_nullables_with_google_wrappers, false, "When serializing Nullable columns with Google wrappers, serialize default values as empty wrappers. If turned off, default and null values are not serialized", 0) \
    M(UInt64, input_format_csv_skip_first_lines, 0, "Skip specified number of lines at the beginning of data in CSV format", 0) \
    M(UInt64, input_format_tsv_skip_first_lines, 0, "Skip specified number of lines at the beginning of data in TSV format", 0) \
    M(Bool, input_format_csv_skip_trailing_empty_lines, false, "Skip trailing empty lines in CSV format", 0) \
    M(Bool, input_format_tsv_skip_trailing_empty_lines, false, "Skip trailing empty lines in TSV format", 0) \
    M(Bool, input_format_custom_skip_trailing_empty_lines, false, "Skip trailing empty lines in CustomSeparated format", 0) \
    M(Bool, input_format_tsv_crlf_end_of_line, false, "If it is set true, file function will read TSV format with \\r\\n instead of \\n.", 0) \
    \
    M(Bool, input_format_native_allow_types_conversion, true, "Allow data types conversion in Native input format", 0) \
    M(Bool, input_format_native_decode_types_in_binary_format, false, "Read data types in binary format instead of type names in Native input format", 0) \
    M(Bool, output_format_native_encode_types_in_binary_format, false, "Write data types in binary format instead of type names in Native output format", 0) \
    \
    M(DateTimeInputFormat, date_time_input_format, FormatSettings::DateTimeInputFormat::Basic, "Method to read DateTime from text input formats. Possible values: 'basic', 'best_effort' and 'best_effort_us'.", 0) \
    M(DateTimeOutputFormat, date_time_output_format, FormatSettings::DateTimeOutputFormat::Simple, "Method to write DateTime to text output. Possible values: 'simple', 'iso', 'unix_timestamp'.", 0) \
    M(IntervalOutputFormat, interval_output_format, FormatSettings::IntervalOutputFormat::Numeric, "Textual representation of Interval. Possible values: 'kusto', 'numeric'.", 0) \
    \
    M(Bool, input_format_ipv4_default_on_conversion_error, false, "Deserialization of IPv4 will use default values instead of throwing exception on conversion error.", 0) \
    M(Bool, input_format_ipv6_default_on_conversion_error, false, "Deserialization of IPV6 will use default values instead of throwing exception on conversion error.", 0) \
    M(String, bool_true_representation, "true", "Text to represent bool value in TSV/CSV formats.", 0) \
    M(String, bool_false_representation, "false", "Text to represent bool value in TSV/CSV formats.", 0) \
    \
    M(Bool, input_format_values_interpret_expressions, true, "For Values format: if the field could not be parsed by streaming parser, run SQL parser and try to interpret it as SQL expression.", 0) \
    M(Bool, input_format_values_deduce_templates_of_expressions, true, "For Values format: if the field could not be parsed by streaming parser, run SQL parser, deduce template of the SQL expression, try to parse all rows using template and then interpret expression for all rows.", 0) \
    M(Bool, input_format_values_accurate_types_of_literals, true, "For Values format: when parsing and interpreting expressions using template, check actual type of literal to avoid possible overflow and precision issues.", 0) \
    M(Bool, input_format_avro_allow_missing_fields, false, "For Avro/AvroConfluent format: when field is not found in schema use default value instead of error", 0) \
    /** This setting is obsolete and do nothing, left for compatibility reasons. */ \
    M(Bool, input_format_avro_null_as_default, false, "For Avro/AvroConfluent format: insert default in case of null and non Nullable column", 0) \
    M(UInt64, format_binary_max_string_size, 1_GiB, "The maximum allowed size for String in RowBinary format. It prevents allocating large amount of memory in case of corrupted data. 0 means there is no limit", 0) \
    M(UInt64, format_binary_max_array_size, 1_GiB, "The maximum allowed size for Array in RowBinary format. It prevents allocating large amount of memory in case of corrupted data. 0 means there is no limit", 0) \
    M(Bool, input_format_binary_decode_types_in_binary_format, false, "Read data types in binary format instead of type names in RowBinaryWithNamesAndTypes input format", 0) \
    M(Bool, output_format_binary_encode_types_in_binary_format, false, "Write data types in binary format instead of type names in RowBinaryWithNamesAndTypes output format ", 0) \
    M(URI, format_avro_schema_registry_url, "", "For AvroConfluent format: Confluent Schema Registry URL.", 0) \
    \
    M(Bool, output_format_json_quote_64bit_integers, true, "Controls quoting of 64-bit integers in JSON output format.", 0) \
    M(Bool, output_format_json_quote_denormals, false, "Enables '+nan', '-nan', '+inf', '-inf' outputs in JSON output format.", 0) \
    M(Bool, output_format_json_quote_decimals, false, "Controls quoting of decimals in JSON output format.", 0) \
    M(Bool, output_format_json_quote_64bit_floats, false, "Controls quoting of 64-bit float numbers in JSON output format.", 0) \
    \
    M(Bool, output_format_json_escape_forward_slashes, true, "Controls escaping forward slashes for string outputs in JSON output format. This is intended for compatibility with JavaScript. Don't confuse with backslashes that are always escaped.", 0) \
    M(Bool, output_format_json_named_tuples_as_objects, true, "Serialize named tuple columns as JSON objects.", 0) \
    M(Bool, output_format_json_skip_null_value_in_named_tuples, false, "Skip key value pairs with null value when serialize named tuple columns as JSON objects. It is only valid when output_format_json_named_tuples_as_objects is true.", 0) \
    M(Bool, output_format_json_array_of_rows, false, "Output a JSON array of all rows in JSONEachRow(Compact) format.", 0) \
    M(Bool, output_format_json_validate_utf8, false, "Validate UTF-8 sequences in JSON output formats, doesn't impact formats JSON/JSONCompact/JSONColumnsWithMetadata, they always validate utf8", 0) \
    \
    M(String, format_json_object_each_row_column_for_object_name, "", "The name of column that will be used as object names in JSONObjectEachRow format. Column type should be String", 0) \
    \
    M(UInt64, output_format_pretty_max_rows, 10000, "Rows limit for Pretty formats.", 0) \
    M(UInt64, output_format_pretty_max_column_pad_width, 250, "Maximum width to pad all values in a column in Pretty formats.", 0) \
    M(UInt64, output_format_pretty_max_value_width, 10000, "Maximum width of value to display in Pretty formats. If greater - it will be cut.", 0) \
    M(UInt64, output_format_pretty_max_value_width_apply_for_single_value, false, "Only cut values (see the `output_format_pretty_max_value_width` setting) when it is not a single value in a block. Otherwise output it entirely, which is useful for the `SHOW CREATE TABLE` query.", 0) \
    M(UInt64Auto, output_format_pretty_color, "auto", "Use ANSI escape sequences in Pretty formats. 0 - disabled, 1 - enabled, 'auto' - enabled if a terminal.", 0) \
    M(String, output_format_pretty_grid_charset, "UTF-8", "Charset for printing grid borders. Available charsets: ASCII, UTF-8 (default one).", 0) \
    M(UInt64, output_format_pretty_display_footer_column_names, true, "Display column names in the footer if there are 999 or more rows.", 0) \
    M(UInt64, output_format_pretty_display_footer_column_names_min_rows, 50, "Sets the minimum threshold value of rows for which to enable displaying column names in the footer. 50 (default)", 0) \
    M(UInt64, output_format_parquet_row_group_size, 1000000, "Target row group size in rows.", 0) \
    M(UInt64, output_format_parquet_row_group_size_bytes, 512 * 1024 * 1024, "Target row group size in bytes, before compression.", 0) \
    M(Bool, output_format_parquet_string_as_string, true, "Use Parquet String type instead of Binary for String columns.", 0) \
    M(Bool, output_format_parquet_fixed_string_as_fixed_byte_array, true, "Use Parquet FIXED_LENGTH_BYTE_ARRAY type instead of Binary for FixedString columns.", 0) \
    M(ParquetVersion, output_format_parquet_version, "2.latest", "Parquet format version for output format. Supported versions: 1.0, 2.4, 2.6 and 2.latest (default)", 0) \
    M(ParquetCompression, output_format_parquet_compression_method, "zstd", "Compression method for Parquet output format. Supported codecs: snappy, lz4, brotli, zstd, gzip, none (uncompressed)", 0) \
    M(Bool, output_format_parquet_compliant_nested_types, true, "In parquet file schema, use name 'element' instead of 'item' for list elements. This is a historical artifact of Arrow library implementation. Generally increases compatibility, except perhaps with some old versions of Arrow.", 0) \
    M(Bool, output_format_parquet_use_custom_encoder, true, "Use a faster Parquet encoder implementation.", 0) \
    M(Bool, output_format_parquet_parallel_encoding, true, "Do Parquet encoding in multiple threads. Requires output_format_parquet_use_custom_encoder.", 0) \
    M(UInt64, output_format_parquet_data_page_size, 1024 * 1024, "Target page size in bytes, before compression.", 0) \
    M(UInt64, output_format_parquet_batch_size, 1024, "Check page size every this many rows. Consider decreasing if you have columns with average values size above a few KBs.", 0) \
    M(Bool, output_format_parquet_write_page_index, true, "Add a possibility to write page index into parquet files.", 0) \
    M(String, output_format_avro_codec, "", "Compression codec used for output. Possible values: 'null', 'deflate', 'snappy', 'zstd'.", 0) \
    M(UInt64, output_format_avro_sync_interval, 16 * 1024, "Sync interval in bytes.", 0) \
    M(String, output_format_avro_string_column_pattern, "", "For Avro format: regexp of String columns to select as AVRO string.", 0) \
    M(UInt64, output_format_avro_rows_in_file, 1, "Max rows in a file (if permitted by storage)", 0) \
    M(Bool, output_format_tsv_crlf_end_of_line, false, "If it is set true, end of line in TSV format will be \\r\\n instead of \\n.", 0) \
    M(String, format_csv_null_representation, "\\N", "Custom NULL representation in CSV format", 0) \
    M(String, format_tsv_null_representation, "\\N", "Custom NULL representation in TSV format", 0) \
    M(Bool, output_format_decimal_trailing_zeros, false, "Output trailing zeros when printing Decimal values. E.g. 1.230000 instead of 1.23.", 0) \
    \
    M(UInt64, input_format_allow_errors_num, 0, "Maximum absolute amount of errors while reading text formats (like CSV, TSV). In case of error, if at least absolute or relative amount of errors is lower than corresponding value, will skip until next line and continue.", 0) \
    M(Float, input_format_allow_errors_ratio, 0, "Maximum relative amount of errors while reading text formats (like CSV, TSV). In case of error, if at least absolute or relative amount of errors is lower than corresponding value, will skip until next line and continue.", 0) \
    M(String, input_format_record_errors_file_path, "", "Path of the file used to record errors while reading text formats (CSV, TSV).", 0) \
    M(String, errors_output_format, "CSV", "Method to write Errors to text output.", 0) \
    \
    M(String, format_schema, "", "Schema identifier (used by schema-based formats)", 0) \
    M(String, format_template_resultset, "", "Path to file which contains format string for result set (for Template format)", 0) \
    M(String, format_template_row, "", "Path to file which contains format string for rows (for Template format)", 0) \
    M(String, format_template_row_format, "", "Format string for rows (for Template format)", 0) \
    M(String, format_template_resultset_format, "", "Format string for result set (for Template format)", 0) \
    M(String, format_template_rows_between_delimiter, "\n", "Delimiter between rows (for Template format)", 0) \
    \
    M(EscapingRule, format_custom_escaping_rule, "Escaped", "Field escaping rule (for CustomSeparated format)", 0) \
    M(String, format_custom_field_delimiter, "\t", "Delimiter between fields (for CustomSeparated format)", 0) \
    M(String, format_custom_row_before_delimiter, "", "Delimiter before field of the first column (for CustomSeparated format)", 0) \
    M(String, format_custom_row_after_delimiter, "\n", "Delimiter after field of the last column (for CustomSeparated format)", 0) \
    M(String, format_custom_row_between_delimiter, "", "Delimiter between rows (for CustomSeparated format)", 0) \
    M(String, format_custom_result_before_delimiter, "", "Prefix before result set (for CustomSeparated format)", 0) \
    M(String, format_custom_result_after_delimiter, "", "Suffix after result set (for CustomSeparated format)", 0) \
    \
    M(String, format_regexp, "", "Regular expression (for Regexp format)", 0) \
    M(EscapingRule, format_regexp_escaping_rule, "Raw", "Field escaping rule (for Regexp format)", 0) \
    M(Bool, format_regexp_skip_unmatched, false, "Skip lines unmatched by regular expression (for Regexp format)", 0) \
    \
    M(Bool, output_format_enable_streaming, false, "Enable streaming in output formats that support it.", 0) \
    M(Bool, output_format_write_statistics, true, "Write statistics about read rows, bytes, time elapsed in suitable output formats.", 0) \
    M(Bool, output_format_pretty_row_numbers, true, "Add row numbers before each row for pretty output format", 0) \
    M(Bool, output_format_pretty_highlight_digit_groups, true, "If enabled and if output is a terminal, highlight every digit corresponding to the number of thousands, millions, etc. with underline.", 0) \
    M(UInt64, output_format_pretty_single_large_number_tip_threshold, 1'000'000, "Print a readable number tip on the right side of the table if the block consists of a single number which exceeds this value (except 0)", 0) \
    M(Bool, insert_distributed_one_random_shard, false, "If setting is enabled, inserting into distributed table will choose a random shard to write when there is no sharding key", 0) \
    \
    M(Bool, exact_rows_before_limit, false, "When enabled, ClickHouse will provide exact value for rows_before_limit_at_least statistic, but with the cost that the data before limit will have to be read completely", 0) \
    M(Bool, rows_before_aggregation, false, "When enabled, ClickHouse will provide exact value for rows_before_aggregation statistic, represents the number of rows read before aggregation", 0) \
    M(UInt64, cross_to_inner_join_rewrite, 1, "Use inner join instead of comma/cross join if there are joining expressions in the WHERE section. Values: 0 - no rewrite, 1 - apply if possible for comma/cross, 2 - force rewrite all comma joins, cross - if possible", 0) \
    \
    M(Bool, output_format_arrow_low_cardinality_as_dictionary, false, "Enable output LowCardinality type as Dictionary Arrow type", 0) \
    M(Bool, output_format_arrow_use_signed_indexes_for_dictionary, true, "Use signed integers for dictionary indexes in Arrow format", 0) \
    M(Bool, output_format_arrow_use_64_bit_indexes_for_dictionary, false, "Always use 64 bit integers for dictionary indexes in Arrow format", 0) \
    M(Bool, output_format_arrow_string_as_string, true, "Use Arrow String type instead of Binary for String columns", 0) \
    M(Bool, output_format_arrow_fixed_string_as_fixed_byte_array, true, "Use Arrow FIXED_SIZE_BINARY type instead of Binary for FixedString columns.", 0) \
    M(ArrowCompression, output_format_arrow_compression_method, "lz4_frame", "Compression method for Arrow output format. Supported codecs: lz4_frame, zstd, none (uncompressed)", 0) \
    \
    M(Bool, output_format_orc_string_as_string, true, "Use ORC String type instead of Binary for String columns", 0) \
    M(ORCCompression, output_format_orc_compression_method, "zstd", "Compression method for ORC output format. Supported codecs: lz4, snappy, zlib, zstd, none (uncompressed)", 0) \
    M(UInt64, output_format_orc_row_index_stride, 10'000, "Target row index stride in ORC output format", 0) \
    \
    M(CapnProtoEnumComparingMode, format_capn_proto_enum_comparising_mode, FormatSettings::CapnProtoEnumComparingMode::BY_VALUES, "How to map ClickHouse Enum and CapnProto Enum", 0) \
    \
    M(Bool, format_capn_proto_use_autogenerated_schema, true, "Use autogenerated CapnProto schema when format_schema is not set", 0) \
    M(Bool, format_protobuf_use_autogenerated_schema, true, "Use autogenerated Protobuf when format_schema is not set", 0) \
    M(String, output_format_schema, "", "The path to the file where the automatically generated schema will be saved", 0) \
    \
    M(String, input_format_mysql_dump_table_name, "", "Name of the table in MySQL dump from which to read data", 0) \
    M(Bool, input_format_mysql_dump_map_column_names, true, "Match columns from table in MySQL dump and columns from ClickHouse table by names", 0) \
    \
    M(UInt64, output_format_sql_insert_max_batch_size, DEFAULT_BLOCK_SIZE, "The maximum number  of rows in one INSERT statement.", 0) \
    M(String, output_format_sql_insert_table_name, "table", "The name of table in the output INSERT query", 0) \
    M(Bool, output_format_sql_insert_include_column_names, true, "Include column names in INSERT query", 0) \
    M(Bool, output_format_sql_insert_use_replace, false, "Use REPLACE statement instead of INSERT", 0) \
    M(Bool, output_format_sql_insert_quote_names, true, "Quote column names with '`' characters", 0) \
    \
    M(Bool, output_format_values_escape_quote_with_quote, false, "If true escape ' with '', otherwise quoted with \\'", 0) \
    \
    M(Bool, output_format_bson_string_as_string, false, "Use BSON String type instead of Binary for String columns.", 0) \
    M(Bool, input_format_bson_skip_fields_with_unsupported_types_in_schema_inference, false, "Skip fields with unsupported types while schema inference for format BSON.", 0) \
    \
    M(Bool, format_display_secrets_in_show_and_select, false, "Do not hide secrets in SHOW and SELECT queries.", IMPORTANT) \
    M(Bool, regexp_dict_allow_hyperscan, true, "Allow regexp_tree dictionary using Hyperscan library.", 0) \
    M(Bool, regexp_dict_flag_case_insensitive, false, "Use case-insensitive matching for a regexp_tree dictionary. Can be overridden in individual expressions with (?i) and (?-i).", 0) \
    M(Bool, regexp_dict_flag_dotall, false, "Allow '.' to match newline characters for a regexp_tree dictionary.", 0) \
    \
    M(Bool, dictionary_use_async_executor, false, "Execute a pipeline for reading dictionary source in several threads. It's supported only by dictionaries with local CLICKHOUSE source.", 0) \
    M(Bool, precise_float_parsing, false, "Prefer more precise (but slower) float parsing algorithm", 0) \
    M(DateTimeOverflowBehavior, date_time_overflow_behavior, "ignore", "Overflow mode for Date, Date32, DateTime, DateTime64 types. Possible values: 'ignore', 'throw', 'saturate'.", 0) \
    M(Bool, validate_experimental_and_suspicious_types_inside_nested_types, true, "Validate usage of experimental and suspicious types inside nested types like Array/Map/Tuple", 0) \


// End of FORMAT_FACTORY_SETTINGS
// Please add settings non-related to formats into the COMMON_SETTINGS above.

#define OBSOLETE_FORMAT_SETTINGS(M, ALIAS) \
    /** Obsolete format settings that do nothing but left for compatibility reasons. Remove each one after half a year of obsolescence. */ \
    MAKE_OBSOLETE(M, Bool, input_format_arrow_import_nested, false) \
    MAKE_OBSOLETE(M, Bool, input_format_parquet_import_nested, false) \
    MAKE_OBSOLETE(M, Bool, input_format_orc_import_nested, false) \

#define LIST_OF_SETTINGS(M, ALIAS)     \
    COMMON_SETTINGS(M, ALIAS)          \
    OBSOLETE_SETTINGS(M, ALIAS)        \
    FORMAT_FACTORY_SETTINGS(M, ALIAS)  \
    OBSOLETE_FORMAT_SETTINGS(M, ALIAS) \

DECLARE_SETTINGS_TRAITS_ALLOW_CUSTOM_SETTINGS(SettingsTraits, LIST_OF_SETTINGS)


/** Settings of query execution.
  * These settings go to users.xml.
  */
struct Settings : public BaseSettings<SettingsTraits>, public IHints<2>
{
    Settings() = default;

    /** Set multiple settings from "profile" (in server configuration file (users.xml), profiles contain groups of multiple settings).
     * The profile can also be set using the `set` functions, like the profile setting.
     */
    void setProfile(const String & profile_name, const Poco::Util::AbstractConfiguration & config);

    /// Load settings from configuration file, at "path" prefix in configuration.
    void loadSettingsFromConfig(const String & path, const Poco::Util::AbstractConfiguration & config);

    /// Dumps profile events to column of type Map(String, String)
    void dumpToMapColumn(IColumn * column, bool changed_only = true);

    /// Check that there is no user-level settings at the top level in config.
    /// This is a common source of mistake (user don't know where to write user-level setting).
    static void checkNoSettingNamesAtTopLevel(const Poco::Util::AbstractConfiguration & config, const String & config_path);

    std::vector<String> getAllRegisteredNames() const override;

    void set(std::string_view name, const Field & value) override;

    void setDefaultValue(const String & name) { resetToDefault(name); }

private:
    void applyCompatibilitySetting(const String & compatibility);

    std::unordered_set<std::string_view> settings_changed_by_compatibility_setting;
};

#define LIST_OF_ALL_FORMAT_SETTINGS(M, ALIAS) \
    FORMAT_FACTORY_SETTINGS(M, ALIAS)         \
    OBSOLETE_FORMAT_SETTINGS(M, ALIAS)        \

/*
 * User-specified file format settings for File and URL engines.
 */
DECLARE_SETTINGS_TRAITS(FormatFactorySettingsTraits, LIST_OF_ALL_FORMAT_SETTINGS)

struct FormatFactorySettings : public BaseSettings<FormatFactorySettingsTraits>
{
};

}

#endif<|MERGE_RESOLUTION|>--- conflicted
+++ resolved
@@ -899,11 +899,8 @@
     M(UInt64, extract_key_value_pairs_max_pairs_per_row, 1000, "Max number of pairs that can be produced by the `extractKeyValuePairs` function. Used as a safeguard against consuming too much memory.", 0) ALIAS(extract_kvp_max_pairs_per_row) \
     M(Bool, restore_replace_external_engines_to_null, false, "Replace all the external table engines to Null on restore. Useful for testing purposes", 0) \
     M(Bool, restore_replace_external_table_functions_to_null, false, "Replace all table functions to Null on restore. Useful for testing purposes", 0) \
-<<<<<<< HEAD
+    M(Bool, create_if_not_exists, false, "Enable IF NOT EXISTS for CREATE statements by default", 0) \
     M(Bool, mongodb_throw_on_unsupported_query, true, "If enabled, MongoDB tables will return an error when a MongoDB query cannot be built. Otherwise, ClickHouse reads the full table and processes it locally. This option does not apply to the legacy implementation or when 'allow_experimental_analyzer=0'.", 0) \
-=======
-    M(Bool, create_if_not_exists, false, "Enable IF NOT EXISTS for CREATE statements by default", 0) \
->>>>>>> 1a479b43
     \
     \
     /* ###################################### */ \
