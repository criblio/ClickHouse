#pragma once

#include <base/defines.h>
#include <base/unit.h>

namespace DB
{

static constexpr auto DBMS_DEFAULT_PORT = 9000;
static constexpr auto DBMS_DEFAULT_SECURE_PORT = 9440;

static constexpr auto DBMS_DEFAULT_CONNECT_TIMEOUT_SEC = 10;
static constexpr auto DBMS_DEFAULT_SEND_TIMEOUT_SEC = 300;
static constexpr auto DBMS_DEFAULT_RECEIVE_TIMEOUT_SEC = 300;

/// Timeout for synchronous request-result protocol call (like Ping or TablesStatus).
static constexpr auto DBMS_DEFAULT_SYNC_REQUEST_TIMEOUT_SEC = 5;
static constexpr auto DBMS_DEFAULT_POLL_INTERVAL = 10;

/// The size of the I/O buffer by default.
static constexpr auto DBMS_DEFAULT_BUFFER_SIZE = 1048576ULL;

/// The initial size of adaptive I/O buffer by default.
static constexpr auto DBMS_DEFAULT_INITIAL_ADAPTIVE_BUFFER_SIZE = 16384ULL;

static constexpr auto PADDING_FOR_SIMD = 64;

/** Which blocks by default read the data (by number of rows).
  * Smaller values give better cache locality, less consumption of RAM, but more overhead to process the query.
  */
static constexpr auto DEFAULT_BLOCK_SIZE
    = 65409; /// 65536 - PADDING_FOR_SIMD - (PADDING_FOR_SIMD - 1) bytes padding that we usually have in = arrays

/** Which blocks should be formed for insertion into the table, if we control the formation of blocks.
  * (Sometimes the blocks are inserted exactly such blocks that have been read / transmitted from the outside, and this parameter does not affect their size.)
  * More than DEFAULT_BLOCK_SIZE, because in some tables a block of data on the disk is created for each block (quite a big thing),
  *  and if the parts were small, then it would be costly then to combine them.
  */
static constexpr auto DEFAULT_INSERT_BLOCK_SIZE
    = 1048449; /// 1048576 - PADDING_FOR_SIMD - (PADDING_FOR_SIMD - 1) bytes padding that we usually have in arrays

static constexpr auto SHOW_CHARS_ON_SYNTAX_ERROR = ptrdiff_t(160);
/// each period reduces the error counter by 2 times
/// too short a period can cause errors to disappear immediately after creation.
static constexpr auto DBMS_CONNECTION_POOL_WITH_FAILOVER_DEFAULT_DECREASE_ERROR_PERIOD = 60;
/// replica error max cap, this is to prevent replica from accumulating too many errors and taking too long to recover.
static constexpr auto DBMS_CONNECTION_POOL_WITH_FAILOVER_MAX_ERROR_COUNT = 1000;

/// The boundary on which the blocks for asynchronous file operations should be aligned.
static constexpr auto DEFAULT_AIO_FILE_BLOCK_SIZE = 4096;

static constexpr auto DEFAULT_HTTP_READ_BUFFER_TIMEOUT = 30;
static constexpr auto DEFAULT_HTTP_READ_BUFFER_CONNECTION_TIMEOUT = 1;
/// Maximum number of http-connections between two endpoints
/// the number is unmotivated
static constexpr auto DEFAULT_COUNT_OF_HTTP_CONNECTIONS_PER_ENDPOINT = 15;

static constexpr auto DEFAULT_TCP_KEEP_ALIVE_TIMEOUT = 290;
static constexpr auto DEFAULT_HTTP_KEEP_ALIVE_TIMEOUT = 30;
static constexpr auto DEFAULT_HTTP_KEEP_ALIVE_MAX_REQUEST = 1000;

static constexpr auto DBMS_DEFAULT_PATH = "/var/lib/clickhouse/";

/// Actually, there may be multiple acquisitions of different locks for a given table within one query.
/// Check with IStorage class for the list of possible locks
static constexpr auto DBMS_DEFAULT_LOCK_ACQUIRE_TIMEOUT_SEC = 120;

/// Default limit on recursion depth of recursive descend parser.
static constexpr auto DBMS_DEFAULT_MAX_PARSER_DEPTH = 1000;
/// Default limit on the amount of backtracking of recursive descend parser.
static constexpr auto DBMS_DEFAULT_MAX_PARSER_BACKTRACKS = 1000000;

/// Default limit on recursive CTE evaluation depth.
static constexpr auto DBMS_RECURSIVE_CTE_MAX_EVALUATION_DEPTH = 1000;

/// Default limit on query size.
static constexpr auto DBMS_DEFAULT_MAX_QUERY_SIZE = 262144;

/// Max depth of hierarchical dictionary
static constexpr auto DBMS_HIERARCHICAL_DICTIONARY_MAX_DEPTH = 1000;


/// Default maximum (total and entry) sizes and policies of various caches
static constexpr auto DEFAULT_UNCOMPRESSED_CACHE_POLICY = "SLRU";
static constexpr auto DEFAULT_UNCOMPRESSED_CACHE_MAX_SIZE = 0_MiB;
static constexpr auto DEFAULT_UNCOMPRESSED_CACHE_SIZE_RATIO = 0.5l;
static constexpr auto DEFAULT_MARK_CACHE_POLICY = "SLRU";
static constexpr auto DEFAULT_MARK_CACHE_MAX_SIZE = 5_GiB;
static constexpr auto DEFAULT_MARK_CACHE_SIZE_RATIO = 0.5l;
static constexpr auto DEFAULT_PRIMARY_INDEX_CACHE_POLICY = "SLRU";
static constexpr auto DEFAULT_PRIMARY_INDEX_CACHE_MAX_SIZE = 5_GiB;
static constexpr auto DEFAULT_PRIMARY_INDEX_CACHE_SIZE_RATIO = 0.5l;
static constexpr auto DEFAULT_INDEX_UNCOMPRESSED_CACHE_POLICY = "SLRU";
static constexpr auto DEFAULT_INDEX_UNCOMPRESSED_CACHE_MAX_SIZE = 0;
static constexpr auto DEFAULT_INDEX_UNCOMPRESSED_CACHE_SIZE_RATIO = 0.5;
static constexpr auto DEFAULT_INDEX_MARK_CACHE_POLICY = "SLRU";
static constexpr auto DEFAULT_INDEX_MARK_CACHE_MAX_SIZE = 5_GiB;
static constexpr auto DEFAULT_INDEX_MARK_CACHE_SIZE_RATIO = 0.3;
static constexpr auto DEFAULT_SKIPPING_INDEX_CACHE_POLICY = "SLRU";
static constexpr auto DEFAULT_SKIPPING_INDEX_CACHE_MAX_SIZE = 5_GiB;
static constexpr auto DEFAULT_SKIPPING_INDEX_CACHE_SIZE_RATIO = 0.5;
static constexpr auto DEFAULT_SKIPPING_INDEX_CACHE_MAX_ENTRIES = 10'000'000;
static constexpr auto DEFAULT_MMAP_CACHE_MAX_SIZE = 1_KiB; /// chosen by rolling dice
static constexpr auto DEFAULT_COMPILED_EXPRESSION_CACHE_MAX_SIZE = 128_MiB;
static constexpr auto DEFAULT_COMPILED_EXPRESSION_CACHE_MAX_ENTRIES = 10'000;
static constexpr auto DEFAULT_QUERY_CACHE_MAX_SIZE = 1_GiB;
static constexpr auto DEFAULT_QUERY_CACHE_MAX_ENTRIES = 1024uz;
static constexpr auto DEFAULT_QUERY_CACHE_MAX_ENTRY_SIZE_IN_BYTES = 1_MiB;
static constexpr auto DEFAULT_QUERY_CACHE_MAX_ENTRY_SIZE_IN_ROWS = 30'000'000uz;
<<<<<<< HEAD
static constexpr auto DEFAULT_PAGE_CACHE_POLICY = "SLRU";
static constexpr auto DEFAULT_PAGE_CACHE_SIZE_RATIO = 0.5l;
static constexpr auto DEFAULT_PAGE_CACHE_MIN_SIZE = 100_MiB;
/// It's ok that max < min. Max takes precedence, i.e. max = 0 disables the cache even if min > 0.
static constexpr auto DEFAULT_PAGE_CACHE_MAX_SIZE = 0_MiB;
=======
static constexpr auto DEFAULT_QUERY_CONDITION_CACHE_POLICY = "SLRU";
static constexpr auto DEFAULT_QUERY_CONDITION_CACHE_MAX_SIZE = 100_MiB;
static constexpr auto DEFAULT_QUERY_CONDITION_CACHE_SIZE_RATIO = 0.5l;
>>>>>>> 0066dbb8

/// Query profiler cannot work with sanitizers.
/// Sanitizers are using quick "frame walking" stack unwinding (this implies -fno-omit-frame-pointer)
/// And they do unwinding frequently (on every malloc/free, thread/mutex operations, etc).
/// They change %rbp during unwinding and it confuses libunwind if signal comes during sanitizer unwinding
///  and query profiler decide to unwind stack with libunwind at this moment.
///
/// Symptoms: you'll get silent Segmentation Fault - without sanitizer message and without usual ClickHouse diagnostics.
///
/// Look at compiler-rt/lib/sanitizer_common/sanitizer_stacktrace.h
#if !defined(SANITIZER)
static constexpr auto QUERY_PROFILER_DEFAULT_SAMPLE_RATE_NS = 1000000000;
#else
static constexpr auto QUERY_PROFILER_DEFAULT_SAMPLE_RATE_NS = 0;
#endif

static constexpr auto DEFAULT_REMOVE_SHARED_RECURSIVE_FILE_LIMIT = 1000uz;

}<|MERGE_RESOLUTION|>--- conflicted
+++ resolved
@@ -107,17 +107,14 @@
 static constexpr auto DEFAULT_QUERY_CACHE_MAX_ENTRIES = 1024uz;
 static constexpr auto DEFAULT_QUERY_CACHE_MAX_ENTRY_SIZE_IN_BYTES = 1_MiB;
 static constexpr auto DEFAULT_QUERY_CACHE_MAX_ENTRY_SIZE_IN_ROWS = 30'000'000uz;
-<<<<<<< HEAD
 static constexpr auto DEFAULT_PAGE_CACHE_POLICY = "SLRU";
 static constexpr auto DEFAULT_PAGE_CACHE_SIZE_RATIO = 0.5l;
 static constexpr auto DEFAULT_PAGE_CACHE_MIN_SIZE = 100_MiB;
 /// It's ok that max < min. Max takes precedence, i.e. max = 0 disables the cache even if min > 0.
 static constexpr auto DEFAULT_PAGE_CACHE_MAX_SIZE = 0_MiB;
-=======
 static constexpr auto DEFAULT_QUERY_CONDITION_CACHE_POLICY = "SLRU";
 static constexpr auto DEFAULT_QUERY_CONDITION_CACHE_MAX_SIZE = 100_MiB;
 static constexpr auto DEFAULT_QUERY_CONDITION_CACHE_SIZE_RATIO = 0.5l;
->>>>>>> 0066dbb8
 
 /// Query profiler cannot work with sanitizers.
 /// Sanitizers are using quick "frame walking" stack unwinding (this implies -fno-omit-frame-pointer)
