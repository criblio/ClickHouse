#include <Core/Defines.h>
#include <Core/SettingsChangesHistory.h>
#include <IO/ReadBufferFromString.h>
#include <IO/ReadHelpers.h>
#include <boost/algorithm/string.hpp>

#include <fmt/ranges.h>


namespace DB
{

namespace ErrorCodes
{
    extern const int BAD_ARGUMENTS;
    extern const int LOGICAL_ERROR;
}

ClickHouseVersion::ClickHouseVersion(std::string_view version)
{
    Strings split;
    boost::split(split, version, [](char c){ return c == '.'; });
    components.reserve(split.size());
    if (split.empty())
        throw Exception{ErrorCodes::BAD_ARGUMENTS, "Cannot parse ClickHouse version here: {}", version};

    for (const auto & split_element : split)
    {
        size_t component;
        ReadBufferFromString buf(split_element);
        if (!tryReadIntText(component, buf) || !buf.eof())
            throw Exception{ErrorCodes::BAD_ARGUMENTS, "Cannot parse ClickHouse version here: {}", version};
        components.push_back(component);
    }
}

String ClickHouseVersion::toString() const
{
    return fmt::format("{}", fmt::join(components, "."));
}

static void addSettingsChanges(
    VersionToSettingsChangesMap & settings_changes_history,
    std::string_view version,
    SettingsChangesHistory::SettingsChanges && changes)
{
    /// Forbid duplicate versions
    auto [_, inserted] = settings_changes_history.emplace(ClickHouseVersion(version), std::move(changes));
    if (!inserted)
        throw Exception{ErrorCodes::LOGICAL_ERROR, "Detected duplicate version '{}'", ClickHouseVersion(version).toString()};
}

const VersionToSettingsChangesMap & getSettingsChangesHistory()
{
    static VersionToSettingsChangesMap settings_changes_history;
    static std::once_flag initialized_flag;
    std::call_once(initialized_flag, [&]
    {
        // clang-format off
        /// History of settings changes that controls some backward incompatible changes
        /// across all ClickHouse versions. It maps ClickHouse version to settings changes that were done
        /// in this version. This history contains both changes to existing settings and newly added settings.
        /// Settings changes is a vector of structs
        ///     {setting_name, previous_value, new_value, reason}.
        /// For newly added setting choose the most appropriate previous_value (for example, if new setting
        /// controls new feature and it's 'true' by default, use 'false' as previous_value).
        /// It's used to implement `compatibility` setting (see https://github.com/ClickHouse/ClickHouse/issues/35972)
        /// Note: please check if the key already exists to prevent duplicate entries.
        addSettingsChanges(settings_changes_history, "25.5",
        {
            {"geotoh3_lon_lat_input_order", true, false, "A new setting for legacy behaviour to set lon and lat order"},
            {"secondary_indices_enable_bulk_filtering", false, true, "A new algorithm for filtering by data skipping indices"},
            {"implicit_table_at_top_level", "", "", "A new setting, used in clickhouse-local"},
            {"use_skip_indexes_if_final_exact_mode", 0, 0, "This setting was introduced to help FINAL query return correct results with skip indexes"},
            {"input_format_max_block_size_bytes", 0, 0, "New setting to limit bytes size if blocks created by input format"},
            {"parallel_replicas_insert_select_local_pipeline", false, true, "Use local pipeline during distributed INSERT SELECT with parallel replicas. Currently disabled due to performance issues"},
            {"page_cache_block_size", 1048576, 1048576, "Made this setting adjustable on a per-query level."},
            {"page_cache_lookahead_blocks", 16, 16, "Made this setting adjustable on a per-query level."},
            {"output_format_pretty_glue_chunks", "0", "auto", "A new setting to make Pretty formats prettier."},
            {"parallel_hash_join_threshold", 0, 100'000, "New setting"},
            {"make_distributed_plan", 0, 0, "New experimental setting."},
            {"execute_distributed_plan_locally", 0, 0, "New experimental setting."},
            {"default_shuffle_join_bucket_count", 8, 8, "New experimental setting."},
            {"default_reader_bucket_count", 8, 8, "New experimental setting."},
            {"optimize_exchanges", 0, 0, "New experimental setting."},
            {"force_exchange_kind", "", "", "New experimental setting."},
            {"allow_experimental_delta_kernel_rs", true, true, "New setting"},
            {"allow_experimental_database_hms_catalog", false, false, "Allow experimental database engine DataLakeCatalog with catalog_type = 'hive'"},
<<<<<<< HEAD
            {"vector_search_filtering", "auto", "auto", "Vector search related "},
            {"vector_search_postfilter_multiplier", 1, 1, "Vector search related "},
=======
            {"use_legacy_to_time", false, false, "New setting. Allows for user to use the old function logic for toTime, which works as toTimeWithFixedDate."},
>>>>>>> e82f3389
        });
        addSettingsChanges(settings_changes_history, "25.4",
        {
            /// Release closed. Please use 25.5
            {"use_query_condition_cache", false, true, "A new optimization"},
            {"allow_materialized_view_with_bad_select", true, false, "Don't allow creating MVs referencing nonexistent columns or tables"},
            {"query_plan_optimize_lazy_materialization", false, true, "Added new setting to use query plan for lazy materialization optimisation"},
            {"query_plan_max_limit_for_lazy_materialization", 10, 10, "Added new setting to control maximum limit value that allows to use query plan for lazy materialization optimisation. If zero, there is no limit"},
            {"query_plan_convert_join_to_in", false, false, "New setting"},
            {"enable_hdfs_pread", true, true, "New setting."},
            {"low_priority_query_wait_time_ms", 1000, 1000, "New setting."},
            {"allow_experimental_correlated_subqueries", false, false, "Added new setting to allow correlated subqueries execution."},
            {"serialize_query_plan", false, false, "NewSetting"},
            {"allow_experimental_shared_set_join", 0, 1, "A setting for ClickHouse Cloud to enable SharedSet and SharedJoin"},
            {"allow_special_bool_values_inside_variant", true, false, "Don't allow special bool values during Variant type parsing"},
            {"cast_string_to_variant_use_inference", true, true, "New setting to enable/disable types inference during CAST from String to Variant"},
            {"distributed_cache_read_request_max_tries", 20, 20, "New setting"},
            {"query_condition_cache_store_conditions_as_plaintext", false, false, "New setting"},
            {"min_os_cpu_wait_time_ratio_to_throw", 0, 2, "New setting"},
            {"max_os_cpu_wait_time_ratio_to_throw", 0, 6, "New setting"},
            {"query_plan_merge_filter_into_join_condition", false, true, "Added new setting to merge filter into join condition"},
            {"use_local_cache_for_remote_storage", true, false, "Obsolete setting."},
            {"iceberg_timestamp_ms", 0, 0, "New setting."},
            {"iceberg_snapshot_id", 0, 0, "New setting."},
            {"use_iceberg_metadata_files_cache", true, true, "New setting"},
            {"query_plan_join_shard_by_pk_ranges", false, false, "New setting"},
            {"parallel_replicas_insert_select_local_pipeline", false, false, "Use local pipeline during distributed INSERT SELECT with parallel replicas. Currently disabled due to performance issues"},
            {"parallel_hash_join_threshold", 0, 0, "New setting"},
            /// Release closed. Please use 25.5
        });
        addSettingsChanges(settings_changes_history, "25.3",
        {
            /// Release closed. Please use 25.4
            {"enable_json_type", false, true, "JSON data type is production-ready"},
            {"enable_dynamic_type", false, true, "Dynamic data type is production-ready"},
            {"enable_variant_type", false, true, "Variant data type is production-ready"},
            {"allow_experimental_json_type", false, true, "JSON data type is production-ready"},
            {"allow_experimental_dynamic_type", false, true, "Dynamic data type is production-ready"},
            {"allow_experimental_variant_type", false, true, "Variant data type is production-ready"},
            {"allow_experimental_database_unity_catalog", false, false, "Allow experimental database engine DataLakeCatalog with catalog_type = 'unity'"},
            {"allow_experimental_database_glue_catalog", false, false, "Allow experimental database engine DataLakeCatalog with catalog_type = 'glue'"},
            {"use_page_cache_with_distributed_cache", false, false, "New setting"},
            {"use_query_condition_cache", false, false, "New setting."},
            {"parallel_replicas_for_cluster_engines", false, true, "New setting."},
            {"parallel_hash_join_threshold", 0, 0, "New setting"},
            /// Release closed. Please use 25.4
        });
        addSettingsChanges(settings_changes_history, "25.2",
        {
            /// Release closed. Please use 25.3
            {"schema_inference_make_json_columns_nullable", false, false, "Allow to infer Nullable(JSON) during schema inference"},
            {"query_plan_use_new_logical_join_step", false, true, "Enable new step"},
            {"postgresql_fault_injection_probability", 0., 0., "New setting"},
            {"apply_settings_from_server", false, true, "Client-side code (e.g. INSERT input parsing and query output formatting) will use the same settings as the server, including settings from server config."},
            {"merge_tree_use_deserialization_prefixes_cache", true, true, "A new setting to control the usage of deserialization prefixes cache in MergeTree"},
            {"merge_tree_use_prefixes_deserialization_thread_pool", true, true, "A new setting controlling the usage of the thread pool for parallel prefixes deserialization in MergeTree"},
            {"optimize_and_compare_chain", false, true, "A new setting"},
            {"enable_adaptive_memory_spill_scheduler", false, false, "New setting. Enable spill memory data into external storage adaptively."},
            {"output_format_parquet_write_bloom_filter", false, true, "Added support for writing Parquet bloom filters."},
            {"output_format_parquet_bloom_filter_bits_per_value", 10.5, 10.5, "New setting."},
            {"output_format_parquet_bloom_filter_flush_threshold_bytes", 128 * 1024 * 1024, 128 * 1024 * 1024, "New setting."},
            {"output_format_pretty_max_rows", 10000, 1000, "It is better for usability - less amount to scroll."},
            {"restore_replicated_merge_tree_to_shared_merge_tree", false, false, "New setting."},
            {"parallel_replicas_only_with_analyzer", true, true, "Parallel replicas is supported only with analyzer enabled"},
            {"s3_allow_multipart_copy", true, true, "New setting."},
        });
        addSettingsChanges(settings_changes_history, "25.1",
        {
            /// Release closed. Please use 25.2
            {"allow_not_comparable_types_in_order_by", true, false, "Don't allow not comparable types in order by by default"},
            {"allow_not_comparable_types_in_comparison_functions", true, false, "Don't allow not comparable types in comparison functions by default"},
            {"output_format_json_pretty_print", false, true, "Print values in a pretty format in JSON output format by default"},
            {"allow_experimental_ts_to_grid_aggregate_function", false, false, "Cloud only"},
            {"formatdatetime_f_prints_scale_number_of_digits", true, false, "New setting."},
            {"distributed_cache_connect_max_tries", 20, 20, "Cloud only"},
            {"query_plan_use_new_logical_join_step", false, false, "New join step, internal change"},
            {"distributed_cache_min_bytes_for_seek", 0, 0, "New private setting."},
            {"use_iceberg_partition_pruning", false, false, "New setting"},
            {"max_bytes_ratio_before_external_group_by", 0.0, 0.5, "Enable automatic spilling to disk by default."},
            {"max_bytes_ratio_before_external_sort", 0.0, 0.5, "Enable automatic spilling to disk by default."},
            {"min_external_sort_block_bytes", 0., 100_MiB, "New setting."},
            {"s3queue_migrate_old_metadata_to_buckets", false, false, "New setting."},
            {"distributed_cache_pool_behaviour_on_limit", "allocate_bypassing_pool", "wait", "Cloud only"},
            {"use_hive_partitioning", false, true, "Enabled the setting by default."},
            {"query_plan_try_use_vector_search", false, true, "New setting."},
            {"short_circuit_function_evaluation_for_nulls", false, true, "Allow to execute functions with Nullable arguments only on rows with non-NULL values in all arguments"},
            {"short_circuit_function_evaluation_for_nulls_threshold", 1.0, 1.0, "Ratio threshold of NULL values to execute functions with Nullable arguments only on rows with non-NULL values in all arguments. Applies when setting short_circuit_function_evaluation_for_nulls is enabled."},
            {"output_format_orc_writer_time_zone_name", "GMT", "GMT", "The time zone name for ORC writer, the default ORC writer's time zone is GMT."},
            {"output_format_pretty_highlight_trailing_spaces", false, true, "A new setting."},
            {"allow_experimental_bfloat16_type", false, true, "Add new BFloat16 type"},
            {"allow_push_predicate_ast_for_distributed_subqueries", false, true, "A new setting"},
            {"output_format_pretty_squash_consecutive_ms", 0, 50, "Add new setting"},
            {"output_format_pretty_squash_max_wait_ms", 0, 1000, "Add new setting"},
            {"output_format_pretty_max_column_name_width_cut_to", 0, 24, "A new setting"},
            {"output_format_pretty_max_column_name_width_min_chars_to_cut", 0, 4, "A new setting"},
            {"output_format_pretty_multiline_fields", false, true, "A new setting"},
            {"output_format_pretty_fallback_to_vertical", false, true, "A new setting"},
            {"output_format_pretty_fallback_to_vertical_max_rows_per_chunk", 0, 100, "A new setting"},
            {"output_format_pretty_fallback_to_vertical_min_columns", 0, 5, "A new setting"},
            {"output_format_pretty_fallback_to_vertical_min_table_width", 0, 250, "A new setting"},
            {"merge_table_max_tables_to_look_for_schema_inference", 1, 1000, "A new setting"},
            {"max_autoincrement_series", 1000, 1000, "A new setting"},
            {"validate_enum_literals_in_operators", false, false, "A new setting"},
            {"allow_experimental_kusto_dialect", true, false, "A new setting"},
            {"allow_experimental_prql_dialect", true, false, "A new setting"},
            {"h3togeo_lon_lat_result_order", true, false, "A new setting"},
            {"max_parallel_replicas", 1, 1000, "Use up to 1000 parallel replicas by default."},
            {"allow_general_join_planning", false, true, "Allow more general join planning algorithm when hash join algorithm is enabled."},
            {"optimize_extract_common_expressions", false, true, "Optimize WHERE, PREWHERE, ON, HAVING and QUALIFY expressions by extracting common expressions out from disjunction of conjunctions."},
            /// Release closed. Please use 25.2
        });
        addSettingsChanges(settings_changes_history, "24.12",
        {
            /// Release closed. Please use 25.1
            {"allow_experimental_database_iceberg", false, false, "New setting."},
            {"shared_merge_tree_sync_parts_on_partition_operations", 1, 1, "New setting. By default parts are always synchronized"},
            {"query_plan_join_swap_table", "false", "auto", "New setting. Right table was always chosen before."},
            {"max_size_to_preallocate_for_aggregation", 100'000'000, 1'000'000'000'000, "Enable optimisation for bigger tables."},
            {"max_size_to_preallocate_for_joins", 100'000'000, 1'000'000'000'000, "Enable optimisation for bigger tables."},
            {"max_bytes_ratio_before_external_group_by", 0., 0., "New setting."},
            {"optimize_extract_common_expressions", false, false, "Introduce setting to optimize WHERE, PREWHERE, ON, HAVING and QUALIFY expressions by extracting common expressions out from disjunction of conjunctions."},
            {"max_bytes_ratio_before_external_sort", 0., 0., "New setting."},
            {"use_async_executor_for_materialized_views", false, false, "New setting."},
            {"http_response_headers", "", "", "New setting."},
            {"output_format_parquet_datetime_as_uint32", true, false, "Write DateTime as DateTime64(3) instead of UInt32 (these are the two Parquet types closest to DateTime)."},
            {"skip_redundant_aliases_in_udf", false, false, "When enabled, this allows you to use the same user defined function several times for several materialized columns in the same table."},
            {"parallel_replicas_index_analysis_only_on_coordinator", true, true, "Index analysis done only on replica-coordinator and skipped on other replicas. Effective only with enabled parallel_replicas_local_plan"}, // enabling it was moved to 24.10
            {"least_greatest_legacy_null_behavior", true, false, "New setting"},
            {"use_concurrency_control", false, true, "Enable concurrency control by default"},
            {"join_algorithm", "default", "direct,parallel_hash,hash", "'default' was deprecated in favor of explicitly specified join algorithms, also parallel_hash is now preferred over hash"},
            /// Release closed. Please use 25.1
        });
        addSettingsChanges(settings_changes_history, "24.11",
        {
            {"validate_mutation_query", false, true, "New setting to validate mutation queries by default."},
            {"enable_job_stack_trace", false, true, "Enable by default collecting stack traces from job's scheduling."},
            {"allow_suspicious_types_in_group_by", true, false, "Don't allow Variant/Dynamic types in GROUP BY by default"},
            {"allow_suspicious_types_in_order_by", true, false, "Don't allow Variant/Dynamic types in ORDER BY by default"},
            {"distributed_cache_discard_connection_if_unread_data", true, true, "New setting"},
            {"filesystem_cache_enable_background_download_for_metadata_files_in_packed_storage", true, true, "New setting"},
            {"filesystem_cache_enable_background_download_during_fetch", true, true, "New setting"},
            {"azure_check_objects_after_upload", false, false, "Check each uploaded object in azure blob storage to be sure that upload was successful"},
            {"backup_restore_keeper_max_retries", 20, 1000, "Should be big enough so the whole operation BACKUP or RESTORE operation won't fail because of a temporary [Zoo]Keeper failure in the middle of it."},
            {"backup_restore_failure_after_host_disconnected_for_seconds", 0, 3600, "New setting."},
            {"backup_restore_keeper_max_retries_while_initializing", 0, 20, "New setting."},
            {"backup_restore_keeper_max_retries_while_handling_error", 0, 20, "New setting."},
            {"backup_restore_finish_timeout_after_error_sec", 0, 180, "New setting."},
            {"query_plan_merge_filters", false, true, "Allow to merge filters in the query plan. This is required to properly support filter-push-down with a new analyzer."},
            {"parallel_replicas_local_plan", false, true, "Use local plan for local replica in a query with parallel replicas"},
            {"merge_tree_use_v1_object_and_dynamic_serialization", true, false, "Add new serialization V2 version for JSON and Dynamic types"},
            {"min_joined_block_size_bytes", 524288, 524288, "New setting."},
            {"allow_experimental_bfloat16_type", false, false, "Add new experimental BFloat16 type"},
            {"filesystem_cache_skip_download_if_exceeds_per_query_cache_write_limit", 1, 1, "Rename of setting skip_download_if_exceeds_query_cache_limit"},
            {"filesystem_cache_prefer_bigger_buffer_size", true, true, "New setting"},
            {"read_in_order_use_virtual_row", false, false, "Use virtual row while reading in order of primary key or its monotonic function fashion. It is useful when searching over multiple parts as only relevant ones are touched."},
            {"s3_skip_empty_files", false, true, "We hope it will provide better UX"},
            {"filesystem_cache_boundary_alignment", 0, 0, "New setting"},
            {"push_external_roles_in_interserver_queries", false, true, "New setting."},
            {"enable_variant_type", false, false, "Add alias to allow_experimental_variant_type"},
            {"enable_dynamic_type", false, false, "Add alias to allow_experimental_dynamic_type"},
            {"enable_json_type", false, false, "Add alias to allow_experimental_json_type"},
        });
        addSettingsChanges(settings_changes_history, "24.10",
        {
            {"query_metric_log_interval", 0, -1, "New setting."},
            {"enforce_strict_identifier_format", false, false, "New setting."},
            {"enable_parsing_to_custom_serialization", false, true, "New setting"},
            {"mongodb_throw_on_unsupported_query", false, true, "New setting."},
            {"enable_parallel_replicas", false, false, "Parallel replicas with read tasks became the Beta tier feature."},
            {"parallel_replicas_mode", "read_tasks", "read_tasks", "This setting was introduced as a part of making parallel replicas feature Beta"},
            {"filesystem_cache_name", "", "", "Filesystem cache name to use for stateless table engines or data lakes"},
            {"restore_replace_external_dictionary_source_to_null", false, false, "New setting."},
            {"show_create_query_identifier_quoting_rule", "when_necessary", "when_necessary", "New setting."},
            {"show_create_query_identifier_quoting_style", "Backticks", "Backticks", "New setting."},
            {"merge_tree_min_read_task_size", 8, 8, "New setting"},
            {"merge_tree_min_rows_for_concurrent_read_for_remote_filesystem", (20 * 8192), 0, "Setting is deprecated"},
            {"merge_tree_min_bytes_for_concurrent_read_for_remote_filesystem", (24 * 10 * 1024 * 1024), 0, "Setting is deprecated"},
            {"implicit_select", false, false, "A new setting."},
            {"output_format_native_write_json_as_string", false, false, "Add new setting to allow write JSON column as single String column in Native format"},
            {"output_format_binary_write_json_as_string", false, false, "Add new setting to write values of JSON type as JSON string in RowBinary output format"},
            {"input_format_binary_read_json_as_string", false, false, "Add new setting to read values of JSON type as JSON string in RowBinary input format"},
            {"min_free_disk_bytes_to_perform_insert", 0, 0, "New setting."},
            {"min_free_disk_ratio_to_perform_insert", 0.0, 0.0, "New setting."},
            {"parallel_replicas_local_plan", false, true, "Use local plan for local replica in a query with parallel replicas"},
            {"enable_named_columns_in_function_tuple", false, false, "Disabled pending usability improvements"},
            {"cloud_mode_database_engine", 1, 1, "A setting for ClickHouse Cloud"},
            {"allow_experimental_shared_set_join", 0, 0, "A setting for ClickHouse Cloud"},
            {"read_through_distributed_cache", 0, 0, "A setting for ClickHouse Cloud"},
            {"write_through_distributed_cache", 0, 0, "A setting for ClickHouse Cloud"},
            {"distributed_cache_throw_on_error", 0, 0, "A setting for ClickHouse Cloud"},
            {"distributed_cache_log_mode", "on_error", "on_error", "A setting for ClickHouse Cloud"},
            {"distributed_cache_fetch_metrics_only_from_current_az", 1, 1, "A setting for ClickHouse Cloud"},
            {"distributed_cache_connect_max_tries", 20, 20, "A setting for ClickHouse Cloud"},
            {"distributed_cache_receive_response_wait_milliseconds", 60000, 60000, "A setting for ClickHouse Cloud"},
            {"distributed_cache_receive_timeout_milliseconds", 10000, 10000, "A setting for ClickHouse Cloud"},
            {"distributed_cache_wait_connection_from_pool_milliseconds", 100, 100, "A setting for ClickHouse Cloud"},
            {"distributed_cache_bypass_connection_pool", 0, 0, "A setting for ClickHouse Cloud"},
            {"distributed_cache_pool_behaviour_on_limit", "allocate_bypassing_pool", "allocate_bypassing_pool", "A setting for ClickHouse Cloud"},
            {"distributed_cache_read_alignment", 0, 0, "A setting for ClickHouse Cloud"},
            {"distributed_cache_max_unacked_inflight_packets", 10, 10, "A setting for ClickHouse Cloud"},
            {"distributed_cache_data_packet_ack_window", 5, 5, "A setting for ClickHouse Cloud"},
            {"input_format_parquet_enable_row_group_prefetch", false, true, "Enable row group prefetching during parquet parsing. Currently, only single-threaded parsing can prefetch."},
            {"input_format_orc_dictionary_as_low_cardinality", false, true, "Treat ORC dictionary encoded columns as LowCardinality columns while reading ORC files"},
            {"allow_experimental_refreshable_materialized_view", false, true, "Not experimental anymore"},
            {"max_parts_to_move", 0, 1000, "New setting"},
            {"hnsw_candidate_list_size_for_search", 64, 256, "New setting. Previously, the value was optionally specified in CREATE INDEX and 64 by default."},
            {"allow_reorder_prewhere_conditions", true, true, "New setting"},
            {"input_format_parquet_bloom_filter_push_down", false, true, "When reading Parquet files, skip whole row groups based on the WHERE/PREWHERE expressions and bloom filter in the Parquet metadata."},
            {"date_time_64_output_format_cut_trailing_zeros_align_to_groups_of_thousands", false, false, "Dynamically trim the trailing zeros of datetime64 values to adjust the output scale to (0, 3, 6), corresponding to 'seconds', 'milliseconds', and 'microseconds'."},
            {"parallel_replicas_index_analysis_only_on_coordinator", false, true, "Index analysis done only on replica-coordinator and skipped on other replicas. Effective only with enabled parallel_replicas_local_plan"},
            {"distributed_cache_discard_connection_if_unread_data", true, true, "New setting"},
            {"azure_check_objects_after_upload", false, false, "Check each uploaded object in azure blob storage to be sure that upload was successful"},
            {"backup_restore_keeper_max_retries", 20, 1000, "Should be big enough so the whole operation BACKUP or RESTORE operation won't fail because of a temporary [Zoo]Keeper failure in the middle of it."},
            {"backup_restore_failure_after_host_disconnected_for_seconds", 0, 3600, "New setting."},
            {"backup_restore_keeper_max_retries_while_initializing", 0, 20, "New setting."},
            {"backup_restore_keeper_max_retries_while_handling_error", 0, 20, "New setting."},
            {"backup_restore_finish_timeout_after_error_sec", 0, 180, "New setting."},
        });
        addSettingsChanges(settings_changes_history, "24.9",
        {
            {"output_format_orc_dictionary_key_size_threshold", 0.0, 0.0, "For a string column in ORC output format, if the number of distinct values is greater than this fraction of the total number of non-null rows, turn off dictionary encoding. Otherwise dictionary encoding is enabled"},
            {"input_format_json_empty_as_default", false, false, "Added new setting to allow to treat empty fields in JSON input as default values."},
            {"input_format_try_infer_variants", false, false, "Try to infer Variant type in text formats when there is more than one possible type for column/array elements"},
            {"join_output_by_rowlist_perkey_rows_threshold", 0, 5, "The lower limit of per-key average rows in the right table to determine whether to output by row list in hash join."},
            {"create_if_not_exists", false, false, "New setting."},
            {"allow_materialized_view_with_bad_select", true, true, "Support (but not enable yet) stricter validation in CREATE MATERIALIZED VIEW"},
            {"parallel_replicas_mark_segment_size", 128, 0, "Value for this setting now determined automatically"},
            {"database_replicated_allow_replicated_engine_arguments", 1, 0, "Don't allow explicit arguments by default"},
            {"database_replicated_allow_explicit_uuid", 1, 0, "Added a new setting to disallow explicitly specifying table UUID"},
            {"parallel_replicas_local_plan", false, false, "Use local plan for local replica in a query with parallel replicas"},
            {"join_to_sort_minimum_perkey_rows", 0, 40, "The lower limit of per-key average rows in the right table to determine whether to rerange the right table by key in left or inner join. This setting ensures that the optimization is not applied for sparse table keys"},
            {"join_to_sort_maximum_table_rows", 0, 10000, "The maximum number of rows in the right table to determine whether to rerange the right table by key in left or inner join"},
            {"allow_experimental_join_right_table_sorting", false, false, "If it is set to true, and the conditions of `join_to_sort_minimum_perkey_rows` and `join_to_sort_maximum_table_rows` are met, rerange the right table by key to improve the performance in left or inner hash join"},
            {"mongodb_throw_on_unsupported_query", false, true, "New setting."},
            {"min_free_disk_bytes_to_perform_insert", 0, 0, "Maintain some free disk space bytes from inserts while still allowing for temporary writing."},
            {"min_free_disk_ratio_to_perform_insert", 0.0, 0.0, "Maintain some free disk space bytes expressed as ratio to total disk space from inserts while still allowing for temporary writing."},
        });
        addSettingsChanges(settings_changes_history, "24.8",
        {
            {"rows_before_aggregation", false, false, "Provide exact value for rows_before_aggregation statistic, represents the number of rows read before aggregation"},
            {"restore_replace_external_table_functions_to_null", false, false, "New setting."},
            {"restore_replace_external_engines_to_null", false, false, "New setting."},
            {"input_format_json_max_depth", 1000000, 1000, "It was unlimited in previous versions, but that was unsafe."},
            {"merge_tree_min_bytes_per_task_for_remote_reading", 4194304, 2097152, "Value is unified with `filesystem_prefetch_min_bytes_for_single_read_task`"},
            {"use_hive_partitioning", false, false, "Allows to use hive partitioning for File, URL, S3, AzureBlobStorage and HDFS engines."},
            {"allow_experimental_kafka_offsets_storage_in_keeper", false, false, "Allow the usage of experimental Kafka storage engine that stores the committed offsets in ClickHouse Keeper"},
            {"allow_archive_path_syntax", true, true, "Added new setting to allow disabling archive path syntax."},
            {"query_cache_tag", "", "", "New setting for labeling query cache settings."},
            {"allow_experimental_time_series_table", false, false, "Added new setting to allow the TimeSeries table engine"},
            {"enable_analyzer", 1, 1, "Added an alias to a setting `allow_experimental_analyzer`."},
            {"optimize_functions_to_subcolumns", false, true, "Enabled settings by default"},
            {"allow_experimental_json_type", false, false, "Add new experimental JSON type"},
            {"use_json_alias_for_old_object_type", true, false, "Use JSON type alias to create new JSON type"},
            {"type_json_skip_duplicated_paths", false, false, "Allow to skip duplicated paths during JSON parsing"},
            {"allow_experimental_vector_similarity_index", false, false, "Added new setting to allow experimental vector similarity indexes"},
            {"input_format_try_infer_datetimes_only_datetime64", true, false, "Allow to infer DateTime instead of DateTime64 in data formats"},
        });
        addSettingsChanges(settings_changes_history, "24.7",
        {
            {"output_format_parquet_write_page_index", false, true, "Add a possibility to write page index into parquet files."},
            {"output_format_binary_encode_types_in_binary_format", false, false, "Added new setting to allow to write type names in binary format in RowBinaryWithNamesAndTypes output format"},
            {"input_format_binary_decode_types_in_binary_format", false, false, "Added new setting to allow to read type names in binary format in RowBinaryWithNamesAndTypes input format"},
            {"output_format_native_encode_types_in_binary_format", false, false, "Added new setting to allow to write type names in binary format in Native output format"},
            {"input_format_native_decode_types_in_binary_format", false, false, "Added new setting to allow to read type names in binary format in Native output format"},
            {"read_in_order_use_buffering", false, true, "Use buffering before merging while reading in order of primary key"},
            {"enable_named_columns_in_function_tuple", false, false, "Generate named tuples in function tuple() when all names are unique and can be treated as unquoted identifiers."},
            {"optimize_trivial_insert_select", true, false, "The optimization does not make sense in many cases."},
            {"dictionary_validate_primary_key_type", false, false, "Validate primary key type for dictionaries. By default id type for simple layouts will be implicitly converted to UInt64."},
            {"collect_hash_table_stats_during_joins", false, true, "New setting."},
            {"max_size_to_preallocate_for_joins", 0, 100'000'000, "New setting."},
            {"input_format_orc_reader_time_zone_name", "GMT", "GMT", "The time zone name for ORC row reader, the default ORC row reader's time zone is GMT."},
            {"database_replicated_allow_heavy_create", true, false, "Long-running DDL queries (CREATE AS SELECT and POPULATE) for Replicated database engine was forbidden"},
            {"query_plan_merge_filters", false, false, "Allow to merge filters in the query plan"},
            {"azure_sdk_max_retries", 10, 10, "Maximum number of retries in azure sdk"},
            {"azure_sdk_retry_initial_backoff_ms", 10, 10, "Minimal backoff between retries in azure sdk"},
            {"azure_sdk_retry_max_backoff_ms", 1000, 1000, "Maximal backoff between retries in azure sdk"},
            {"ignore_on_cluster_for_replicated_named_collections_queries", false, false, "Ignore ON CLUSTER clause for replicated named collections management queries."},
            {"backup_restore_s3_retry_attempts", 1000,1000, "Setting for Aws::Client::RetryStrategy, Aws::Client does retries itself, 0 means no retries. It takes place only for backup/restore."},
            {"postgresql_connection_attempt_timeout", 2, 2, "Allow to control 'connect_timeout' parameter of PostgreSQL connection."},
            {"postgresql_connection_pool_retries", 2, 2, "Allow to control the number of retries in PostgreSQL connection pool."}
        });
        addSettingsChanges(settings_changes_history, "24.6",
        {
            {"materialize_skip_indexes_on_insert", true, true, "Added new setting to allow to disable materialization of skip indexes on insert"},
            {"materialize_statistics_on_insert", true, true, "Added new setting to allow to disable materialization of statistics on insert"},
            {"input_format_parquet_use_native_reader", false, false, "When reading Parquet files, to use native reader instead of arrow reader."},
            {"hdfs_throw_on_zero_files_match", false, false, "Allow to throw an error when ListObjects request cannot match any files in HDFS engine instead of empty query result"},
            {"azure_throw_on_zero_files_match", false, false, "Allow to throw an error when ListObjects request cannot match any files in AzureBlobStorage engine instead of empty query result"},
            {"s3_validate_request_settings", true, true, "Allow to disable S3 request settings validation"},
            {"allow_experimental_full_text_index", false, false, "Enable experimental full-text index"},
            {"azure_skip_empty_files", false, false, "Allow to skip empty files in azure table engine"},
            {"hdfs_ignore_file_doesnt_exist", false, false, "Allow to return 0 rows when the requested files don't exist instead of throwing an exception in HDFS table engine"},
            {"azure_ignore_file_doesnt_exist", false, false, "Allow to return 0 rows when the requested files don't exist instead of throwing an exception in AzureBlobStorage table engine"},
            {"s3_ignore_file_doesnt_exist", false, false, "Allow to return 0 rows when the requested files don't exist instead of throwing an exception in S3 table engine"},
            {"s3_max_part_number", 10000, 10000, "Maximum part number number for s3 upload part"},
            {"s3_max_single_operation_copy_size", 32 * 1024 * 1024, 32 * 1024 * 1024, "Maximum size for a single copy operation in s3"},
            {"input_format_parquet_max_block_size", 8192, DEFAULT_BLOCK_SIZE, "Increase block size for parquet reader."},
            {"input_format_parquet_prefer_block_bytes", 0, DEFAULT_BLOCK_SIZE * 256, "Average block bytes output by parquet reader."},
            {"enable_blob_storage_log", true, true, "Write information about blob storage operations to system.blob_storage_log table"},
            {"allow_deprecated_snowflake_conversion_functions", true, false, "Disabled deprecated functions snowflakeToDateTime[64] and dateTime[64]ToSnowflake."},
            {"allow_statistic_optimize", false, false, "Old setting which popped up here being renamed."},
            {"allow_experimental_statistic", false, false, "Old setting which popped up here being renamed."},
            {"allow_statistics_optimize", false, false, "The setting was renamed. The previous name is `allow_statistic_optimize`."},
            {"allow_experimental_statistics", false, false, "The setting was renamed. The previous name is `allow_experimental_statistic`."},
            {"enable_vertical_final", false, true, "Enable vertical final by default again after fixing bug"},
            {"parallel_replicas_custom_key_range_lower", 0, 0, "Add settings to control the range filter when using parallel replicas with dynamic shards"},
            {"parallel_replicas_custom_key_range_upper", 0, 0, "Add settings to control the range filter when using parallel replicas with dynamic shards. A value of 0 disables the upper limit"},
            {"output_format_pretty_display_footer_column_names", 0, 1, "Add a setting to display column names in the footer if there are many rows. Threshold value is controlled by output_format_pretty_display_footer_column_names_min_rows."},
            {"output_format_pretty_display_footer_column_names_min_rows", 0, 50, "Add a setting to control the threshold value for setting output_format_pretty_display_footer_column_names_min_rows. Default 50."},
            {"output_format_csv_serialize_tuple_into_separate_columns", true, true, "A new way of how interpret tuples in CSV format was added."},
            {"input_format_csv_deserialize_separate_columns_into_tuple", true, true, "A new way of how interpret tuples in CSV format was added."},
            {"input_format_csv_try_infer_strings_from_quoted_tuples", true, true, "A new way of how interpret tuples in CSV format was added."},
        });
        addSettingsChanges(settings_changes_history, "24.5",
        {
            {"allow_deprecated_error_prone_window_functions", true, false, "Allow usage of deprecated error prone window functions (neighbor, runningAccumulate, runningDifferenceStartingWithFirstValue, runningDifference)"},
            {"allow_experimental_join_condition", false, false, "Support join with inequal conditions which involve columns from both left and right table. e.g. t1.y < t2.y."},
            {"input_format_tsv_crlf_end_of_line", false, false, "Enables reading of CRLF line endings with TSV formats"},
            {"output_format_parquet_use_custom_encoder", false, true, "Enable custom Parquet encoder."},
            {"cross_join_min_rows_to_compress", 0, 10000000, "Minimal count of rows to compress block in CROSS JOIN. Zero value means - disable this threshold. This block is compressed when any of the two thresholds (by rows or by bytes) are reached."},
            {"cross_join_min_bytes_to_compress", 0, 1_GiB, "Minimal size of block to compress in CROSS JOIN. Zero value means - disable this threshold. This block is compressed when any of the two thresholds (by rows or by bytes) are reached."},
            {"http_max_chunk_size", 0, 0, "Internal limitation"},
            {"prefer_external_sort_block_bytes", 0, DEFAULT_BLOCK_SIZE * 256, "Prefer maximum block bytes for external sort, reduce the memory usage during merging."},
            {"input_format_force_null_for_omitted_fields", false, false, "Disable type-defaults for omitted fields when needed"},
            {"cast_string_to_dynamic_use_inference", false, false, "Add setting to allow converting String to Dynamic through parsing"},
            {"allow_experimental_dynamic_type", false, false, "Add new experimental Dynamic type"},
            {"azure_max_blocks_in_multipart_upload", 50000, 50000, "Maximum number of blocks in multipart upload for Azure."},
            {"allow_archive_path_syntax", false, true, "Added new setting to allow disabling archive path syntax."},
        });
        addSettingsChanges(settings_changes_history, "24.4",
        {
            {"input_format_json_throw_on_bad_escape_sequence", true, true, "Allow to save JSON strings with bad escape sequences"},
            {"max_parsing_threads", 0, 0, "Add a separate setting to control number of threads in parallel parsing from files"},
            {"ignore_drop_queries_probability", 0, 0, "Allow to ignore drop queries in server with specified probability for testing purposes"},
            {"lightweight_deletes_sync", 2, 2, "The same as 'mutation_sync', but controls only execution of lightweight deletes"},
            {"query_cache_system_table_handling", "save", "throw", "The query cache no longer caches results of queries against system tables"},
            {"input_format_json_ignore_unnecessary_fields", false, true, "Ignore unnecessary fields and not parse them. Enabling this may not throw exceptions on json strings of invalid format or with duplicated fields"},
            {"input_format_hive_text_allow_variable_number_of_columns", false, true, "Ignore extra columns in Hive Text input (if file has more columns than expected) and treat missing fields in Hive Text input as default values."},
            {"allow_experimental_database_replicated", false, true, "Database engine Replicated is now in Beta stage"},
            {"temporary_data_in_cache_reserve_space_wait_lock_timeout_milliseconds", (10 * 60 * 1000), (10 * 60 * 1000), "Wait time to lock cache for sapce reservation in temporary data in filesystem cache"},
            {"optimize_rewrite_sum_if_to_count_if", false, true, "Only available for the analyzer, where it works correctly"},
            {"azure_allow_parallel_part_upload", "true", "true", "Use multiple threads for azure multipart upload."},
            {"max_recursive_cte_evaluation_depth", DBMS_RECURSIVE_CTE_MAX_EVALUATION_DEPTH, DBMS_RECURSIVE_CTE_MAX_EVALUATION_DEPTH, "Maximum limit on recursive CTE evaluation depth"},
            {"query_plan_convert_outer_join_to_inner_join", false, true, "Allow to convert OUTER JOIN to INNER JOIN if filter after JOIN always filters default values"},
        });
        addSettingsChanges(settings_changes_history, "24.3",
        {
            {"s3_connect_timeout_ms", 1000, 1000, "Introduce new dedicated setting for s3 connection timeout"},
            {"allow_experimental_shared_merge_tree", false, true, "The setting is obsolete"},
            {"use_page_cache_for_disks_without_file_cache", false, false, "Added userspace page cache"},
            {"read_from_page_cache_if_exists_otherwise_bypass_cache", false, false, "Added userspace page cache"},
            {"page_cache_inject_eviction", false, false, "Added userspace page cache"},
            {"default_table_engine", "None", "MergeTree", "Set default table engine to MergeTree for better usability"},
            {"input_format_json_use_string_type_for_ambiguous_paths_in_named_tuples_inference_from_objects", false, false, "Allow to use String type for ambiguous paths during named tuple inference from JSON objects"},
            {"traverse_shadow_remote_data_paths", false, false, "Traverse shadow directory when query system.remote_data_paths."},
            {"throw_if_deduplication_in_dependent_materialized_views_enabled_with_async_insert", false, true, "Deduplication in dependent materialized view cannot work together with async inserts."},
            {"parallel_replicas_allow_in_with_subquery", false, true, "If true, subquery for IN will be executed on every follower replica"},
            {"log_processors_profiles", false, true, "Enable by default"},
            {"function_locate_has_mysql_compatible_argument_order", false, true, "Increase compatibility with MySQL's locate function."},
            {"allow_suspicious_primary_key", true, false, "Forbid suspicious PRIMARY KEY/ORDER BY for MergeTree (i.e. SimpleAggregateFunction)"},
            {"filesystem_cache_reserve_space_wait_lock_timeout_milliseconds", 1000, 1000, "Wait time to lock cache for sapce reservation in filesystem cache"},
            {"max_parser_backtracks", 0, 1000000, "Limiting the complexity of parsing"},
            {"analyzer_compatibility_join_using_top_level_identifier", false, false, "Force to resolve identifier in JOIN USING from projection"},
            {"distributed_insert_skip_read_only_replicas", false, false, "If true, INSERT into Distributed will skip read-only replicas"},
            {"keeper_max_retries", 10, 10, "Max retries for general keeper operations"},
            {"keeper_retry_initial_backoff_ms", 100, 100, "Initial backoff timeout for general keeper operations"},
            {"keeper_retry_max_backoff_ms", 5000, 5000, "Max backoff timeout for general keeper operations"},
            {"s3queue_allow_experimental_sharded_mode", false, false, "Enable experimental sharded mode of S3Queue table engine. It is experimental because it will be rewritten"},
            {"allow_experimental_analyzer", false, true, "Enable analyzer and planner by default."},
            {"merge_tree_read_split_ranges_into_intersecting_and_non_intersecting_injection_probability", 0.0, 0.0, "For testing of `PartsSplitter` - split read ranges into intersecting and non intersecting every time you read from MergeTree with the specified probability."},
            {"allow_get_client_http_header", false, false, "Introduced a new function."},
            {"output_format_pretty_row_numbers", false, true, "It is better for usability."},
            {"output_format_pretty_max_value_width_apply_for_single_value", true, false, "Single values in Pretty formats won't be cut."},
            {"output_format_parquet_string_as_string", false, true, "ClickHouse allows arbitrary binary data in the String data type, which is typically UTF-8. Parquet/ORC/Arrow Strings only support UTF-8. That's why you can choose which Arrow's data type to use for the ClickHouse String data type - String or Binary. While Binary would be more correct and compatible, using String by default will correspond to user expectations in most cases."},
            {"output_format_orc_string_as_string", false, true, "ClickHouse allows arbitrary binary data in the String data type, which is typically UTF-8. Parquet/ORC/Arrow Strings only support UTF-8. That's why you can choose which Arrow's data type to use for the ClickHouse String data type - String or Binary. While Binary would be more correct and compatible, using String by default will correspond to user expectations in most cases."},
            {"output_format_arrow_string_as_string", false, true, "ClickHouse allows arbitrary binary data in the String data type, which is typically UTF-8. Parquet/ORC/Arrow Strings only support UTF-8. That's why you can choose which Arrow's data type to use for the ClickHouse String data type - String or Binary. While Binary would be more correct and compatible, using String by default will correspond to user expectations in most cases."},
            {"output_format_parquet_compression_method", "lz4", "zstd", "Parquet/ORC/Arrow support many compression methods, including lz4 and zstd. ClickHouse supports each and every compression method. Some inferior tools, such as 'duckdb', lack support for the faster `lz4` compression method, that's why we set zstd by default."},
            {"output_format_orc_compression_method", "lz4", "zstd", "Parquet/ORC/Arrow support many compression methods, including lz4 and zstd. ClickHouse supports each and every compression method. Some inferior tools, such as 'duckdb', lack support for the faster `lz4` compression method, that's why we set zstd by default."},
            {"output_format_pretty_highlight_digit_groups", false, true, "If enabled and if output is a terminal, highlight every digit corresponding to the number of thousands, millions, etc. with underline."},
            {"geo_distance_returns_float64_on_float64_arguments", false, true, "Increase the default precision."},
            {"azure_max_inflight_parts_for_one_file", 20, 20, "The maximum number of a concurrent loaded parts in multipart upload request. 0 means unlimited."},
            {"azure_strict_upload_part_size", 0, 0, "The exact size of part to upload during multipart upload to Azure blob storage."},
            {"azure_min_upload_part_size", 16*1024*1024, 16*1024*1024, "The minimum size of part to upload during multipart upload to Azure blob storage."},
            {"azure_max_upload_part_size", 5ull*1024*1024*1024, 5ull*1024*1024*1024, "The maximum size of part to upload during multipart upload to Azure blob storage."},
            {"azure_upload_part_size_multiply_factor", 2, 2, "Multiply azure_min_upload_part_size by this factor each time azure_multiply_parts_count_threshold parts were uploaded from a single write to Azure blob storage."},
            {"azure_upload_part_size_multiply_parts_count_threshold", 500, 500, "Each time this number of parts was uploaded to Azure blob storage, azure_min_upload_part_size is multiplied by azure_upload_part_size_multiply_factor."},
            {"output_format_csv_serialize_tuple_into_separate_columns", true, true, "A new way of how interpret tuples in CSV format was added."},
            {"input_format_csv_deserialize_separate_columns_into_tuple", true, true, "A new way of how interpret tuples in CSV format was added."},
            {"input_format_csv_try_infer_strings_from_quoted_tuples", true, true, "A new way of how interpret tuples in CSV format was added."},
        });
        addSettingsChanges(settings_changes_history, "24.2",
        {
            {"allow_suspicious_variant_types", true, false, "Don't allow creating Variant type with suspicious variants by default"},
            {"validate_experimental_and_suspicious_types_inside_nested_types", false, true, "Validate usage of experimental and suspicious types inside nested types"},
            {"output_format_values_escape_quote_with_quote", false, false, "If true escape ' with '', otherwise quoted with \\'"},
            {"output_format_pretty_single_large_number_tip_threshold", 0, 1'000'000, "Print a readable number tip on the right side of the table if the block consists of a single number which exceeds this value (except 0)"},
            {"input_format_try_infer_exponent_floats", true, false, "Don't infer floats in exponential notation by default"},
            {"query_plan_optimize_prewhere", true, true, "Allow to push down filter to PREWHERE expression for supported storages"},
            {"async_insert_max_data_size", 1000000, 10485760, "The previous value appeared to be too small."},
            {"async_insert_poll_timeout_ms", 10, 10, "Timeout in milliseconds for polling data from asynchronous insert queue"},
            {"async_insert_use_adaptive_busy_timeout", false, true, "Use adaptive asynchronous insert timeout"},
            {"async_insert_busy_timeout_min_ms", 50, 50, "The minimum value of the asynchronous insert timeout in milliseconds; it also serves as the initial value, which may be increased later by the adaptive algorithm"},
            {"async_insert_busy_timeout_max_ms", 200, 200, "The minimum value of the asynchronous insert timeout in milliseconds; async_insert_busy_timeout_ms is aliased to async_insert_busy_timeout_max_ms"},
            {"async_insert_busy_timeout_increase_rate", 0.2, 0.2, "The exponential growth rate at which the adaptive asynchronous insert timeout increases"},
            {"async_insert_busy_timeout_decrease_rate", 0.2, 0.2, "The exponential growth rate at which the adaptive asynchronous insert timeout decreases"},
            {"format_template_row_format", "", "", "Template row format string can be set directly in query"},
            {"format_template_resultset_format", "", "", "Template result set format string can be set in query"},
            {"split_parts_ranges_into_intersecting_and_non_intersecting_final", true, true, "Allow to split parts ranges into intersecting and non intersecting during FINAL optimization"},
            {"split_intersecting_parts_ranges_into_layers_final", true, true, "Allow to split intersecting parts ranges into layers during FINAL optimization"},
            {"azure_max_single_part_copy_size", 256*1024*1024, 256*1024*1024, "The maximum size of object to copy using single part copy to Azure blob storage."},
            {"min_external_table_block_size_rows", DEFAULT_INSERT_BLOCK_SIZE, DEFAULT_INSERT_BLOCK_SIZE, "Squash blocks passed to external table to specified size in rows, if blocks are not big enough"},
            {"min_external_table_block_size_bytes", DEFAULT_INSERT_BLOCK_SIZE * 256, DEFAULT_INSERT_BLOCK_SIZE * 256, "Squash blocks passed to external table to specified size in bytes, if blocks are not big enough."},
            {"parallel_replicas_prefer_local_join", true, true, "If true, and JOIN can be executed with parallel replicas algorithm, and all storages of right JOIN part are *MergeTree, local JOIN will be used instead of GLOBAL JOIN."},
            {"optimize_time_filter_with_preimage", true, true, "Optimize Date and DateTime predicates by converting functions into equivalent comparisons without conversions (e.g. toYear(col) = 2023 -> col >= '2023-01-01' AND col <= '2023-12-31')"},
            {"extract_key_value_pairs_max_pairs_per_row", 0, 0, "Max number of pairs that can be produced by the `extractKeyValuePairs` function. Used as a safeguard against consuming too much memory."},
            {"default_view_definer", "CURRENT_USER", "CURRENT_USER", "Allows to set default `DEFINER` option while creating a view"},
            {"default_materialized_view_sql_security", "DEFINER", "DEFINER", "Allows to set a default value for SQL SECURITY option when creating a materialized view"},
            {"default_normal_view_sql_security", "INVOKER", "INVOKER", "Allows to set default `SQL SECURITY` option while creating a normal view"},
            {"mysql_map_string_to_text_in_show_columns", false, true, "Reduce the configuration effort to connect ClickHouse with BI tools."},
            {"mysql_map_fixed_string_to_text_in_show_columns", false, true, "Reduce the configuration effort to connect ClickHouse with BI tools."},
        });
        addSettingsChanges(settings_changes_history, "24.1",
        {
            {"print_pretty_type_names", false, true, "Better user experience."},
            {"input_format_json_read_bools_as_strings", false, true, "Allow to read bools as strings in JSON formats by default"},
            {"output_format_arrow_use_signed_indexes_for_dictionary", false, true, "Use signed indexes type for Arrow dictionaries by default as it's recommended"},
            {"allow_experimental_variant_type", false, false, "Add new experimental Variant type"},
            {"use_variant_as_common_type", false, false, "Allow to use Variant in if/multiIf if there is no common type"},
            {"output_format_arrow_use_64_bit_indexes_for_dictionary", false, false, "Allow to use 64 bit indexes type in Arrow dictionaries"},
            {"parallel_replicas_mark_segment_size", 128, 128, "Add new setting to control segment size in new parallel replicas coordinator implementation"},
            {"ignore_materialized_views_with_dropped_target_table", false, false, "Add new setting to allow to ignore materialized views with dropped target table"},
            {"output_format_compression_level", 3, 3, "Allow to change compression level in the query output"},
            {"output_format_compression_zstd_window_log", 0, 0, "Allow to change zstd window log in the query output when zstd compression is used"},
            {"enable_zstd_qat_codec", false, false, "Add new ZSTD_QAT codec"},
            {"enable_vertical_final", false, true, "Use vertical final by default"},
            {"output_format_arrow_use_64_bit_indexes_for_dictionary", false, false, "Allow to use 64 bit indexes type in Arrow dictionaries"},
            {"max_rows_in_set_to_optimize_join", 100000, 0, "Disable join optimization as it prevents from read in order optimization"},
            {"output_format_pretty_color", true, "auto", "Setting is changed to allow also for auto value, disabling ANSI escapes if output is not a tty"},
            {"function_visible_width_behavior", 0, 1, "We changed the default behavior of `visibleWidth` to be more precise"},
            {"max_estimated_execution_time", 0, 0, "Separate max_execution_time and max_estimated_execution_time"},
            {"iceberg_engine_ignore_schema_evolution", false, false, "Allow to ignore schema evolution in Iceberg table engine"},
            {"optimize_injective_functions_in_group_by", false, true, "Replace injective functions by it's arguments in GROUP BY section in analyzer"},
            {"update_insert_deduplication_token_in_dependent_materialized_views", false, false, "Allow to update insert deduplication token with table identifier during insert in dependent materialized views"},
            {"azure_max_unexpected_write_error_retries", 4, 4, "The maximum number of retries in case of unexpected errors during Azure blob storage write"},
            {"split_parts_ranges_into_intersecting_and_non_intersecting_final", false, true, "Allow to split parts ranges into intersecting and non intersecting during FINAL optimization"},
            {"split_intersecting_parts_ranges_into_layers_final", true, true, "Allow to split intersecting parts ranges into layers during FINAL optimization"}
        });
        addSettingsChanges(settings_changes_history, "23.12",
        {
            {"allow_suspicious_ttl_expressions", true, false, "It is a new setting, and in previous versions the behavior was equivalent to allowing."},
            {"input_format_parquet_allow_missing_columns", false, true, "Allow missing columns in Parquet files by default"},
            {"input_format_orc_allow_missing_columns", false, true, "Allow missing columns in ORC files by default"},
            {"input_format_arrow_allow_missing_columns", false, true, "Allow missing columns in Arrow files by default"}
        });
        addSettingsChanges(settings_changes_history, "23.11",
        {
            {"parsedatetime_parse_without_leading_zeros", false, true, "Improved compatibility with MySQL DATE_FORMAT/STR_TO_DATE"}
        });
        addSettingsChanges(settings_changes_history, "23.9",
        {
            {"optimize_group_by_constant_keys", false, true, "Optimize group by constant keys by default"},
            {"input_format_json_try_infer_named_tuples_from_objects", false, true, "Try to infer named Tuples from JSON objects by default"},
            {"input_format_json_read_numbers_as_strings", false, true, "Allow to read numbers as strings in JSON formats by default"},
            {"input_format_json_read_arrays_as_strings", false, true, "Allow to read arrays as strings in JSON formats by default"},
            {"input_format_json_infer_incomplete_types_as_strings", false, true, "Allow to infer incomplete types as Strings in JSON formats by default"},
            {"input_format_json_try_infer_numbers_from_strings", true, false, "Don't infer numbers from strings in JSON formats by default to prevent possible parsing errors"},
            {"http_write_exception_in_output_format", false, true, "Output valid JSON/XML on exception in HTTP streaming."}
        });
        addSettingsChanges(settings_changes_history, "23.8",
        {
            {"rewrite_count_distinct_if_with_count_distinct_implementation", false, true, "Rewrite countDistinctIf with count_distinct_implementation configuration"}
        });
        addSettingsChanges(settings_changes_history, "23.7",
        {
            {"function_sleep_max_microseconds_per_block", 0, 3000000, "In previous versions, the maximum sleep time of 3 seconds was applied only for `sleep`, but not for `sleepEachRow` function. In the new version, we introduce this setting. If you set compatibility with the previous versions, we will disable the limit altogether."}
        });
        addSettingsChanges(settings_changes_history, "23.6",
        {
            {"http_send_timeout", 180, 30, "3 minutes seems crazy long. Note that this is timeout for a single network write call, not for the whole upload operation."},
            {"http_receive_timeout", 180, 30, "See http_send_timeout."}
        });
        addSettingsChanges(settings_changes_history, "23.5",
        {
            {"input_format_parquet_preserve_order", true, false, "Allow Parquet reader to reorder rows for better parallelism."},
            {"parallelize_output_from_storages", false, true, "Allow parallelism when executing queries that read from file/url/s3/etc. This may reorder rows."},
            {"use_with_fill_by_sorting_prefix", false, true, "Columns preceding WITH FILL columns in ORDER BY clause form sorting prefix. Rows with different values in sorting prefix are filled independently"},
            {"output_format_parquet_compliant_nested_types", false, true, "Change an internal field name in output Parquet file schema."}
        });
        addSettingsChanges(settings_changes_history, "23.4",
        {
            {"allow_suspicious_indices", true, false, "If true, index can defined with identical expressions"},
            {"allow_nonconst_timezone_arguments", true, false, "Allow non-const timezone arguments in certain time-related functions like toTimeZone(), fromUnixTimestamp*(), snowflakeToDateTime*()."},
            {"connect_timeout_with_failover_ms", 50, 1000, "Increase default connect timeout because of async connect"},
            {"connect_timeout_with_failover_secure_ms", 100, 1000, "Increase default secure connect timeout because of async connect"},
            {"hedged_connection_timeout_ms", 100, 50, "Start new connection in hedged requests after 50 ms instead of 100 to correspond with previous connect timeout"},
            {"formatdatetime_f_prints_single_zero", true, false, "Improved compatibility with MySQL DATE_FORMAT()/STR_TO_DATE()"},
            {"formatdatetime_parsedatetime_m_is_month_name", false, true, "Improved compatibility with MySQL DATE_FORMAT/STR_TO_DATE"}
        });
        addSettingsChanges(settings_changes_history, "23.3",
        {
            {"output_format_parquet_version", "1.0", "2.latest", "Use latest Parquet format version for output format"},
            {"input_format_json_ignore_unknown_keys_in_named_tuple", false, true, "Improve parsing JSON objects as named tuples"},
            {"input_format_native_allow_types_conversion", false, true, "Allow types conversion in Native input forma"},
            {"output_format_arrow_compression_method", "none", "lz4_frame", "Use lz4 compression in Arrow output format by default"},
            {"output_format_parquet_compression_method", "snappy", "lz4", "Use lz4 compression in Parquet output format by default"},
            {"output_format_orc_compression_method", "none", "lz4_frame", "Use lz4 compression in ORC output format by default"},
            {"async_query_sending_for_remote", false, true, "Create connections and send query async across shards"}
        });
        addSettingsChanges(settings_changes_history, "23.2",
        {
            {"output_format_parquet_fixed_string_as_fixed_byte_array", false, true, "Use Parquet FIXED_LENGTH_BYTE_ARRAY type for FixedString by default"},
            {"output_format_arrow_fixed_string_as_fixed_byte_array", false, true, "Use Arrow FIXED_SIZE_BINARY type for FixedString by default"},
            {"query_plan_remove_redundant_distinct", false, true, "Remove redundant Distinct step in query plan"},
            {"optimize_duplicate_order_by_and_distinct", true, false, "Remove duplicate ORDER BY and DISTINCT if it's possible"},
            {"insert_keeper_max_retries", 0, 20, "Enable reconnections to Keeper on INSERT, improve reliability"}
        });
        addSettingsChanges(settings_changes_history, "23.1",
        {
            {"input_format_json_read_objects_as_strings", 0, 1, "Enable reading nested json objects as strings while object type is experimental"},
            {"input_format_json_defaults_for_missing_elements_in_named_tuple", false, true, "Allow missing elements in JSON objects while reading named tuples by default"},
            {"input_format_csv_detect_header", false, true, "Detect header in CSV format by default"},
            {"input_format_tsv_detect_header", false, true, "Detect header in TSV format by default"},
            {"input_format_custom_detect_header", false, true, "Detect header in CustomSeparated format by default"},
            {"query_plan_remove_redundant_sorting", false, true, "Remove redundant sorting in query plan. For example, sorting steps related to ORDER BY clauses in subqueries"}
        });
        addSettingsChanges(settings_changes_history, "22.12",
        {
            {"max_size_to_preallocate_for_aggregation", 10'000'000, 100'000'000, "This optimizes performance"},
            {"query_plan_aggregation_in_order", 0, 1, "Enable some refactoring around query plan"},
            {"format_binary_max_string_size", 0, 1_GiB, "Prevent allocating large amount of memory"}
        });
        addSettingsChanges(settings_changes_history, "22.11",
        {
            {"use_structure_from_insertion_table_in_table_functions", 0, 2, "Improve using structure from insertion table in table functions"}
        });
        addSettingsChanges(settings_changes_history, "22.9",
        {
            {"force_grouping_standard_compatibility", false, true, "Make GROUPING function output the same as in SQL standard and other DBMS"}
        });
        addSettingsChanges(settings_changes_history, "22.7",
        {
            {"cross_to_inner_join_rewrite", 1, 2, "Force rewrite comma join to inner"},
            {"enable_positional_arguments", false, true, "Enable positional arguments feature by default"},
            {"format_csv_allow_single_quotes", true, false, "Most tools don't treat single quote in CSV specially, don't do it by default too"}
        });
        addSettingsChanges(settings_changes_history, "22.6",
        {
            {"output_format_json_named_tuples_as_objects", false, true, "Allow to serialize named tuples as JSON objects in JSON formats by default"},
            {"input_format_skip_unknown_fields", false, true, "Optimize reading subset of columns for some input formats"}
        });
        addSettingsChanges(settings_changes_history, "22.5",
        {
            {"memory_overcommit_ratio_denominator", 0, 1073741824, "Enable memory overcommit feature by default"},
            {"memory_overcommit_ratio_denominator_for_user", 0, 1073741824, "Enable memory overcommit feature by default"}
        });
        addSettingsChanges(settings_changes_history, "22.4",
        {
            {"allow_settings_after_format_in_insert", true, false, "Do not allow SETTINGS after FORMAT for INSERT queries because ClickHouse interpret SETTINGS as some values, which is misleading"}
        });
        addSettingsChanges(settings_changes_history, "22.3",
        {
            {"cast_ipv4_ipv6_default_on_conversion_error", true, false, "Make functions cast(value, 'IPv4') and cast(value, 'IPv6') behave same as toIPv4 and toIPv6 functions"}
        });
        addSettingsChanges(settings_changes_history, "21.12",
        {
            {"stream_like_engine_allow_direct_select", true, false, "Do not allow direct select for Kafka/RabbitMQ/FileLog by default"}
        });
        addSettingsChanges(settings_changes_history, "21.9",
        {
            {"output_format_decimal_trailing_zeros", true, false, "Do not output trailing zeros in text representation of Decimal types by default for better looking output"},
            {"use_hedged_requests", false, true, "Enable Hedged Requests feature by default"}
        });
        addSettingsChanges(settings_changes_history, "21.7",
        {
            {"legacy_column_name_of_tuple_literal", true, false, "Add this setting only for compatibility reasons. It makes sense to set to 'true', while doing rolling update of cluster from version lower than 21.7 to higher"}
        });
        addSettingsChanges(settings_changes_history, "21.5",
        {
            {"async_socket_for_remote", false, true, "Fix all problems and turn on asynchronous reads from socket for remote queries by default again"}
        });
        addSettingsChanges(settings_changes_history, "21.3",
        {
            {"async_socket_for_remote", true, false, "Turn off asynchronous reads from socket for remote queries because of some problems"},
            {"optimize_normalize_count_variants", false, true, "Rewrite aggregate functions that semantically equals to count() as count() by default"},
            {"normalize_function_names", false, true, "Normalize function names to their canonical names, this was needed for projection query routing"}
        });
        addSettingsChanges(settings_changes_history, "21.2",
        {
            {"enable_global_with_statement", false, true, "Propagate WITH statements to UNION queries and all subqueries by default"}
        });
        addSettingsChanges(settings_changes_history, "21.1",
        {
            {"insert_quorum_parallel", false, true, "Use parallel quorum inserts by default. It is significantly more convenient to use than sequential quorum inserts"},
            {"input_format_null_as_default", false, true, "Allow to insert NULL as default for input formats by default"},
            {"optimize_on_insert", false, true, "Enable data optimization on INSERT by default for better user experience"},
            {"use_compact_format_in_distributed_parts_names", false, true, "Use compact format for async INSERT into Distributed tables by default"}
        });
        addSettingsChanges(settings_changes_history, "20.10",
        {
            {"format_regexp_escaping_rule", "Escaped", "Raw", "Use Raw as default escaping rule for Regexp format to male the behaviour more like to what users expect"}
        });
        addSettingsChanges(settings_changes_history, "20.7",
        {
            {"show_table_uuid_in_table_create_query_if_not_nil", true, false, "Stop showing  UID of the table in its CREATE query for Engine=Atomic"}
        });
        addSettingsChanges(settings_changes_history, "20.5",
        {
            {"input_format_with_names_use_header", false, true, "Enable using header with names for formats with WithNames/WithNamesAndTypes suffixes"},
            {"allow_suspicious_codecs", true, false, "Don't allow to specify meaningless compression codecs"}
        });
        addSettingsChanges(settings_changes_history, "20.4",
        {
            {"validate_polygons", false, true, "Throw exception if polygon is invalid in function pointInPolygon by default instead of returning possibly wrong results"}
        });
        addSettingsChanges(settings_changes_history, "19.18",
        {
            {"enable_scalar_subquery_optimization", false, true, "Prevent scalar subqueries from (de)serializing large scalar values and possibly avoid running the same subquery more than once"}
        });
        addSettingsChanges(settings_changes_history, "19.14",
        {
            {"any_join_distinct_right_table_keys", true, false, "Disable ANY RIGHT and ANY FULL JOINs by default to avoid inconsistency"}
        });
        addSettingsChanges(settings_changes_history, "19.12",
        {
            {"input_format_defaults_for_omitted_fields", false, true, "Enable calculation of complex default expressions for omitted fields for some input formats, because it should be the expected behaviour"}
        });
        addSettingsChanges(settings_changes_history, "19.5",
        {
            {"max_partitions_per_insert_block", 0, 100, "Add a limit for the number of partitions in one block"}
        });
        addSettingsChanges(settings_changes_history, "18.12.17",
        {
            {"enable_optimize_predicate_expression", 0, 1, "Optimize predicates to subqueries by default"}
        });
    });
    return settings_changes_history;
}

const VersionToSettingsChangesMap & getMergeTreeSettingsChangesHistory()
{
    static VersionToSettingsChangesMap merge_tree_settings_changes_history;
    static std::once_flag initialized_flag;
    std::call_once(initialized_flag, [&]
    {
        addSettingsChanges(merge_tree_settings_changes_history, "25.5",
        {
            {"write_marks_for_substreams_in_compact_parts", false, true, "New setting"},
        });
        addSettingsChanges(merge_tree_settings_changes_history, "25.4",
        {
            /// Release closed. Please use 25.5
            {"max_postpone_time_for_failed_replicated_fetches_ms", 0, 1ULL * 60 * 1000, "Added new setting to enable postponing fetch tasks in the replication queue."},
            {"max_postpone_time_for_failed_replicated_merges_ms", 0, 1ULL * 60 * 1000, "Added new setting to enable postponing merge tasks in the replication queue."},
            {"max_postpone_time_for_failed_replicated_tasks_ms", 0, 5ULL * 60 * 1000, "Added new setting to enable postponing tasks in the replication queue."},
            {"default_compression_codec", "", "", "New setting"},
            {"refresh_parts_interval", 0, 0, "A new setting"},
            {"max_merge_delayed_streams_for_parallel_write", 1000, 40, "New setting"},
            {"allow_summing_columns_in_partition_or_order_key", true, false, "New setting to allow summing of partition or sorting key columns"},
            /// Release closed. Please use 25.5
        });
        addSettingsChanges(merge_tree_settings_changes_history, "25.3",
        {
            /// Release closed. Please use 25.4
            {"shared_merge_tree_enable_keeper_parts_extra_data", false, false, "New setting"},
            {"zero_copy_merge_mutation_min_parts_size_sleep_no_scale_before_lock", 0, 0, "New setting"},
            {"enable_replacing_merge_with_cleanup_for_min_age_to_force_merge", false, false, "New setting to allow automatic cleanup merges for ReplacingMergeTree"},
            /// Release closed. Please use 25.4
        });
        addSettingsChanges(merge_tree_settings_changes_history, "25.2",
        {
            /// Release closed. Please use 25.3
            {"shared_merge_tree_initial_parts_update_backoff_ms", 50, 50, "New setting"},
            {"shared_merge_tree_max_parts_update_backoff_ms", 5000, 5000, "New setting"},
            {"shared_merge_tree_interserver_http_connection_timeout_ms", 100, 100, "New setting"},
            {"columns_and_secondary_indices_sizes_lazy_calculation", true, true, "New setting to calculate columns and indices sizes lazily"},
            {"table_disk", false, false, "New setting"},
            {"allow_reduce_blocking_parts_task", false, true, "Now SMT will remove stale blocking parts from ZooKeeper by default"},
            {"shared_merge_tree_max_suspicious_broken_parts", 0, 0, "Max broken parts for SMT, if more - deny automatic detach"},
            {"shared_merge_tree_max_suspicious_broken_parts_bytes", 0, 0, "Max size of all broken parts for SMT, if more - deny automatic detach"},
            /// Release closed. Please use 25.3
        });
        addSettingsChanges(merge_tree_settings_changes_history, "25.1",
        {
            /// Release closed. Please use 25.2
            {"shared_merge_tree_try_fetch_part_in_memory_data_from_replicas", false, false, "New setting to fetch parts data from other replicas"},
            {"enable_max_bytes_limit_for_min_age_to_force_merge", false, false, "Added new setting to limit max bytes for min_age_to_force_merge."},
            {"enable_max_bytes_limit_for_min_age_to_force_merge", false, false, "New setting"},
            {"add_minmax_index_for_numeric_columns", false, false, "New setting"},
            {"add_minmax_index_for_string_columns", false, false, "New setting"},
            {"materialize_skip_indexes_on_merge", true, true, "New setting"},
            {"merge_max_bytes_to_prewarm_cache", 1ULL * 1024 * 1024 * 1024, 1ULL * 1024 * 1024 * 1024, "Cloud sync"},
            {"merge_total_max_bytes_to_prewarm_cache", 15ULL * 1024 * 1024 * 1024, 15ULL * 1024 * 1024 * 1024, "Cloud sync"},
            {"reduce_blocking_parts_sleep_ms", 5000, 5000, "Cloud sync"},
            {"number_of_partitions_to_consider_for_merge", 10, 10, "Cloud sync"},
            {"shared_merge_tree_enable_outdated_parts_check", true, true, "Cloud sync"},
            {"shared_merge_tree_max_parts_update_leaders_in_total", 6, 6, "Cloud sync"},
            {"shared_merge_tree_max_parts_update_leaders_per_az", 2, 2, "Cloud sync"},
            {"shared_merge_tree_leader_update_period_seconds", 30, 30, "Cloud sync"},
            {"shared_merge_tree_leader_update_period_random_add_seconds", 10, 10, "Cloud sync"},
            {"shared_merge_tree_read_virtual_parts_from_leader", true, true, "Cloud sync"},
            {"shared_merge_tree_interserver_http_timeout_ms", 10000, 10000, "Cloud sync"},
            {"shared_merge_tree_max_replicas_for_parts_deletion", 10, 10, "Cloud sync"},
            {"shared_merge_tree_max_replicas_to_merge_parts_for_each_parts_range", 5, 5, "Cloud sync"},
            {"shared_merge_tree_use_outdated_parts_compact_format", false, false, "Cloud sync"},
            {"shared_merge_tree_memo_ids_remove_timeout_seconds", 1800, 1800, "Cloud sync"},
            {"shared_merge_tree_idle_parts_update_seconds", 3600, 3600, "Cloud sync"},
            {"shared_merge_tree_max_outdated_parts_to_process_at_once", 1000, 1000, "Cloud sync"},
            {"shared_merge_tree_postpone_next_merge_for_locally_merged_parts_rows_threshold", 1000000, 1000000, "Cloud sync"},
            {"shared_merge_tree_postpone_next_merge_for_locally_merged_parts_ms", 0, 0, "Cloud sync"},
            {"shared_merge_tree_range_for_merge_window_size", 10, 10, "Cloud sync"},
            {"shared_merge_tree_use_too_many_parts_count_from_virtual_parts", 0, 0, "Cloud sync"},
            {"shared_merge_tree_create_per_replica_metadata_nodes", true, true, "Cloud sync"},
            {"shared_merge_tree_use_metadata_hints_cache", true, true, "Cloud sync"},
            {"notify_newest_block_number", false, false, "Cloud sync"},
            {"allow_reduce_blocking_parts_task", false, false, "Cloud sync"},
            /// Release closed. Please use 25.2
        });
        addSettingsChanges(merge_tree_settings_changes_history, "24.12",
        {
            /// Release closed. Please use 25.1
            {"enforce_index_structure_match_on_partition_manipulation", true, false, "New setting"},
            {"use_primary_key_cache", false, false, "New setting"},
            {"prewarm_primary_key_cache", false, false, "New setting"},
            {"min_bytes_to_prewarm_caches", 0, 0, "New setting"},
            {"allow_experimental_reverse_key", false, false, "New setting"},
            /// Release closed. Please use 25.1
        });
        addSettingsChanges(merge_tree_settings_changes_history, "24.11",
        {
        });
        addSettingsChanges(merge_tree_settings_changes_history, "24.10",
        {
        });
        addSettingsChanges(merge_tree_settings_changes_history, "24.9",
        {
        });
        addSettingsChanges(merge_tree_settings_changes_history, "24.8",
        {
            {"deduplicate_merge_projection_mode", "ignore", "throw", "Do not allow to create inconsistent projection"}
        });
    });

    return merge_tree_settings_changes_history;
}

}<|MERGE_RESOLUTION|>--- conflicted
+++ resolved
@@ -86,12 +86,9 @@
             {"force_exchange_kind", "", "", "New experimental setting."},
             {"allow_experimental_delta_kernel_rs", true, true, "New setting"},
             {"allow_experimental_database_hms_catalog", false, false, "Allow experimental database engine DataLakeCatalog with catalog_type = 'hive'"},
-<<<<<<< HEAD
             {"vector_search_filtering", "auto", "auto", "Vector search related "},
             {"vector_search_postfilter_multiplier", 1, 1, "Vector search related "},
-=======
             {"use_legacy_to_time", false, false, "New setting. Allows for user to use the old function logic for toTime, which works as toTimeWithFixedDate."},
->>>>>>> e82f3389
         });
         addSettingsChanges(settings_changes_history, "25.4",
         {
