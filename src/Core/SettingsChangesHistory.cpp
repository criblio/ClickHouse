--- conflicted
+++ resolved
@@ -69,13 +69,10 @@
             {"use_async_executor_for_materialized_views", false, false, "New setting."},
             {"composed_data_type_output_format_mode", "default", "default", "New setting"},
             {"http_response_headers", "", "", "New setting."},
-<<<<<<< HEAD
             {"output_format_parquet_write_bloom_filter", false, true, "Added support for writing Parquet bloom filters."},
             {"output_format_parquet_bloom_filter_bits_per_value", 10.5, 10.5, "New setting."},
             {"output_format_parquet_bloom_filter_flush_threshold_bytes", 128 * 1024 * 1024, 128 * 1024 * 1024, "New setting."},
-=======
             {"parallel_replicas_index_analysis_only_on_coordinator", true, true, "Index analysis done only on replica-coordinator and skipped on other replicas. Effective only with enabled parallel_replicas_local_plan"}, // enabling it was moved to 24.10
->>>>>>> 95a36b93
         }
     },
     {"24.11",
