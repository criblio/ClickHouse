#include <Core/Defines.h>
#include <Core/SettingsChangesHistory.h>
#include <IO/ReadBufferFromString.h>
#include <IO/ReadHelpers.h>
#include <boost/algorithm/string.hpp>


namespace DB
{

namespace ErrorCodes
{
    extern const int BAD_ARGUMENTS;
    extern const int LOGICAL_ERROR;
}

ClickHouseVersion::ClickHouseVersion(const String & version)
{
    Strings split;
    boost::split(split, version, [](char c){ return c == '.'; });
    components.reserve(split.size());
    if (split.empty())
        throw Exception{ErrorCodes::BAD_ARGUMENTS, "Cannot parse ClickHouse version here: {}", version};

    for (const auto & split_element : split)
    {
        size_t component;
        ReadBufferFromString buf(split_element);
        if (!tryReadIntText(component, buf) || !buf.eof())
            throw Exception{ErrorCodes::BAD_ARGUMENTS, "Cannot parse ClickHouse version here: {}", version};
        components.push_back(component);
    }
}

ClickHouseVersion::ClickHouseVersion(const char * version)
    : ClickHouseVersion(String(version))
{
}

String ClickHouseVersion::toString() const
{
    String version = std::to_string(components[0]);
    for (size_t i = 1; i < components.size(); ++i)
        version += "." + std::to_string(components[i]);

    return version;
}

// clang-format off
/// History of settings changes that controls some backward incompatible changes
/// across all ClickHouse versions. It maps ClickHouse version to settings changes that were done
/// in this version. This history contains both changes to existing settings and newly added settings.
/// Settings changes is a vector of structs
///     {setting_name, previous_value, new_value, reason}.
/// For newly added setting choose the most appropriate previous_value (for example, if new setting
/// controls new feature and it's 'true' by default, use 'false' as previous_value).
/// It's used to implement `compatibility` setting (see https://github.com/ClickHouse/ClickHouse/issues/35972)
/// Note: please check if the key already exists to prevent duplicate entries.
static std::initializer_list<std::pair<ClickHouseVersion, SettingsChangesHistory::SettingsChanges>> settings_changes_history_initializer =
{
    {"24.12",
        {
        }
    },
    {"24.11",
        {
            {"enable_job_stack_trace", false, true, "Enable by default collecting stack traces from job's scheduling."},
            {"allow_suspicious_types_in_group_by", true, false, "Don't allow Variant/Dynamic types in GROUP BY by default"},
            {"allow_suspicious_types_in_order_by", true, false, "Don't allow Variant/Dynamic types in ORDER BY by default"},
            {"distributed_cache_discard_connection_if_unread_data", true, true, "New setting"},
            {"filesystem_cache_enable_background_download_for_metadata_files_in_packed_storage", true, true, "New setting"},
            {"filesystem_cache_enable_background_download_during_fetch", true, true, "New setting"},
            {"azure_check_objects_after_upload", false, false, "Check each uploaded object in azure blob storage to be sure that upload was successful"},
            {"backup_restore_keeper_max_retries", 20, 1000, "Should be big enough so the whole operation BACKUP or RESTORE operation won't fail because of a temporary [Zoo]Keeper failure in the middle of it."},
            {"backup_restore_failure_after_host_disconnected_for_seconds", 0, 3600, "New setting."},
            {"backup_restore_keeper_max_retries_while_initializing", 0, 20, "New setting."},
            {"backup_restore_keeper_max_retries_while_handling_error", 0, 20, "New setting."},
            {"backup_restore_finish_timeout_after_error_sec", 0, 180, "New setting."},
            {"parallel_replicas_local_plan", false, true, "Use local plan for local replica in a query with parallel replicas"},
<<<<<<< HEAD
            {"merge_tree_use_v1_object_and_dynamic_serialization", true, false, "Add new serialization V2 version for JSON and Dynamic types"}
=======
            {"filesystem_cache_prefer_bigger_buffer_size", true, true, "New setting"},
            {"read_in_order_use_virtual_row", false, false, "Use virtual row while reading in order of primary key or its monotonic function fashion. It is useful when searching over multiple parts as only relevant ones are touched."},
>>>>>>> dbb20fc8
        }
    },
    {"24.10",
        {
            {"query_metric_log_interval", 0, -1, "New setting."},
            {"enforce_strict_identifier_format", false, false, "New setting."},
            {"enable_parsing_to_custom_serialization", false, true, "New setting"},
            {"mongodb_throw_on_unsupported_query", false, true, "New setting."},
            {"enable_parallel_replicas", false, false, "Parallel replicas with read tasks became the Beta tier feature."},
            {"parallel_replicas_mode", "read_tasks", "read_tasks", "This setting was introduced as a part of making parallel replicas feature Beta"},
            {"filesystem_cache_name", "", "", "Filesystem cache name to use for stateless table engines or data lakes"},
            {"restore_replace_external_dictionary_source_to_null", false, false, "New setting."},
            {"show_create_query_identifier_quoting_rule", "when_necessary", "when_necessary", "New setting."},
            {"show_create_query_identifier_quoting_style", "Backticks", "Backticks", "New setting."},
            {"merge_tree_min_read_task_size", 8, 8, "New setting"},
            {"merge_tree_min_rows_for_concurrent_read_for_remote_filesystem", (20 * 8192), 0, "Setting is deprecated"},
            {"merge_tree_min_bytes_for_concurrent_read_for_remote_filesystem", (24 * 10 * 1024 * 1024), 0, "Setting is deprecated"},
            {"implicit_select", false, false, "A new setting."},
            {"output_format_native_write_json_as_string", false, false, "Add new setting to allow write JSON column as single String column in Native format"},
            {"output_format_binary_write_json_as_string", false, false, "Add new setting to write values of JSON type as JSON string in RowBinary output format"},
            {"input_format_binary_read_json_as_string", false, false, "Add new setting to read values of JSON type as JSON string in RowBinary input format"},
            {"min_free_disk_bytes_to_perform_insert", 0, 0, "New setting."},
            {"min_free_disk_ratio_to_perform_insert", 0.0, 0.0, "New setting."},
            {"enable_named_columns_in_function_tuple", false, false, "Disabled pending usability improvements"},
            {"cloud_mode_database_engine", 1, 1, "A setting for ClickHouse Cloud"},
            {"allow_experimental_shared_set_join", 1, 1, "A setting for ClickHouse Cloud"},
            {"read_through_distributed_cache", 0, 0, "A setting for ClickHouse Cloud"},
            {"write_through_distributed_cache", 0, 0, "A setting for ClickHouse Cloud"},
            {"distributed_cache_throw_on_error", 0, 0, "A setting for ClickHouse Cloud"},
            {"distributed_cache_log_mode", "on_error", "on_error", "A setting for ClickHouse Cloud"},
            {"distributed_cache_fetch_metrics_only_from_current_az", 1, 1, "A setting for ClickHouse Cloud"},
            {"distributed_cache_connect_max_tries", 100, 100, "A setting for ClickHouse Cloud"},
            {"distributed_cache_receive_response_wait_milliseconds", 60000, 60000, "A setting for ClickHouse Cloud"},
            {"distributed_cache_receive_timeout_milliseconds", 10000, 10000, "A setting for ClickHouse Cloud"},
            {"distributed_cache_wait_connection_from_pool_milliseconds", 100, 100, "A setting for ClickHouse Cloud"},
            {"distributed_cache_bypass_connection_pool", 0, 0, "A setting for ClickHouse Cloud"},
            {"distributed_cache_pool_behaviour_on_limit", "allocate_bypassing_pool", "allocate_bypassing_pool", "A setting for ClickHouse Cloud"},
            {"distributed_cache_read_alignment", 0, 0, "A setting for ClickHouse Cloud"},
            {"distributed_cache_max_unacked_inflight_packets", 10, 10, "A setting for ClickHouse Cloud"},
            {"distributed_cache_data_packet_ack_window", 5, 5, "A setting for ClickHouse Cloud"},
            {"input_format_parquet_enable_row_group_prefetch", false, true, "Enable row group prefetching during parquet parsing. Currently, only single-threaded parsing can prefetch."},
            {"input_format_orc_dictionary_as_low_cardinality", false, true, "Treat ORC dictionary encoded columns as LowCardinality columns while reading ORC files"},
            {"allow_experimental_refreshable_materialized_view", false, true, "Not experimental anymore"},
            {"max_parts_to_move", 0, 1000, "New setting"},
            {"hnsw_candidate_list_size_for_search", 64, 256, "New setting. Previously, the value was optionally specified in CREATE INDEX and 64 by default."},
            {"allow_reorder_prewhere_conditions", false, true, "New setting"},
            {"input_format_parquet_bloom_filter_push_down", false, true, "When reading Parquet files, skip whole row groups based on the WHERE/PREWHERE expressions and bloom filter in the Parquet metadata."},
            {"date_time_64_output_format_cut_trailing_zeros_align_to_groups_of_thousands", false, false, "Dynamically trim the trailing zeros of datetime64 values to adjust the output scale to (0, 3, 6), corresponding to 'seconds', 'milliseconds', and 'microseconds'."},
        }
    },
    {"24.9",
        {
            {"output_format_orc_dictionary_key_size_threshold", 0.0, 0.0, "For a string column in ORC output format, if the number of distinct values is greater than this fraction of the total number of non-null rows, turn off dictionary encoding. Otherwise dictionary encoding is enabled"},
            {"input_format_json_empty_as_default", false, false, "Added new setting to allow to treat empty fields in JSON input as default values."},
            {"input_format_try_infer_variants", false, false, "Try to infer Variant type in text formats when there is more than one possible type for column/array elements"},
            {"join_output_by_rowlist_perkey_rows_threshold", 0, 5, "The lower limit of per-key average rows in the right table to determine whether to output by row list in hash join."},
            {"create_if_not_exists", false, false, "New setting."},
            {"allow_materialized_view_with_bad_select", true, true, "Support (but not enable yet) stricter validation in CREATE MATERIALIZED VIEW"},
            {"parallel_replicas_mark_segment_size", 128, 0, "Value for this setting now determined automatically"},
            {"database_replicated_allow_replicated_engine_arguments", 1, 0, "Don't allow explicit arguments by default"},
            {"database_replicated_allow_explicit_uuid", 1, 0, "Added a new setting to disallow explicitly specifying table UUID"},
            {"parallel_replicas_local_plan", false, false, "Use local plan for local replica in a query with parallel replicas"},
            {"join_to_sort_minimum_perkey_rows", 0, 40, "The lower limit of per-key average rows in the right table to determine whether to rerange the right table by key in left or inner join. This setting ensures that the optimization is not applied for sparse table keys"},
            {"join_to_sort_maximum_table_rows", 0, 10000, "The maximum number of rows in the right table to determine whether to rerange the right table by key in left or inner join"},
            {"allow_experimental_join_right_table_sorting", false, false, "If it is set to true, and the conditions of `join_to_sort_minimum_perkey_rows` and `join_to_sort_maximum_table_rows` are met, rerange the right table by key to improve the performance in left or inner hash join"},
            {"mongodb_throw_on_unsupported_query", false, true, "New setting."},
            {"min_free_disk_bytes_to_perform_insert", 0, 0, "Maintain some free disk space bytes from inserts while still allowing for temporary writing."},
            {"min_free_disk_ratio_to_perform_insert", 0.0, 0.0, "Maintain some free disk space bytes expressed as ratio to total disk space from inserts while still allowing for temporary writing."},
        }
    },
    {"24.8",
        {
            {"rows_before_aggregation", false, false, "Provide exact value for rows_before_aggregation statistic, represents the number of rows read before aggregation"},
            {"restore_replace_external_table_functions_to_null", false, false, "New setting."},
            {"restore_replace_external_engines_to_null", false, false, "New setting."},
            {"input_format_json_max_depth", 1000000, 1000, "It was unlimited in previous versions, but that was unsafe."},
            {"merge_tree_min_bytes_per_task_for_remote_reading", 4194304, 2097152, "Value is unified with `filesystem_prefetch_min_bytes_for_single_read_task`"},
            {"use_hive_partitioning", false, false, "Allows to use hive partitioning for File, URL, S3, AzureBlobStorage and HDFS engines."},
            {"allow_experimental_kafka_offsets_storage_in_keeper", false, false, "Allow the usage of experimental Kafka storage engine that stores the committed offsets in ClickHouse Keeper"},
            {"allow_archive_path_syntax", true, true, "Added new setting to allow disabling archive path syntax."},
            {"query_cache_tag", "", "", "New setting for labeling query cache settings."},
            {"allow_experimental_time_series_table", false, false, "Added new setting to allow the TimeSeries table engine"},
            {"enable_analyzer", 1, 1, "Added an alias to a setting `allow_experimental_analyzer`."},
            {"optimize_functions_to_subcolumns", false, true, "Enabled settings by default"},
            {"allow_experimental_json_type", false, false, "Add new experimental JSON type"},
            {"use_json_alias_for_old_object_type", true, false, "Use JSON type alias to create new JSON type"},
            {"type_json_skip_duplicated_paths", false, false, "Allow to skip duplicated paths during JSON parsing"},
            {"allow_experimental_vector_similarity_index", false, false, "Added new setting to allow experimental vector similarity indexes"},
            {"input_format_try_infer_datetimes_only_datetime64", true, false, "Allow to infer DateTime instead of DateTime64 in data formats"},
        }
    },
    {"24.7",
        {
            {"output_format_parquet_write_page_index", false, true, "Add a possibility to write page index into parquet files."},
            {"output_format_binary_encode_types_in_binary_format", false, false, "Added new setting to allow to write type names in binary format in RowBinaryWithNamesAndTypes output format"},
            {"input_format_binary_decode_types_in_binary_format", false, false, "Added new setting to allow to read type names in binary format in RowBinaryWithNamesAndTypes input format"},
            {"output_format_native_encode_types_in_binary_format", false, false, "Added new setting to allow to write type names in binary format in Native output format"},
            {"input_format_native_decode_types_in_binary_format", false, false, "Added new setting to allow to read type names in binary format in Native output format"},
            {"read_in_order_use_buffering", false, true, "Use buffering before merging while reading in order of primary key"},
            {"enable_named_columns_in_function_tuple", false, false, "Generate named tuples in function tuple() when all names are unique and can be treated as unquoted identifiers."},
            {"optimize_trivial_insert_select", true, false, "The optimization does not make sense in many cases."},
            {"dictionary_validate_primary_key_type", false, false, "Validate primary key type for dictionaries. By default id type for simple layouts will be implicitly converted to UInt64."},
            {"collect_hash_table_stats_during_joins", false, true, "New setting."},
            {"max_size_to_preallocate_for_joins", 0, 100'000'000, "New setting."},
            {"input_format_orc_reader_time_zone_name", "GMT", "GMT", "The time zone name for ORC row reader, the default ORC row reader's time zone is GMT."},
            {"database_replicated_allow_heavy_create", true, false, "Long-running DDL queries (CREATE AS SELECT and POPULATE) for Replicated database engine was forbidden"},
            {"query_plan_merge_filters", false, false, "Allow to merge filters in the query plan"},
            {"azure_sdk_max_retries", 10, 10, "Maximum number of retries in azure sdk"},
            {"azure_sdk_retry_initial_backoff_ms", 10, 10, "Minimal backoff between retries in azure sdk"},
            {"azure_sdk_retry_max_backoff_ms", 1000, 1000, "Maximal backoff between retries in azure sdk"},
            {"ignore_on_cluster_for_replicated_named_collections_queries", false, false, "Ignore ON CLUSTER clause for replicated named collections management queries."},
            {"backup_restore_s3_retry_attempts", 1000,1000, "Setting for Aws::Client::RetryStrategy, Aws::Client does retries itself, 0 means no retries. It takes place only for backup/restore."},
            {"postgresql_connection_attempt_timeout", 2, 2, "Allow to control 'connect_timeout' parameter of PostgreSQL connection."},
            {"postgresql_connection_pool_retries", 2, 2, "Allow to control the number of retries in PostgreSQL connection pool."}
        }
    },
    {"24.6",
        {
            {"materialize_skip_indexes_on_insert", true, true, "Added new setting to allow to disable materialization of skip indexes on insert"},
            {"materialize_statistics_on_insert", true, true, "Added new setting to allow to disable materialization of statistics on insert"},
            {"input_format_parquet_use_native_reader", false, false, "When reading Parquet files, to use native reader instead of arrow reader."},
            {"hdfs_throw_on_zero_files_match", false, false, "Allow to throw an error when ListObjects request cannot match any files in HDFS engine instead of empty query result"},
            {"azure_throw_on_zero_files_match", false, false, "Allow to throw an error when ListObjects request cannot match any files in AzureBlobStorage engine instead of empty query result"},
            {"s3_validate_request_settings", true, true, "Allow to disable S3 request settings validation"},
            {"allow_experimental_full_text_index", false, false, "Enable experimental full-text index"},
            {"azure_skip_empty_files", false, false, "Allow to skip empty files in azure table engine"},
            {"hdfs_ignore_file_doesnt_exist", false, false, "Allow to return 0 rows when the requested files don't exist instead of throwing an exception in HDFS table engine"},
            {"azure_ignore_file_doesnt_exist", false, false, "Allow to return 0 rows when the requested files don't exist instead of throwing an exception in AzureBlobStorage table engine"},
            {"s3_ignore_file_doesnt_exist", false, false, "Allow to return 0 rows when the requested files don't exist instead of throwing an exception in S3 table engine"},
            {"s3_max_part_number", 10000, 10000, "Maximum part number number for s3 upload part"},
            {"s3_max_single_operation_copy_size", 32 * 1024 * 1024, 32 * 1024 * 1024, "Maximum size for a single copy operation in s3"},
            {"input_format_parquet_max_block_size", 8192, DEFAULT_BLOCK_SIZE, "Increase block size for parquet reader."},
            {"input_format_parquet_prefer_block_bytes", 0, DEFAULT_BLOCK_SIZE * 256, "Average block bytes output by parquet reader."},
            {"enable_blob_storage_log", true, true, "Write information about blob storage operations to system.blob_storage_log table"},
            {"allow_deprecated_snowflake_conversion_functions", true, false, "Disabled deprecated functions snowflakeToDateTime[64] and dateTime[64]ToSnowflake."},
            {"allow_statistic_optimize", false, false, "Old setting which popped up here being renamed."},
            {"allow_experimental_statistic", false, false, "Old setting which popped up here being renamed."},
            {"allow_statistics_optimize", false, false, "The setting was renamed. The previous name is `allow_statistic_optimize`."},
            {"allow_experimental_statistics", false, false, "The setting was renamed. The previous name is `allow_experimental_statistic`."},
            {"enable_vertical_final", false, true, "Enable vertical final by default again after fixing bug"},
            {"parallel_replicas_custom_key_range_lower", 0, 0, "Add settings to control the range filter when using parallel replicas with dynamic shards"},
            {"parallel_replicas_custom_key_range_upper", 0, 0, "Add settings to control the range filter when using parallel replicas with dynamic shards. A value of 0 disables the upper limit"},
            {"output_format_pretty_display_footer_column_names", 0, 1, "Add a setting to display column names in the footer if there are many rows. Threshold value is controlled by output_format_pretty_display_footer_column_names_min_rows."},
            {"output_format_pretty_display_footer_column_names_min_rows", 0, 50, "Add a setting to control the threshold value for setting output_format_pretty_display_footer_column_names_min_rows. Default 50."},
            {"output_format_csv_serialize_tuple_into_separate_columns", true, true, "A new way of how interpret tuples in CSV format was added."},
            {"input_format_csv_deserialize_separate_columns_into_tuple", true, true, "A new way of how interpret tuples in CSV format was added."},
            {"input_format_csv_try_infer_strings_from_quoted_tuples", true, true, "A new way of how interpret tuples in CSV format was added."},
        }
    },
    {"24.5",
        {
            {"allow_deprecated_error_prone_window_functions", true, false, "Allow usage of deprecated error prone window functions (neighbor, runningAccumulate, runningDifferenceStartingWithFirstValue, runningDifference)"},
            {"allow_experimental_join_condition", false, false, "Support join with inequal conditions which involve columns from both left and right table. e.g. t1.y < t2.y."},
            {"input_format_tsv_crlf_end_of_line", false, false, "Enables reading of CRLF line endings with TSV formats"},
            {"output_format_parquet_use_custom_encoder", false, true, "Enable custom Parquet encoder."},
            {"cross_join_min_rows_to_compress", 0, 10000000, "Minimal count of rows to compress block in CROSS JOIN. Zero value means - disable this threshold. This block is compressed when any of the two thresholds (by rows or by bytes) are reached."},
            {"cross_join_min_bytes_to_compress", 0, 1_GiB, "Minimal size of block to compress in CROSS JOIN. Zero value means - disable this threshold. This block is compressed when any of the two thresholds (by rows or by bytes) are reached."},
            {"http_max_chunk_size", 0, 0, "Internal limitation"},
            {"prefer_external_sort_block_bytes", 0, DEFAULT_BLOCK_SIZE * 256, "Prefer maximum block bytes for external sort, reduce the memory usage during merging."},
            {"input_format_force_null_for_omitted_fields", false, false, "Disable type-defaults for omitted fields when needed"},
            {"cast_string_to_dynamic_use_inference", false, false, "Add setting to allow converting String to Dynamic through parsing"},
            {"allow_experimental_dynamic_type", false, false, "Add new experimental Dynamic type"},
            {"azure_max_blocks_in_multipart_upload", 50000, 50000, "Maximum number of blocks in multipart upload for Azure."},
            {"allow_archive_path_syntax", false, true, "Added new setting to allow disabling archive path syntax."},
        }
    },
    {"24.4",
        {
            {"input_format_json_throw_on_bad_escape_sequence", true, true, "Allow to save JSON strings with bad escape sequences"},
            {"max_parsing_threads", 0, 0, "Add a separate setting to control number of threads in parallel parsing from files"},
            {"ignore_drop_queries_probability", 0, 0, "Allow to ignore drop queries in server with specified probability for testing purposes"},
            {"lightweight_deletes_sync", 2, 2, "The same as 'mutation_sync', but controls only execution of lightweight deletes"},
            {"query_cache_system_table_handling", "save", "throw", "The query cache no longer caches results of queries against system tables"},
            {"input_format_json_ignore_unnecessary_fields", false, true, "Ignore unnecessary fields and not parse them. Enabling this may not throw exceptions on json strings of invalid format or with duplicated fields"},
            {"input_format_hive_text_allow_variable_number_of_columns", false, true, "Ignore extra columns in Hive Text input (if file has more columns than expected) and treat missing fields in Hive Text input as default values."},
            {"allow_experimental_database_replicated", false, true, "Database engine Replicated is now in Beta stage"},
            {"temporary_data_in_cache_reserve_space_wait_lock_timeout_milliseconds", (10 * 60 * 1000), (10 * 60 * 1000), "Wait time to lock cache for sapce reservation in temporary data in filesystem cache"},
            {"optimize_rewrite_sum_if_to_count_if", false, true, "Only available for the analyzer, where it works correctly"},
            {"azure_allow_parallel_part_upload", "true", "true", "Use multiple threads for azure multipart upload."},
            {"max_recursive_cte_evaluation_depth", DBMS_RECURSIVE_CTE_MAX_EVALUATION_DEPTH, DBMS_RECURSIVE_CTE_MAX_EVALUATION_DEPTH, "Maximum limit on recursive CTE evaluation depth"},
            {"query_plan_convert_outer_join_to_inner_join", false, true, "Allow to convert OUTER JOIN to INNER JOIN if filter after JOIN always filters default values"},
        }
    },
    {"24.3",
        {
            {"s3_connect_timeout_ms", 1000, 1000, "Introduce new dedicated setting for s3 connection timeout"},
            {"allow_experimental_shared_merge_tree", false, true, "The setting is obsolete"},
            {"use_page_cache_for_disks_without_file_cache", false, false, "Added userspace page cache"},
            {"read_from_page_cache_if_exists_otherwise_bypass_cache", false, false, "Added userspace page cache"},
            {"page_cache_inject_eviction", false, false, "Added userspace page cache"},
            {"default_table_engine", "None", "MergeTree", "Set default table engine to MergeTree for better usability"},
            {"input_format_json_use_string_type_for_ambiguous_paths_in_named_tuples_inference_from_objects", false, false, "Allow to use String type for ambiguous paths during named tuple inference from JSON objects"},
            {"traverse_shadow_remote_data_paths", false, false, "Traverse shadow directory when query system.remote_data_paths."},
            {"throw_if_deduplication_in_dependent_materialized_views_enabled_with_async_insert", false, true, "Deduplication in dependent materialized view cannot work together with async inserts."},
            {"parallel_replicas_allow_in_with_subquery", false, true, "If true, subquery for IN will be executed on every follower replica"},
            {"log_processors_profiles", false, true, "Enable by default"},
            {"function_locate_has_mysql_compatible_argument_order", false, true, "Increase compatibility with MySQL's locate function."},
            {"allow_suspicious_primary_key", true, false, "Forbid suspicious PRIMARY KEY/ORDER BY for MergeTree (i.e. SimpleAggregateFunction)"},
            {"filesystem_cache_reserve_space_wait_lock_timeout_milliseconds", 1000, 1000, "Wait time to lock cache for sapce reservation in filesystem cache"},
            {"max_parser_backtracks", 0, 1000000, "Limiting the complexity of parsing"},
            {"analyzer_compatibility_join_using_top_level_identifier", false, false, "Force to resolve identifier in JOIN USING from projection"},
            {"distributed_insert_skip_read_only_replicas", false, false, "If true, INSERT into Distributed will skip read-only replicas"},
            {"keeper_max_retries", 10, 10, "Max retries for general keeper operations"},
            {"keeper_retry_initial_backoff_ms", 100, 100, "Initial backoff timeout for general keeper operations"},
            {"keeper_retry_max_backoff_ms", 5000, 5000, "Max backoff timeout for general keeper operations"},
            {"s3queue_allow_experimental_sharded_mode", false, false, "Enable experimental sharded mode of S3Queue table engine. It is experimental because it will be rewritten"},
            {"allow_experimental_analyzer", false, true, "Enable analyzer and planner by default."},
            {"merge_tree_read_split_ranges_into_intersecting_and_non_intersecting_injection_probability", 0.0, 0.0, "For testing of `PartsSplitter` - split read ranges into intersecting and non intersecting every time you read from MergeTree with the specified probability."},
            {"allow_get_client_http_header", false, false, "Introduced a new function."},
            {"output_format_pretty_row_numbers", false, true, "It is better for usability."},
            {"output_format_pretty_max_value_width_apply_for_single_value", true, false, "Single values in Pretty formats won't be cut."},
            {"output_format_parquet_string_as_string", false, true, "ClickHouse allows arbitrary binary data in the String data type, which is typically UTF-8. Parquet/ORC/Arrow Strings only support UTF-8. That's why you can choose which Arrow's data type to use for the ClickHouse String data type - String or Binary. While Binary would be more correct and compatible, using String by default will correspond to user expectations in most cases."},
            {"output_format_orc_string_as_string", false, true, "ClickHouse allows arbitrary binary data in the String data type, which is typically UTF-8. Parquet/ORC/Arrow Strings only support UTF-8. That's why you can choose which Arrow's data type to use for the ClickHouse String data type - String or Binary. While Binary would be more correct and compatible, using String by default will correspond to user expectations in most cases."},
            {"output_format_arrow_string_as_string", false, true, "ClickHouse allows arbitrary binary data in the String data type, which is typically UTF-8. Parquet/ORC/Arrow Strings only support UTF-8. That's why you can choose which Arrow's data type to use for the ClickHouse String data type - String or Binary. While Binary would be more correct and compatible, using String by default will correspond to user expectations in most cases."},
            {"output_format_parquet_compression_method", "lz4", "zstd", "Parquet/ORC/Arrow support many compression methods, including lz4 and zstd. ClickHouse supports each and every compression method. Some inferior tools, such as 'duckdb', lack support for the faster `lz4` compression method, that's why we set zstd by default."},
            {"output_format_orc_compression_method", "lz4", "zstd", "Parquet/ORC/Arrow support many compression methods, including lz4 and zstd. ClickHouse supports each and every compression method. Some inferior tools, such as 'duckdb', lack support for the faster `lz4` compression method, that's why we set zstd by default."},
            {"output_format_pretty_highlight_digit_groups", false, true, "If enabled and if output is a terminal, highlight every digit corresponding to the number of thousands, millions, etc. with underline."},
            {"geo_distance_returns_float64_on_float64_arguments", false, true, "Increase the default precision."},
            {"azure_max_inflight_parts_for_one_file", 20, 20, "The maximum number of a concurrent loaded parts in multipart upload request. 0 means unlimited."},
            {"azure_strict_upload_part_size", 0, 0, "The exact size of part to upload during multipart upload to Azure blob storage."},
            {"azure_min_upload_part_size", 16*1024*1024, 16*1024*1024, "The minimum size of part to upload during multipart upload to Azure blob storage."},
            {"azure_max_upload_part_size", 5ull*1024*1024*1024, 5ull*1024*1024*1024, "The maximum size of part to upload during multipart upload to Azure blob storage."},
            {"azure_upload_part_size_multiply_factor", 2, 2, "Multiply azure_min_upload_part_size by this factor each time azure_multiply_parts_count_threshold parts were uploaded from a single write to Azure blob storage."},
            {"azure_upload_part_size_multiply_parts_count_threshold", 500, 500, "Each time this number of parts was uploaded to Azure blob storage, azure_min_upload_part_size is multiplied by azure_upload_part_size_multiply_factor."},
            {"output_format_csv_serialize_tuple_into_separate_columns", true, true, "A new way of how interpret tuples in CSV format was added."},
            {"input_format_csv_deserialize_separate_columns_into_tuple", true, true, "A new way of how interpret tuples in CSV format was added."},
            {"input_format_csv_try_infer_strings_from_quoted_tuples", true, true, "A new way of how interpret tuples in CSV format was added."},
        }
    },
    {"24.2",
        {
            {"allow_suspicious_variant_types", true, false, "Don't allow creating Variant type with suspicious variants by default"},
            {"validate_experimental_and_suspicious_types_inside_nested_types", false, true, "Validate usage of experimental and suspicious types inside nested types"},
            {"output_format_values_escape_quote_with_quote", false, false, "If true escape ' with '', otherwise quoted with \\'"},
            {"output_format_pretty_single_large_number_tip_threshold", 0, 1'000'000, "Print a readable number tip on the right side of the table if the block consists of a single number which exceeds this value (except 0)"},
            {"input_format_try_infer_exponent_floats", true, false, "Don't infer floats in exponential notation by default"},
            {"query_plan_optimize_prewhere", true, true, "Allow to push down filter to PREWHERE expression for supported storages"},
            {"async_insert_max_data_size", 1000000, 10485760, "The previous value appeared to be too small."},
            {"async_insert_poll_timeout_ms", 10, 10, "Timeout in milliseconds for polling data from asynchronous insert queue"},
            {"async_insert_use_adaptive_busy_timeout", false, true, "Use adaptive asynchronous insert timeout"},
            {"async_insert_busy_timeout_min_ms", 50, 50, "The minimum value of the asynchronous insert timeout in milliseconds; it also serves as the initial value, which may be increased later by the adaptive algorithm"},
            {"async_insert_busy_timeout_max_ms", 200, 200, "The minimum value of the asynchronous insert timeout in milliseconds; async_insert_busy_timeout_ms is aliased to async_insert_busy_timeout_max_ms"},
            {"async_insert_busy_timeout_increase_rate", 0.2, 0.2, "The exponential growth rate at which the adaptive asynchronous insert timeout increases"},
            {"async_insert_busy_timeout_decrease_rate", 0.2, 0.2, "The exponential growth rate at which the adaptive asynchronous insert timeout decreases"},
            {"format_template_row_format", "", "", "Template row format string can be set directly in query"},
            {"format_template_resultset_format", "", "", "Template result set format string can be set in query"},
            {"split_parts_ranges_into_intersecting_and_non_intersecting_final", true, true, "Allow to split parts ranges into intersecting and non intersecting during FINAL optimization"},
            {"split_intersecting_parts_ranges_into_layers_final", true, true, "Allow to split intersecting parts ranges into layers during FINAL optimization"},
            {"azure_max_single_part_copy_size", 256*1024*1024, 256*1024*1024, "The maximum size of object to copy using single part copy to Azure blob storage."},
            {"min_external_table_block_size_rows", DEFAULT_INSERT_BLOCK_SIZE, DEFAULT_INSERT_BLOCK_SIZE, "Squash blocks passed to external table to specified size in rows, if blocks are not big enough"},
            {"min_external_table_block_size_bytes", DEFAULT_INSERT_BLOCK_SIZE * 256, DEFAULT_INSERT_BLOCK_SIZE * 256, "Squash blocks passed to external table to specified size in bytes, if blocks are not big enough."},
            {"parallel_replicas_prefer_local_join", true, true, "If true, and JOIN can be executed with parallel replicas algorithm, and all storages of right JOIN part are *MergeTree, local JOIN will be used instead of GLOBAL JOIN."},
            {"optimize_time_filter_with_preimage", true, true, "Optimize Date and DateTime predicates by converting functions into equivalent comparisons without conversions (e.g. toYear(col) = 2023 -> col >= '2023-01-01' AND col <= '2023-12-31')"},
            {"extract_key_value_pairs_max_pairs_per_row", 0, 0, "Max number of pairs that can be produced by the `extractKeyValuePairs` function. Used as a safeguard against consuming too much memory."},
            {"default_view_definer", "CURRENT_USER", "CURRENT_USER", "Allows to set default `DEFINER` option while creating a view"},
            {"default_materialized_view_sql_security", "DEFINER", "DEFINER", "Allows to set a default value for SQL SECURITY option when creating a materialized view"},
            {"default_normal_view_sql_security", "INVOKER", "INVOKER", "Allows to set default `SQL SECURITY` option while creating a normal view"},
            {"mysql_map_string_to_text_in_show_columns", false, true, "Reduce the configuration effort to connect ClickHouse with BI tools."},
            {"mysql_map_fixed_string_to_text_in_show_columns", false, true, "Reduce the configuration effort to connect ClickHouse with BI tools."},
        }
    },
    {"24.1",
        {
            {"print_pretty_type_names", false, true, "Better user experience."},
            {"input_format_json_read_bools_as_strings", false, true, "Allow to read bools as strings in JSON formats by default"},
            {"output_format_arrow_use_signed_indexes_for_dictionary", false, true, "Use signed indexes type for Arrow dictionaries by default as it's recommended"},
            {"allow_experimental_variant_type", false, false, "Add new experimental Variant type"},
            {"use_variant_as_common_type", false, false, "Allow to use Variant in if/multiIf if there is no common type"},
            {"output_format_arrow_use_64_bit_indexes_for_dictionary", false, false, "Allow to use 64 bit indexes type in Arrow dictionaries"},
            {"parallel_replicas_mark_segment_size", 128, 128, "Add new setting to control segment size in new parallel replicas coordinator implementation"},
            {"ignore_materialized_views_with_dropped_target_table", false, false, "Add new setting to allow to ignore materialized views with dropped target table"},
            {"output_format_compression_level", 3, 3, "Allow to change compression level in the query output"},
            {"output_format_compression_zstd_window_log", 0, 0, "Allow to change zstd window log in the query output when zstd compression is used"},
            {"enable_zstd_qat_codec", false, false, "Add new ZSTD_QAT codec"},
            {"enable_vertical_final", false, true, "Use vertical final by default"},
            {"output_format_arrow_use_64_bit_indexes_for_dictionary", false, false, "Allow to use 64 bit indexes type in Arrow dictionaries"},
            {"max_rows_in_set_to_optimize_join", 100000, 0, "Disable join optimization as it prevents from read in order optimization"},
            {"output_format_pretty_color", true, "auto", "Setting is changed to allow also for auto value, disabling ANSI escapes if output is not a tty"},
            {"function_visible_width_behavior", 0, 1, "We changed the default behavior of `visibleWidth` to be more precise"},
            {"max_estimated_execution_time", 0, 0, "Separate max_execution_time and max_estimated_execution_time"},
            {"iceberg_engine_ignore_schema_evolution", false, false, "Allow to ignore schema evolution in Iceberg table engine"},
            {"optimize_injective_functions_in_group_by", false, true, "Replace injective functions by it's arguments in GROUP BY section in analyzer"},
            {"update_insert_deduplication_token_in_dependent_materialized_views", false, false, "Allow to update insert deduplication token with table identifier during insert in dependent materialized views"},
            {"azure_max_unexpected_write_error_retries", 4, 4, "The maximum number of retries in case of unexpected errors during Azure blob storage write"},
            {"split_parts_ranges_into_intersecting_and_non_intersecting_final", false, true, "Allow to split parts ranges into intersecting and non intersecting during FINAL optimization"},
            {"split_intersecting_parts_ranges_into_layers_final", true, true, "Allow to split intersecting parts ranges into layers during FINAL optimization"}
        }
    },
    {"23.12",
        {
            {"allow_suspicious_ttl_expressions", true, false, "It is a new setting, and in previous versions the behavior was equivalent to allowing."},
            {"input_format_parquet_allow_missing_columns", false, true, "Allow missing columns in Parquet files by default"},
            {"input_format_orc_allow_missing_columns", false, true, "Allow missing columns in ORC files by default"},
            {"input_format_arrow_allow_missing_columns", false, true, "Allow missing columns in Arrow files by default"}
        }
    },
    {"23.11",
        {
            {"parsedatetime_parse_without_leading_zeros", false, true, "Improved compatibility with MySQL DATE_FORMAT/STR_TO_DATE"}
        }
    },
    {"23.9",
        {
            {"optimize_group_by_constant_keys", false, true, "Optimize group by constant keys by default"},
            {"input_format_json_try_infer_named_tuples_from_objects", false, true, "Try to infer named Tuples from JSON objects by default"},
            {"input_format_json_read_numbers_as_strings", false, true, "Allow to read numbers as strings in JSON formats by default"},
            {"input_format_json_read_arrays_as_strings", false, true, "Allow to read arrays as strings in JSON formats by default"},
            {"input_format_json_infer_incomplete_types_as_strings", false, true, "Allow to infer incomplete types as Strings in JSON formats by default"},
            {"input_format_json_try_infer_numbers_from_strings", true, false, "Don't infer numbers from strings in JSON formats by default to prevent possible parsing errors"},
            {"http_write_exception_in_output_format", false, true, "Output valid JSON/XML on exception in HTTP streaming."}
        }
    },
    {"23.8",
        {
            {"rewrite_count_distinct_if_with_count_distinct_implementation", false, true, "Rewrite countDistinctIf with count_distinct_implementation configuration"}
        }
    },
    {"23.7",
        {
            {"function_sleep_max_microseconds_per_block", 0, 3000000, "In previous versions, the maximum sleep time of 3 seconds was applied only for `sleep`, but not for `sleepEachRow` function. In the new version, we introduce this setting. If you set compatibility with the previous versions, we will disable the limit altogether."}
        }
    },
    {"23.6",
        {
            {"http_send_timeout", 180, 30, "3 minutes seems crazy long. Note that this is timeout for a single network write call, not for the whole upload operation."},
            {"http_receive_timeout", 180, 30, "See http_send_timeout."}
        }
    },
    {"23.5",
        {
            {"input_format_parquet_preserve_order", true, false, "Allow Parquet reader to reorder rows for better parallelism."},
            {"parallelize_output_from_storages", false, true, "Allow parallelism when executing queries that read from file/url/s3/etc. This may reorder rows."},
            {"use_with_fill_by_sorting_prefix", false, true, "Columns preceding WITH FILL columns in ORDER BY clause form sorting prefix. Rows with different values in sorting prefix are filled independently"},
            {"output_format_parquet_compliant_nested_types", false, true, "Change an internal field name in output Parquet file schema."}
        }
    },
    {"23.4",
        {
            {"allow_suspicious_indices", true, false, "If true, index can defined with identical expressions"},
            {"allow_nonconst_timezone_arguments", true, false, "Allow non-const timezone arguments in certain time-related functions like toTimeZone(), fromUnixTimestamp*(), snowflakeToDateTime*()."},
            {"connect_timeout_with_failover_ms", 50, 1000, "Increase default connect timeout because of async connect"},
            {"connect_timeout_with_failover_secure_ms", 100, 1000, "Increase default secure connect timeout because of async connect"},
            {"hedged_connection_timeout_ms", 100, 50, "Start new connection in hedged requests after 50 ms instead of 100 to correspond with previous connect timeout"},
            {"formatdatetime_f_prints_single_zero", true, false, "Improved compatibility with MySQL DATE_FORMAT()/STR_TO_DATE()"},
            {"formatdatetime_parsedatetime_m_is_month_name", false, true, "Improved compatibility with MySQL DATE_FORMAT/STR_TO_DATE"}
        }
    },
    {"23.3",
        {
            {"output_format_parquet_version", "1.0", "2.latest", "Use latest Parquet format version for output format"},
            {"input_format_json_ignore_unknown_keys_in_named_tuple", false, true, "Improve parsing JSON objects as named tuples"},
            {"input_format_native_allow_types_conversion", false, true, "Allow types conversion in Native input forma"},
            {"output_format_arrow_compression_method", "none", "lz4_frame", "Use lz4 compression in Arrow output format by default"},
            {"output_format_parquet_compression_method", "snappy", "lz4", "Use lz4 compression in Parquet output format by default"},
            {"output_format_orc_compression_method", "none", "lz4_frame", "Use lz4 compression in ORC output format by default"},
            {"async_query_sending_for_remote", false, true, "Create connections and send query async across shards"}
        }
    },
    {"23.2",
        {
            {"output_format_parquet_fixed_string_as_fixed_byte_array", false, true, "Use Parquet FIXED_LENGTH_BYTE_ARRAY type for FixedString by default"},
            {"output_format_arrow_fixed_string_as_fixed_byte_array", false, true, "Use Arrow FIXED_SIZE_BINARY type for FixedString by default"},
            {"query_plan_remove_redundant_distinct", false, true, "Remove redundant Distinct step in query plan"},
            {"optimize_duplicate_order_by_and_distinct", true, false, "Remove duplicate ORDER BY and DISTINCT if it's possible"},
            {"insert_keeper_max_retries", 0, 20, "Enable reconnections to Keeper on INSERT, improve reliability"}
        }
    },
    {"23.1",
        {
            {"input_format_json_read_objects_as_strings", 0, 1, "Enable reading nested json objects as strings while object type is experimental"},
            {"input_format_json_defaults_for_missing_elements_in_named_tuple", false, true, "Allow missing elements in JSON objects while reading named tuples by default"},
            {"input_format_csv_detect_header", false, true, "Detect header in CSV format by default"},
            {"input_format_tsv_detect_header", false, true, "Detect header in TSV format by default"},
            {"input_format_custom_detect_header", false, true, "Detect header in CustomSeparated format by default"},
            {"query_plan_remove_redundant_sorting", false, true, "Remove redundant sorting in query plan. For example, sorting steps related to ORDER BY clauses in subqueries"}
        }
    },
    {"22.12",
        {
            {"max_size_to_preallocate_for_aggregation", 10'000'000, 100'000'000, "This optimizes performance"},
            {"query_plan_aggregation_in_order", 0, 1, "Enable some refactoring around query plan"},
            {"format_binary_max_string_size", 0, 1_GiB, "Prevent allocating large amount of memory"}
        }
    },
    {"22.11",
        {
            {"use_structure_from_insertion_table_in_table_functions", 0, 2, "Improve using structure from insertion table in table functions"}
        }
    },
    {"22.9",
        {
            {"force_grouping_standard_compatibility", false, true, "Make GROUPING function output the same as in SQL standard and other DBMS"}
        }
    },
    {"22.7",
        {
            {"cross_to_inner_join_rewrite", 1, 2, "Force rewrite comma join to inner"},
            {"enable_positional_arguments", false, true, "Enable positional arguments feature by default"},
            {"format_csv_allow_single_quotes", true, false, "Most tools don't treat single quote in CSV specially, don't do it by default too"}
        }
    },
    {"22.6",
        {
            {"output_format_json_named_tuples_as_objects", false, true, "Allow to serialize named tuples as JSON objects in JSON formats by default"},
            {"input_format_skip_unknown_fields", false, true, "Optimize reading subset of columns for some input formats"}
        }
    },
    {"22.5",
        {
            {"memory_overcommit_ratio_denominator", 0, 1073741824, "Enable memory overcommit feature by default"},
            {"memory_overcommit_ratio_denominator_for_user", 0, 1073741824, "Enable memory overcommit feature by default"}
        }
    },
    {"22.4",
        {
            {"allow_settings_after_format_in_insert", true, false, "Do not allow SETTINGS after FORMAT for INSERT queries because ClickHouse interpret SETTINGS as some values, which is misleading"}
        }
    },
    {"22.3",
        {
            {"cast_ipv4_ipv6_default_on_conversion_error", true, false, "Make functions cast(value, 'IPv4') and cast(value, 'IPv6') behave same as toIPv4 and toIPv6 functions"}
        }
    },
    {"21.12",
        {
            {"stream_like_engine_allow_direct_select", true, false, "Do not allow direct select for Kafka/RabbitMQ/FileLog by default"}
        }
    },
    {"21.9",
        {
            {"output_format_decimal_trailing_zeros", true, false, "Do not output trailing zeros in text representation of Decimal types by default for better looking output"},
            {"use_hedged_requests", false, true, "Enable Hedged Requests feature by default"}
        }
    },
    {"21.7",
        {
            {"legacy_column_name_of_tuple_literal", true, false, "Add this setting only for compatibility reasons. It makes sense to set to 'true', while doing rolling update of cluster from version lower than 21.7 to higher"}
        }
    },
    {"21.5",
        {
            {"async_socket_for_remote", false, true, "Fix all problems and turn on asynchronous reads from socket for remote queries by default again"}
        }
    },
    {"21.3",
        {
            {"async_socket_for_remote", true, false, "Turn off asynchronous reads from socket for remote queries because of some problems"},
            {"optimize_normalize_count_variants", false, true, "Rewrite aggregate functions that semantically equals to count() as count() by default"},
            {"normalize_function_names", false, true, "Normalize function names to their canonical names, this was needed for projection query routing"}
        }
    },
    {"21.2",
        {
            {"enable_global_with_statement", false, true, "Propagate WITH statements to UNION queries and all subqueries by default"}
        }
    },
    {"21.1",
        {
            {"insert_quorum_parallel", false, true, "Use parallel quorum inserts by default. It is significantly more convenient to use than sequential quorum inserts"},
            {"input_format_null_as_default", false, true, "Allow to insert NULL as default for input formats by default"},
            {"optimize_on_insert", false, true, "Enable data optimization on INSERT by default for better user experience"},
            {"use_compact_format_in_distributed_parts_names", false, true, "Use compact format for async INSERT into Distributed tables by default"}
        }
    },
    {"20.10",
        {
            {"format_regexp_escaping_rule", "Escaped", "Raw", "Use Raw as default escaping rule for Regexp format to male the behaviour more like to what users expect"}
        }
    },
    {"20.7",
        {
            {"show_table_uuid_in_table_create_query_if_not_nil", true, false, "Stop showing  UID of the table in its CREATE query for Engine=Atomic"}
        }
    },
    {"20.5",
        {
            {"input_format_with_names_use_header", false, true, "Enable using header with names for formats with WithNames/WithNamesAndTypes suffixes"},
            {"allow_suspicious_codecs", true, false, "Don't allow to specify meaningless compression codecs"}
        }
    },
    {"20.4",
        {
            {"validate_polygons", false, true, "Throw exception if polygon is invalid in function pointInPolygon by default instead of returning possibly wrong results"}
        }
    },
    {"19.18",
        {
            {"enable_scalar_subquery_optimization", false, true, "Prevent scalar subqueries from (de)serializing large scalar values and possibly avoid running the same subquery more than once"}
        }
    },
    {"19.14",
        {
            {"any_join_distinct_right_table_keys", true, false, "Disable ANY RIGHT and ANY FULL JOINs by default to avoid inconsistency"}
        }
    },
    {"19.12",
        {
            {"input_format_defaults_for_omitted_fields", false, true, "Enable calculation of complex default expressions for omitted fields for some input formats, because it should be the expected behaviour"}
        }
    },
    {"19.5",
        {
            {"max_partitions_per_insert_block", 0, 100, "Add a limit for the number of partitions in one block"}
        }
    },
    {"18.12.17",
        {
            {"enable_optimize_predicate_expression", 0, 1, "Optimize predicates to subqueries by default"}
        }
    },
};

static std::initializer_list<std::pair<ClickHouseVersion, SettingsChangesHistory::SettingsChanges>> merge_tree_settings_changes_history_initializer =
{
    {"24.12",
        {
        }
    },
    {"24.11",
        {
        }
    },
    {"24.10",
        {
        }
    },
    {"24.9",
        {
        }
    },
    {"24.8",
        {
            {"deduplicate_merge_projection_mode", "ignore", "throw", "Do not allow to create inconsistent projection"}
        }
    },
};

static void initSettingsChangesHistory(
    std::map<ClickHouseVersion, SettingsChangesHistory::SettingsChanges> & settings_changes_history,
    std::once_flag & initialized_flag,
    std::initializer_list<std::pair<ClickHouseVersion, SettingsChangesHistory::SettingsChanges>> & initializer
)
{
    std::call_once(initialized_flag, [&]()
    {
        for (const auto & setting_change : initializer)
        {
            /// Disallow duplicate keys in the settings changes history. Example:
            ///     {"21.2", {{"some_setting_1", false, true, "[...]"}}},
            ///     [...]
            ///     {"21.2", {{"some_setting_2", false, true, "[...]"}}},
            /// As std::set has unique keys, one of the entries would be overwritten.
            if (settings_changes_history.contains(setting_change.first))
                throw Exception{ErrorCodes::LOGICAL_ERROR, "Detected duplicate version '{}'", setting_change.first.toString()};

            settings_changes_history[setting_change.first] = setting_change.second;
        }
    });
}

const std::map<ClickHouseVersion, SettingsChangesHistory::SettingsChanges> & getSettingsChangesHistory()
{
    static std::map<ClickHouseVersion, SettingsChangesHistory::SettingsChanges> settings_changes_history;
    static std::once_flag initialized_flag;
    initSettingsChangesHistory(settings_changes_history, initialized_flag, settings_changes_history_initializer);

    return settings_changes_history;
}

const std::map<ClickHouseVersion, SettingsChangesHistory::SettingsChanges> & getMergeTreeSettingsChangesHistory()
{
    static std::map<ClickHouseVersion, SettingsChangesHistory::SettingsChanges> merge_tree_settings_changes_history;
    static std::once_flag initialized_flag;
    initSettingsChangesHistory(merge_tree_settings_changes_history, initialized_flag, merge_tree_settings_changes_history_initializer);

    return merge_tree_settings_changes_history;
}

}<|MERGE_RESOLUTION|>--- conflicted
+++ resolved
@@ -77,12 +77,9 @@
             {"backup_restore_keeper_max_retries_while_handling_error", 0, 20, "New setting."},
             {"backup_restore_finish_timeout_after_error_sec", 0, 180, "New setting."},
             {"parallel_replicas_local_plan", false, true, "Use local plan for local replica in a query with parallel replicas"},
-<<<<<<< HEAD
             {"merge_tree_use_v1_object_and_dynamic_serialization", true, false, "Add new serialization V2 version for JSON and Dynamic types"}
-=======
             {"filesystem_cache_prefer_bigger_buffer_size", true, true, "New setting"},
             {"read_in_order_use_virtual_row", false, false, "Use virtual row while reading in order of primary key or its monotonic function fashion. It is useful when searching over multiple parts as only relevant ones are touched."},
->>>>>>> dbb20fc8
         }
     },
     {"24.10",
