#include <Core/Defines.h>
#include <Core/SettingsChangesHistory.h>
#include <IO/ReadBufferFromString.h>
#include <IO/ReadHelpers.h>
#include <boost/algorithm/string.hpp>

#include <fmt/ranges.h>


namespace DB
{

namespace ErrorCodes
{
    extern const int BAD_ARGUMENTS;
    extern const int LOGICAL_ERROR;
}

ClickHouseVersion::ClickHouseVersion(std::string_view version)
{
    Strings split;
    boost::split(split, version, [](char c){ return c == '.'; });
    components.reserve(split.size());
    if (split.empty())
        throw Exception{ErrorCodes::BAD_ARGUMENTS, "Cannot parse ClickHouse version here: {}", version};

    for (const auto & split_element : split)
    {
        size_t component;
        ReadBufferFromString buf(split_element);
        if (!tryReadIntText(component, buf) || !buf.eof())
            throw Exception{ErrorCodes::BAD_ARGUMENTS, "Cannot parse ClickHouse version here: {}", version};
        components.push_back(component);
    }
}

String ClickHouseVersion::toString() const
{
    return fmt::format("{}", fmt::join(components, "."));
}

static void addSettingsChanges(
    VersionToSettingsChangesMap & settings_changes_history,
    std::string_view version,
    SettingsChangesHistory::SettingsChanges && changes)
{
    /// Forbid duplicate versions
    auto [_, inserted] = settings_changes_history.emplace(ClickHouseVersion(version), std::move(changes));
    if (!inserted)
        throw Exception{ErrorCodes::LOGICAL_ERROR, "Detected duplicate version '{}'", ClickHouseVersion(version).toString()};
}

const VersionToSettingsChangesMap & getSettingsChangesHistory()
{
    static VersionToSettingsChangesMap settings_changes_history;
    static std::once_flag initialized_flag;
    std::call_once(initialized_flag, [&]
    {
        // clang-format off
        /// History of settings changes that controls some backward incompatible changes
        /// across all ClickHouse versions. It maps ClickHouse version to settings changes that were done
        /// in this version. This history contains both changes to existing settings and newly added settings.
        /// Settings changes is a vector of structs
        ///     {setting_name, previous_value, new_value, reason}.
        /// For newly added setting choose the most appropriate previous_value (for example, if new setting
        /// controls new feature and it's 'true' by default, use 'false' as previous_value).
        /// It's used to implement `compatibility` setting (see https://github.com/ClickHouse/ClickHouse/issues/35972)
        /// Note: please check if the key already exists to prevent duplicate entries.
        addSettingsChanges(settings_changes_history, "25.3",
        {
            {"allow_experimental_database_unity_catalog", false, false, "Allow experimental database engine DataLakeCatalog with catalog_type = 'unity'"},
            {"allow_experimental_database_glue_catalog", false, false, "Allow experimental database engine DataLakeCatalog with catalog_type = 'glue'"},
            {"use_page_cache_with_distributed_cache", false, false, "New setting"},
            {"use_query_condition_cache", false, false, "New setting."},
<<<<<<< HEAD
            {"iceberg_timestamp_ms", 0, 0, "New setting."},
            {"iceberg_snapshot_id", 0, 0, "New setting."},
=======
            {"parallel_replicas_for_cluster_engines", false, true, "New setting."},
>>>>>>> d018b473
        });
        addSettingsChanges(settings_changes_history, "25.2",
        {
            /// Release closed. Please use 25.3
            {"schema_inference_make_json_columns_nullable", false, false, "Allow to infer Nullable(JSON) during schema inference"},
            {"query_plan_use_new_logical_join_step", false, true, "Enable new step"},
            {"postgresql_fault_injection_probability", 0., 0., "New setting"},
            {"apply_settings_from_server", false, true, "Client-side code (e.g. INSERT input parsing and query output formatting) will use the same settings as the server, including settings from server config."},
            {"merge_tree_use_deserialization_prefixes_cache", true, true, "A new setting to control the usage of deserialization prefixes cache in MergeTree"},
            {"merge_tree_use_prefixes_deserialization_thread_pool", true, true, "A new setting controlling the usage of the thread pool for parallel prefixes deserialization in MergeTree"},
            {"optimize_and_compare_chain", false, true, "A new setting"},
            {"enable_adaptive_memory_spill_scheduler", false, false, "New setting. Enable spill memory data into external storage adaptively."},
            {"output_format_parquet_write_bloom_filter", false, true, "Added support for writing Parquet bloom filters."},
            {"output_format_parquet_bloom_filter_bits_per_value", 10.5, 10.5, "New setting."},
            {"output_format_parquet_bloom_filter_flush_threshold_bytes", 128 * 1024 * 1024, 128 * 1024 * 1024, "New setting."},
            {"output_format_pretty_max_rows", 10000, 1000, "It is better for usability - less amount to scroll."},
            {"restore_replicated_merge_tree_to_shared_merge_tree", false, false, "New setting."},
            {"parallel_replicas_only_with_analyzer", true, true, "Parallel replicas is supported only with analyzer enabled"},
            {"s3_allow_multipart_copy", true, true, "New setting."},
            /// Release closed. Please use 25.3
        });
        addSettingsChanges(settings_changes_history, "25.1",
        {
            /// Release closed. Please use 25.2
            {"allow_not_comparable_types_in_order_by", true, false, "Don't allow not comparable types in order by by default"},
            {"allow_not_comparable_types_in_comparison_functions", true, false, "Don't allow not comparable types in comparison functions by default"},
            {"output_format_json_pretty_print", false, true, "Print values in a pretty format in JSON output format by default"},
            {"allow_experimental_ts_to_grid_aggregate_function", false, false, "Cloud only"},
            {"formatdatetime_f_prints_scale_number_of_digits", true, false, "New setting."},
            {"distributed_cache_connect_max_tries", 20, 20, "Cloud only"},
            {"query_plan_use_new_logical_join_step", false, false, "New join step, internal change"},
            {"distributed_cache_min_bytes_for_seek", 0, 0, "New private setting."},
            {"use_iceberg_partition_pruning", false, false, "New setting"},
            {"max_bytes_ratio_before_external_group_by", 0.0, 0.5, "Enable automatic spilling to disk by default."},
            {"max_bytes_ratio_before_external_sort", 0.0, 0.5, "Enable automatic spilling to disk by default."},
            {"min_external_sort_block_bytes", 0., 100_MiB, "New setting."},
            {"s3queue_migrate_old_metadata_to_buckets", false, false, "New setting."},
            {"distributed_cache_pool_behaviour_on_limit", "allocate_bypassing_pool", "wait", "Cloud only"},
            {"use_hive_partitioning", false, true, "Enabled the setting by default."},
            {"query_plan_try_use_vector_search", false, true, "New setting."},
            {"short_circuit_function_evaluation_for_nulls", false, true, "Allow to execute functions with Nullable arguments only on rows with non-NULL values in all arguments"},
            {"short_circuit_function_evaluation_for_nulls_threshold", 1.0, 1.0, "Ratio threshold of NULL values to execute functions with Nullable arguments only on rows with non-NULL values in all arguments. Applies when setting short_circuit_function_evaluation_for_nulls is enabled."},
            {"output_format_orc_writer_time_zone_name", "GMT", "GMT", "The time zone name for ORC writer, the default ORC writer's time zone is GMT."},
            {"output_format_pretty_highlight_trailing_spaces", false, true, "A new setting."},
            {"allow_experimental_bfloat16_type", false, true, "Add new BFloat16 type"},
            {"allow_push_predicate_ast_for_distributed_subqueries", false, true, "A new setting"},
            {"output_format_pretty_squash_consecutive_ms", 0, 50, "Add new setting"},
            {"output_format_pretty_squash_max_wait_ms", 0, 1000, "Add new setting"},
            {"output_format_pretty_max_column_name_width_cut_to", 0, 24, "A new setting"},
            {"output_format_pretty_max_column_name_width_min_chars_to_cut", 0, 4, "A new setting"},
            {"output_format_pretty_multiline_fields", false, true, "A new setting"},
            {"output_format_pretty_fallback_to_vertical", false, true, "A new setting"},
            {"output_format_pretty_fallback_to_vertical_max_rows_per_chunk", 0, 100, "A new setting"},
            {"output_format_pretty_fallback_to_vertical_min_columns", 0, 5, "A new setting"},
            {"output_format_pretty_fallback_to_vertical_min_table_width", 0, 250, "A new setting"},
            {"merge_table_max_tables_to_look_for_schema_inference", 1, 1000, "A new setting"},
            {"max_autoincrement_series", 1000, 1000, "A new setting"},
            {"validate_enum_literals_in_operators", false, false, "A new setting"},
            {"allow_experimental_kusto_dialect", true, false, "A new setting"},
            {"allow_experimental_prql_dialect", true, false, "A new setting"},
            {"h3togeo_lon_lat_result_order", true, false, "A new setting"},
            {"max_parallel_replicas", 1, 1000, "Use up to 1000 parallel replicas by default."},
            {"allow_general_join_planning", false, true, "Allow more general join planning algorithm when hash join algorithm is enabled."},
            {"optimize_extract_common_expressions", false, true, "Optimize WHERE, PREWHERE, ON, HAVING and QUALIFY expressions by extracting common expressions out from disjunction of conjunctions."},
            /// Release closed. Please use 25.2
        });
        addSettingsChanges(settings_changes_history, "24.12",
        {
            /// Release closed. Please use 25.1
            {"allow_experimental_database_iceberg", false, false, "New setting."},
            {"shared_merge_tree_sync_parts_on_partition_operations", 1, 1, "New setting. By default parts are always synchronized"},
            {"query_plan_join_swap_table", "false", "auto", "New setting. Right table was always chosen before."},
            {"max_size_to_preallocate_for_aggregation", 100'000'000, 1'000'000'000'000, "Enable optimisation for bigger tables."},
            {"max_size_to_preallocate_for_joins", 100'000'000, 1'000'000'000'000, "Enable optimisation for bigger tables."},
            {"max_bytes_ratio_before_external_group_by", 0., 0., "New setting."},
            {"optimize_extract_common_expressions", false, false, "Introduce setting to optimize WHERE, PREWHERE, ON, HAVING and QUALIFY expressions by extracting common expressions out from disjunction of conjunctions."},
            {"max_bytes_ratio_before_external_sort", 0., 0., "New setting."},
            {"use_async_executor_for_materialized_views", false, false, "New setting."},
            {"http_response_headers", "", "", "New setting."},
            {"output_format_parquet_datetime_as_uint32", true, false, "Write DateTime as DateTime64(3) instead of UInt32 (these are the two Parquet types closest to DateTime)."},
            {"skip_redundant_aliases_in_udf", false, false, "When enabled, this allows you to use the same user defined function several times for several materialized columns in the same table."},
            {"parallel_replicas_index_analysis_only_on_coordinator", true, true, "Index analysis done only on replica-coordinator and skipped on other replicas. Effective only with enabled parallel_replicas_local_plan"}, // enabling it was moved to 24.10
            {"least_greatest_legacy_null_behavior", true, false, "New setting"},
            {"use_concurrency_control", false, true, "Enable concurrency control by default"},
            {"join_algorithm", "default", "direct,parallel_hash,hash", "'default' was deprecated in favor of explicitly specified join algorithms, also parallel_hash is now preferred over hash"},
            /// Release closed. Please use 25.1
        });
        addSettingsChanges(settings_changes_history, "24.11",
        {
            {"validate_mutation_query", false, true, "New setting to validate mutation queries by default."},
            {"enable_job_stack_trace", false, true, "Enable by default collecting stack traces from job's scheduling."},
            {"allow_suspicious_types_in_group_by", true, false, "Don't allow Variant/Dynamic types in GROUP BY by default"},
            {"allow_suspicious_types_in_order_by", true, false, "Don't allow Variant/Dynamic types in ORDER BY by default"},
            {"distributed_cache_discard_connection_if_unread_data", true, true, "New setting"},
            {"filesystem_cache_enable_background_download_for_metadata_files_in_packed_storage", true, true, "New setting"},
            {"filesystem_cache_enable_background_download_during_fetch", true, true, "New setting"},
            {"azure_check_objects_after_upload", false, false, "Check each uploaded object in azure blob storage to be sure that upload was successful"},
            {"backup_restore_keeper_max_retries", 20, 1000, "Should be big enough so the whole operation BACKUP or RESTORE operation won't fail because of a temporary [Zoo]Keeper failure in the middle of it."},
            {"backup_restore_failure_after_host_disconnected_for_seconds", 0, 3600, "New setting."},
            {"backup_restore_keeper_max_retries_while_initializing", 0, 20, "New setting."},
            {"backup_restore_keeper_max_retries_while_handling_error", 0, 20, "New setting."},
            {"backup_restore_finish_timeout_after_error_sec", 0, 180, "New setting."},
            {"query_plan_merge_filters", false, true, "Allow to merge filters in the query plan. This is required to properly support filter-push-down with a new analyzer."},
            {"parallel_replicas_local_plan", false, true, "Use local plan for local replica in a query with parallel replicas"},
            {"merge_tree_use_v1_object_and_dynamic_serialization", true, false, "Add new serialization V2 version for JSON and Dynamic types"},
            {"min_joined_block_size_bytes", 524288, 524288, "New setting."},
            {"allow_experimental_bfloat16_type", false, false, "Add new experimental BFloat16 type"},
            {"filesystem_cache_skip_download_if_exceeds_per_query_cache_write_limit", 1, 1, "Rename of setting skip_download_if_exceeds_query_cache_limit"},
            {"filesystem_cache_prefer_bigger_buffer_size", true, true, "New setting"},
            {"read_in_order_use_virtual_row", false, false, "Use virtual row while reading in order of primary key or its monotonic function fashion. It is useful when searching over multiple parts as only relevant ones are touched."},
            {"s3_skip_empty_files", false, true, "We hope it will provide better UX"},
            {"filesystem_cache_boundary_alignment", 0, 0, "New setting"},
            {"push_external_roles_in_interserver_queries", false, true, "New setting."},
            {"enable_variant_type", false, false, "Add alias to allow_experimental_variant_type"},
            {"enable_dynamic_type", false, false, "Add alias to allow_experimental_dynamic_type"},
            {"enable_json_type", false, false, "Add alias to allow_experimental_json_type"},
        });
        addSettingsChanges(settings_changes_history, "24.10",
        {
            {"query_metric_log_interval", 0, -1, "New setting."},
            {"enforce_strict_identifier_format", false, false, "New setting."},
            {"enable_parsing_to_custom_serialization", false, true, "New setting"},
            {"mongodb_throw_on_unsupported_query", false, true, "New setting."},
            {"enable_parallel_replicas", false, false, "Parallel replicas with read tasks became the Beta tier feature."},
            {"parallel_replicas_mode", "read_tasks", "read_tasks", "This setting was introduced as a part of making parallel replicas feature Beta"},
            {"filesystem_cache_name", "", "", "Filesystem cache name to use for stateless table engines or data lakes"},
            {"restore_replace_external_dictionary_source_to_null", false, false, "New setting."},
            {"show_create_query_identifier_quoting_rule", "when_necessary", "when_necessary", "New setting."},
            {"show_create_query_identifier_quoting_style", "Backticks", "Backticks", "New setting."},
            {"merge_tree_min_read_task_size", 8, 8, "New setting"},
            {"merge_tree_min_rows_for_concurrent_read_for_remote_filesystem", (20 * 8192), 0, "Setting is deprecated"},
            {"merge_tree_min_bytes_for_concurrent_read_for_remote_filesystem", (24 * 10 * 1024 * 1024), 0, "Setting is deprecated"},
            {"implicit_select", false, false, "A new setting."},
            {"output_format_native_write_json_as_string", false, false, "Add new setting to allow write JSON column as single String column in Native format"},
            {"output_format_binary_write_json_as_string", false, false, "Add new setting to write values of JSON type as JSON string in RowBinary output format"},
            {"input_format_binary_read_json_as_string", false, false, "Add new setting to read values of JSON type as JSON string in RowBinary input format"},
            {"min_free_disk_bytes_to_perform_insert", 0, 0, "New setting."},
            {"min_free_disk_ratio_to_perform_insert", 0.0, 0.0, "New setting."},
            {"parallel_replicas_local_plan", false, true, "Use local plan for local replica in a query with parallel replicas"},
            {"enable_named_columns_in_function_tuple", false, false, "Disabled pending usability improvements"},
            {"cloud_mode_database_engine", 1, 1, "A setting for ClickHouse Cloud"},
            {"allow_experimental_shared_set_join", 0, 0, "A setting for ClickHouse Cloud"},
            {"read_through_distributed_cache", 0, 0, "A setting for ClickHouse Cloud"},
            {"write_through_distributed_cache", 0, 0, "A setting for ClickHouse Cloud"},
            {"distributed_cache_throw_on_error", 0, 0, "A setting for ClickHouse Cloud"},
            {"distributed_cache_log_mode", "on_error", "on_error", "A setting for ClickHouse Cloud"},
            {"distributed_cache_fetch_metrics_only_from_current_az", 1, 1, "A setting for ClickHouse Cloud"},
            {"distributed_cache_connect_max_tries", 20, 20, "A setting for ClickHouse Cloud"},
            {"distributed_cache_receive_response_wait_milliseconds", 60000, 60000, "A setting for ClickHouse Cloud"},
            {"distributed_cache_receive_timeout_milliseconds", 10000, 10000, "A setting for ClickHouse Cloud"},
            {"distributed_cache_wait_connection_from_pool_milliseconds", 100, 100, "A setting for ClickHouse Cloud"},
            {"distributed_cache_bypass_connection_pool", 0, 0, "A setting for ClickHouse Cloud"},
            {"distributed_cache_pool_behaviour_on_limit", "allocate_bypassing_pool", "allocate_bypassing_pool", "A setting for ClickHouse Cloud"},
            {"distributed_cache_read_alignment", 0, 0, "A setting for ClickHouse Cloud"},
            {"distributed_cache_max_unacked_inflight_packets", 10, 10, "A setting for ClickHouse Cloud"},
            {"distributed_cache_data_packet_ack_window", 5, 5, "A setting for ClickHouse Cloud"},
            {"input_format_parquet_enable_row_group_prefetch", false, true, "Enable row group prefetching during parquet parsing. Currently, only single-threaded parsing can prefetch."},
            {"input_format_orc_dictionary_as_low_cardinality", false, true, "Treat ORC dictionary encoded columns as LowCardinality columns while reading ORC files"},
            {"allow_experimental_refreshable_materialized_view", false, true, "Not experimental anymore"},
            {"max_parts_to_move", 0, 1000, "New setting"},
            {"hnsw_candidate_list_size_for_search", 64, 256, "New setting. Previously, the value was optionally specified in CREATE INDEX and 64 by default."},
            {"allow_reorder_prewhere_conditions", true, true, "New setting"},
            {"input_format_parquet_bloom_filter_push_down", false, true, "When reading Parquet files, skip whole row groups based on the WHERE/PREWHERE expressions and bloom filter in the Parquet metadata."},
            {"date_time_64_output_format_cut_trailing_zeros_align_to_groups_of_thousands", false, false, "Dynamically trim the trailing zeros of datetime64 values to adjust the output scale to (0, 3, 6), corresponding to 'seconds', 'milliseconds', and 'microseconds'."},
            {"parallel_replicas_index_analysis_only_on_coordinator", false, true, "Index analysis done only on replica-coordinator and skipped on other replicas. Effective only with enabled parallel_replicas_local_plan"},
            {"distributed_cache_discard_connection_if_unread_data", true, true, "New setting"},
            {"azure_check_objects_after_upload", false, false, "Check each uploaded object in azure blob storage to be sure that upload was successful"},
            {"backup_restore_keeper_max_retries", 20, 1000, "Should be big enough so the whole operation BACKUP or RESTORE operation won't fail because of a temporary [Zoo]Keeper failure in the middle of it."},
            {"backup_restore_failure_after_host_disconnected_for_seconds", 0, 3600, "New setting."},
            {"backup_restore_keeper_max_retries_while_initializing", 0, 20, "New setting."},
            {"backup_restore_keeper_max_retries_while_handling_error", 0, 20, "New setting."},
            {"backup_restore_finish_timeout_after_error_sec", 0, 180, "New setting."},
        });
        addSettingsChanges(settings_changes_history, "24.9",
        {
            {"output_format_orc_dictionary_key_size_threshold", 0.0, 0.0, "For a string column in ORC output format, if the number of distinct values is greater than this fraction of the total number of non-null rows, turn off dictionary encoding. Otherwise dictionary encoding is enabled"},
            {"input_format_json_empty_as_default", false, false, "Added new setting to allow to treat empty fields in JSON input as default values."},
            {"input_format_try_infer_variants", false, false, "Try to infer Variant type in text formats when there is more than one possible type for column/array elements"},
            {"join_output_by_rowlist_perkey_rows_threshold", 0, 5, "The lower limit of per-key average rows in the right table to determine whether to output by row list in hash join."},
            {"create_if_not_exists", false, false, "New setting."},
            {"allow_materialized_view_with_bad_select", true, true, "Support (but not enable yet) stricter validation in CREATE MATERIALIZED VIEW"},
            {"parallel_replicas_mark_segment_size", 128, 0, "Value for this setting now determined automatically"},
            {"database_replicated_allow_replicated_engine_arguments", 1, 0, "Don't allow explicit arguments by default"},
            {"database_replicated_allow_explicit_uuid", 1, 0, "Added a new setting to disallow explicitly specifying table UUID"},
            {"parallel_replicas_local_plan", false, false, "Use local plan for local replica in a query with parallel replicas"},
            {"join_to_sort_minimum_perkey_rows", 0, 40, "The lower limit of per-key average rows in the right table to determine whether to rerange the right table by key in left or inner join. This setting ensures that the optimization is not applied for sparse table keys"},
            {"join_to_sort_maximum_table_rows", 0, 10000, "The maximum number of rows in the right table to determine whether to rerange the right table by key in left or inner join"},
            {"allow_experimental_join_right_table_sorting", false, false, "If it is set to true, and the conditions of `join_to_sort_minimum_perkey_rows` and `join_to_sort_maximum_table_rows` are met, rerange the right table by key to improve the performance in left or inner hash join"},
            {"mongodb_throw_on_unsupported_query", false, true, "New setting."},
            {"min_free_disk_bytes_to_perform_insert", 0, 0, "Maintain some free disk space bytes from inserts while still allowing for temporary writing."},
            {"min_free_disk_ratio_to_perform_insert", 0.0, 0.0, "Maintain some free disk space bytes expressed as ratio to total disk space from inserts while still allowing for temporary writing."},
        });
        addSettingsChanges(settings_changes_history, "24.8",
        {
            {"rows_before_aggregation", false, false, "Provide exact value for rows_before_aggregation statistic, represents the number of rows read before aggregation"},
            {"restore_replace_external_table_functions_to_null", false, false, "New setting."},
            {"restore_replace_external_engines_to_null", false, false, "New setting."},
            {"input_format_json_max_depth", 1000000, 1000, "It was unlimited in previous versions, but that was unsafe."},
            {"merge_tree_min_bytes_per_task_for_remote_reading", 4194304, 2097152, "Value is unified with `filesystem_prefetch_min_bytes_for_single_read_task`"},
            {"use_hive_partitioning", false, false, "Allows to use hive partitioning for File, URL, S3, AzureBlobStorage and HDFS engines."},
            {"allow_experimental_kafka_offsets_storage_in_keeper", false, false, "Allow the usage of experimental Kafka storage engine that stores the committed offsets in ClickHouse Keeper"},
            {"allow_archive_path_syntax", true, true, "Added new setting to allow disabling archive path syntax."},
            {"query_cache_tag", "", "", "New setting for labeling query cache settings."},
            {"allow_experimental_time_series_table", false, false, "Added new setting to allow the TimeSeries table engine"},
            {"enable_analyzer", 1, 1, "Added an alias to a setting `allow_experimental_analyzer`."},
            {"optimize_functions_to_subcolumns", false, true, "Enabled settings by default"},
            {"allow_experimental_json_type", false, false, "Add new experimental JSON type"},
            {"use_json_alias_for_old_object_type", true, false, "Use JSON type alias to create new JSON type"},
            {"type_json_skip_duplicated_paths", false, false, "Allow to skip duplicated paths during JSON parsing"},
            {"allow_experimental_vector_similarity_index", false, false, "Added new setting to allow experimental vector similarity indexes"},
            {"input_format_try_infer_datetimes_only_datetime64", true, false, "Allow to infer DateTime instead of DateTime64 in data formats"},
        });
        addSettingsChanges(settings_changes_history, "24.7",
        {
            {"output_format_parquet_write_page_index", false, true, "Add a possibility to write page index into parquet files."},
            {"output_format_binary_encode_types_in_binary_format", false, false, "Added new setting to allow to write type names in binary format in RowBinaryWithNamesAndTypes output format"},
            {"input_format_binary_decode_types_in_binary_format", false, false, "Added new setting to allow to read type names in binary format in RowBinaryWithNamesAndTypes input format"},
            {"output_format_native_encode_types_in_binary_format", false, false, "Added new setting to allow to write type names in binary format in Native output format"},
            {"input_format_native_decode_types_in_binary_format", false, false, "Added new setting to allow to read type names in binary format in Native output format"},
            {"read_in_order_use_buffering", false, true, "Use buffering before merging while reading in order of primary key"},
            {"enable_named_columns_in_function_tuple", false, false, "Generate named tuples in function tuple() when all names are unique and can be treated as unquoted identifiers."},
            {"optimize_trivial_insert_select", true, false, "The optimization does not make sense in many cases."},
            {"dictionary_validate_primary_key_type", false, false, "Validate primary key type for dictionaries. By default id type for simple layouts will be implicitly converted to UInt64."},
            {"collect_hash_table_stats_during_joins", false, true, "New setting."},
            {"max_size_to_preallocate_for_joins", 0, 100'000'000, "New setting."},
            {"input_format_orc_reader_time_zone_name", "GMT", "GMT", "The time zone name for ORC row reader, the default ORC row reader's time zone is GMT."},
            {"database_replicated_allow_heavy_create", true, false, "Long-running DDL queries (CREATE AS SELECT and POPULATE) for Replicated database engine was forbidden"},
            {"query_plan_merge_filters", false, false, "Allow to merge filters in the query plan"},
            {"azure_sdk_max_retries", 10, 10, "Maximum number of retries in azure sdk"},
            {"azure_sdk_retry_initial_backoff_ms", 10, 10, "Minimal backoff between retries in azure sdk"},
            {"azure_sdk_retry_max_backoff_ms", 1000, 1000, "Maximal backoff between retries in azure sdk"},
            {"ignore_on_cluster_for_replicated_named_collections_queries", false, false, "Ignore ON CLUSTER clause for replicated named collections management queries."},
            {"backup_restore_s3_retry_attempts", 1000,1000, "Setting for Aws::Client::RetryStrategy, Aws::Client does retries itself, 0 means no retries. It takes place only for backup/restore."},
            {"postgresql_connection_attempt_timeout", 2, 2, "Allow to control 'connect_timeout' parameter of PostgreSQL connection."},
            {"postgresql_connection_pool_retries", 2, 2, "Allow to control the number of retries in PostgreSQL connection pool."}
        });
        addSettingsChanges(settings_changes_history, "24.6",
        {
            {"materialize_skip_indexes_on_insert", true, true, "Added new setting to allow to disable materialization of skip indexes on insert"},
            {"materialize_statistics_on_insert", true, true, "Added new setting to allow to disable materialization of statistics on insert"},
            {"input_format_parquet_use_native_reader", false, false, "When reading Parquet files, to use native reader instead of arrow reader."},
            {"hdfs_throw_on_zero_files_match", false, false, "Allow to throw an error when ListObjects request cannot match any files in HDFS engine instead of empty query result"},
            {"azure_throw_on_zero_files_match", false, false, "Allow to throw an error when ListObjects request cannot match any files in AzureBlobStorage engine instead of empty query result"},
            {"s3_validate_request_settings", true, true, "Allow to disable S3 request settings validation"},
            {"allow_experimental_full_text_index", false, false, "Enable experimental full-text index"},
            {"azure_skip_empty_files", false, false, "Allow to skip empty files in azure table engine"},
            {"hdfs_ignore_file_doesnt_exist", false, false, "Allow to return 0 rows when the requested files don't exist instead of throwing an exception in HDFS table engine"},
            {"azure_ignore_file_doesnt_exist", false, false, "Allow to return 0 rows when the requested files don't exist instead of throwing an exception in AzureBlobStorage table engine"},
            {"s3_ignore_file_doesnt_exist", false, false, "Allow to return 0 rows when the requested files don't exist instead of throwing an exception in S3 table engine"},
            {"s3_max_part_number", 10000, 10000, "Maximum part number number for s3 upload part"},
            {"s3_max_single_operation_copy_size", 32 * 1024 * 1024, 32 * 1024 * 1024, "Maximum size for a single copy operation in s3"},
            {"input_format_parquet_max_block_size", 8192, DEFAULT_BLOCK_SIZE, "Increase block size for parquet reader."},
            {"input_format_parquet_prefer_block_bytes", 0, DEFAULT_BLOCK_SIZE * 256, "Average block bytes output by parquet reader."},
            {"enable_blob_storage_log", true, true, "Write information about blob storage operations to system.blob_storage_log table"},
            {"allow_deprecated_snowflake_conversion_functions", true, false, "Disabled deprecated functions snowflakeToDateTime[64] and dateTime[64]ToSnowflake."},
            {"allow_statistic_optimize", false, false, "Old setting which popped up here being renamed."},
            {"allow_experimental_statistic", false, false, "Old setting which popped up here being renamed."},
            {"allow_statistics_optimize", false, false, "The setting was renamed. The previous name is `allow_statistic_optimize`."},
            {"allow_experimental_statistics", false, false, "The setting was renamed. The previous name is `allow_experimental_statistic`."},
            {"enable_vertical_final", false, true, "Enable vertical final by default again after fixing bug"},
            {"parallel_replicas_custom_key_range_lower", 0, 0, "Add settings to control the range filter when using parallel replicas with dynamic shards"},
            {"parallel_replicas_custom_key_range_upper", 0, 0, "Add settings to control the range filter when using parallel replicas with dynamic shards. A value of 0 disables the upper limit"},
            {"output_format_pretty_display_footer_column_names", 0, 1, "Add a setting to display column names in the footer if there are many rows. Threshold value is controlled by output_format_pretty_display_footer_column_names_min_rows."},
            {"output_format_pretty_display_footer_column_names_min_rows", 0, 50, "Add a setting to control the threshold value for setting output_format_pretty_display_footer_column_names_min_rows. Default 50."},
            {"output_format_csv_serialize_tuple_into_separate_columns", true, true, "A new way of how interpret tuples in CSV format was added."},
            {"input_format_csv_deserialize_separate_columns_into_tuple", true, true, "A new way of how interpret tuples in CSV format was added."},
            {"input_format_csv_try_infer_strings_from_quoted_tuples", true, true, "A new way of how interpret tuples in CSV format was added."},
        });
        addSettingsChanges(settings_changes_history, "24.5",
        {
            {"allow_deprecated_error_prone_window_functions", true, false, "Allow usage of deprecated error prone window functions (neighbor, runningAccumulate, runningDifferenceStartingWithFirstValue, runningDifference)"},
            {"allow_experimental_join_condition", false, false, "Support join with inequal conditions which involve columns from both left and right table. e.g. t1.y < t2.y."},
            {"input_format_tsv_crlf_end_of_line", false, false, "Enables reading of CRLF line endings with TSV formats"},
            {"output_format_parquet_use_custom_encoder", false, true, "Enable custom Parquet encoder."},
            {"cross_join_min_rows_to_compress", 0, 10000000, "Minimal count of rows to compress block in CROSS JOIN. Zero value means - disable this threshold. This block is compressed when any of the two thresholds (by rows or by bytes) are reached."},
            {"cross_join_min_bytes_to_compress", 0, 1_GiB, "Minimal size of block to compress in CROSS JOIN. Zero value means - disable this threshold. This block is compressed when any of the two thresholds (by rows or by bytes) are reached."},
            {"http_max_chunk_size", 0, 0, "Internal limitation"},
            {"prefer_external_sort_block_bytes", 0, DEFAULT_BLOCK_SIZE * 256, "Prefer maximum block bytes for external sort, reduce the memory usage during merging."},
            {"input_format_force_null_for_omitted_fields", false, false, "Disable type-defaults for omitted fields when needed"},
            {"cast_string_to_dynamic_use_inference", false, false, "Add setting to allow converting String to Dynamic through parsing"},
            {"allow_experimental_dynamic_type", false, false, "Add new experimental Dynamic type"},
            {"azure_max_blocks_in_multipart_upload", 50000, 50000, "Maximum number of blocks in multipart upload for Azure."},
            {"allow_archive_path_syntax", false, true, "Added new setting to allow disabling archive path syntax."},
        });
        addSettingsChanges(settings_changes_history, "24.4",
        {
            {"input_format_json_throw_on_bad_escape_sequence", true, true, "Allow to save JSON strings with bad escape sequences"},
            {"max_parsing_threads", 0, 0, "Add a separate setting to control number of threads in parallel parsing from files"},
            {"ignore_drop_queries_probability", 0, 0, "Allow to ignore drop queries in server with specified probability for testing purposes"},
            {"lightweight_deletes_sync", 2, 2, "The same as 'mutation_sync', but controls only execution of lightweight deletes"},
            {"query_cache_system_table_handling", "save", "throw", "The query cache no longer caches results of queries against system tables"},
            {"input_format_json_ignore_unnecessary_fields", false, true, "Ignore unnecessary fields and not parse them. Enabling this may not throw exceptions on json strings of invalid format or with duplicated fields"},
            {"input_format_hive_text_allow_variable_number_of_columns", false, true, "Ignore extra columns in Hive Text input (if file has more columns than expected) and treat missing fields in Hive Text input as default values."},
            {"allow_experimental_database_replicated", false, true, "Database engine Replicated is now in Beta stage"},
            {"temporary_data_in_cache_reserve_space_wait_lock_timeout_milliseconds", (10 * 60 * 1000), (10 * 60 * 1000), "Wait time to lock cache for sapce reservation in temporary data in filesystem cache"},
            {"optimize_rewrite_sum_if_to_count_if", false, true, "Only available for the analyzer, where it works correctly"},
            {"azure_allow_parallel_part_upload", "true", "true", "Use multiple threads for azure multipart upload."},
            {"max_recursive_cte_evaluation_depth", DBMS_RECURSIVE_CTE_MAX_EVALUATION_DEPTH, DBMS_RECURSIVE_CTE_MAX_EVALUATION_DEPTH, "Maximum limit on recursive CTE evaluation depth"},
            {"query_plan_convert_outer_join_to_inner_join", false, true, "Allow to convert OUTER JOIN to INNER JOIN if filter after JOIN always filters default values"},
        });
        addSettingsChanges(settings_changes_history, "24.3",
        {
            {"s3_connect_timeout_ms", 1000, 1000, "Introduce new dedicated setting for s3 connection timeout"},
            {"allow_experimental_shared_merge_tree", false, true, "The setting is obsolete"},
            {"use_page_cache_for_disks_without_file_cache", false, false, "Added userspace page cache"},
            {"read_from_page_cache_if_exists_otherwise_bypass_cache", false, false, "Added userspace page cache"},
            {"page_cache_inject_eviction", false, false, "Added userspace page cache"},
            {"default_table_engine", "None", "MergeTree", "Set default table engine to MergeTree for better usability"},
            {"input_format_json_use_string_type_for_ambiguous_paths_in_named_tuples_inference_from_objects", false, false, "Allow to use String type for ambiguous paths during named tuple inference from JSON objects"},
            {"traverse_shadow_remote_data_paths", false, false, "Traverse shadow directory when query system.remote_data_paths."},
            {"throw_if_deduplication_in_dependent_materialized_views_enabled_with_async_insert", false, true, "Deduplication in dependent materialized view cannot work together with async inserts."},
            {"parallel_replicas_allow_in_with_subquery", false, true, "If true, subquery for IN will be executed on every follower replica"},
            {"log_processors_profiles", false, true, "Enable by default"},
            {"function_locate_has_mysql_compatible_argument_order", false, true, "Increase compatibility with MySQL's locate function."},
            {"allow_suspicious_primary_key", true, false, "Forbid suspicious PRIMARY KEY/ORDER BY for MergeTree (i.e. SimpleAggregateFunction)"},
            {"filesystem_cache_reserve_space_wait_lock_timeout_milliseconds", 1000, 1000, "Wait time to lock cache for sapce reservation in filesystem cache"},
            {"max_parser_backtracks", 0, 1000000, "Limiting the complexity of parsing"},
            {"analyzer_compatibility_join_using_top_level_identifier", false, false, "Force to resolve identifier in JOIN USING from projection"},
            {"distributed_insert_skip_read_only_replicas", false, false, "If true, INSERT into Distributed will skip read-only replicas"},
            {"keeper_max_retries", 10, 10, "Max retries for general keeper operations"},
            {"keeper_retry_initial_backoff_ms", 100, 100, "Initial backoff timeout for general keeper operations"},
            {"keeper_retry_max_backoff_ms", 5000, 5000, "Max backoff timeout for general keeper operations"},
            {"s3queue_allow_experimental_sharded_mode", false, false, "Enable experimental sharded mode of S3Queue table engine. It is experimental because it will be rewritten"},
            {"allow_experimental_analyzer", false, true, "Enable analyzer and planner by default."},
            {"merge_tree_read_split_ranges_into_intersecting_and_non_intersecting_injection_probability", 0.0, 0.0, "For testing of `PartsSplitter` - split read ranges into intersecting and non intersecting every time you read from MergeTree with the specified probability."},
            {"allow_get_client_http_header", false, false, "Introduced a new function."},
            {"output_format_pretty_row_numbers", false, true, "It is better for usability."},
            {"output_format_pretty_max_value_width_apply_for_single_value", true, false, "Single values in Pretty formats won't be cut."},
            {"output_format_parquet_string_as_string", false, true, "ClickHouse allows arbitrary binary data in the String data type, which is typically UTF-8. Parquet/ORC/Arrow Strings only support UTF-8. That's why you can choose which Arrow's data type to use for the ClickHouse String data type - String or Binary. While Binary would be more correct and compatible, using String by default will correspond to user expectations in most cases."},
            {"output_format_orc_string_as_string", false, true, "ClickHouse allows arbitrary binary data in the String data type, which is typically UTF-8. Parquet/ORC/Arrow Strings only support UTF-8. That's why you can choose which Arrow's data type to use for the ClickHouse String data type - String or Binary. While Binary would be more correct and compatible, using String by default will correspond to user expectations in most cases."},
            {"output_format_arrow_string_as_string", false, true, "ClickHouse allows arbitrary binary data in the String data type, which is typically UTF-8. Parquet/ORC/Arrow Strings only support UTF-8. That's why you can choose which Arrow's data type to use for the ClickHouse String data type - String or Binary. While Binary would be more correct and compatible, using String by default will correspond to user expectations in most cases."},
            {"output_format_parquet_compression_method", "lz4", "zstd", "Parquet/ORC/Arrow support many compression methods, including lz4 and zstd. ClickHouse supports each and every compression method. Some inferior tools, such as 'duckdb', lack support for the faster `lz4` compression method, that's why we set zstd by default."},
            {"output_format_orc_compression_method", "lz4", "zstd", "Parquet/ORC/Arrow support many compression methods, including lz4 and zstd. ClickHouse supports each and every compression method. Some inferior tools, such as 'duckdb', lack support for the faster `lz4` compression method, that's why we set zstd by default."},
            {"output_format_pretty_highlight_digit_groups", false, true, "If enabled and if output is a terminal, highlight every digit corresponding to the number of thousands, millions, etc. with underline."},
            {"geo_distance_returns_float64_on_float64_arguments", false, true, "Increase the default precision."},
            {"azure_max_inflight_parts_for_one_file", 20, 20, "The maximum number of a concurrent loaded parts in multipart upload request. 0 means unlimited."},
            {"azure_strict_upload_part_size", 0, 0, "The exact size of part to upload during multipart upload to Azure blob storage."},
            {"azure_min_upload_part_size", 16*1024*1024, 16*1024*1024, "The minimum size of part to upload during multipart upload to Azure blob storage."},
            {"azure_max_upload_part_size", 5ull*1024*1024*1024, 5ull*1024*1024*1024, "The maximum size of part to upload during multipart upload to Azure blob storage."},
            {"azure_upload_part_size_multiply_factor", 2, 2, "Multiply azure_min_upload_part_size by this factor each time azure_multiply_parts_count_threshold parts were uploaded from a single write to Azure blob storage."},
            {"azure_upload_part_size_multiply_parts_count_threshold", 500, 500, "Each time this number of parts was uploaded to Azure blob storage, azure_min_upload_part_size is multiplied by azure_upload_part_size_multiply_factor."},
            {"output_format_csv_serialize_tuple_into_separate_columns", true, true, "A new way of how interpret tuples in CSV format was added."},
            {"input_format_csv_deserialize_separate_columns_into_tuple", true, true, "A new way of how interpret tuples in CSV format was added."},
            {"input_format_csv_try_infer_strings_from_quoted_tuples", true, true, "A new way of how interpret tuples in CSV format was added."},
        });
        addSettingsChanges(settings_changes_history, "24.2",
        {
            {"allow_suspicious_variant_types", true, false, "Don't allow creating Variant type with suspicious variants by default"},
            {"validate_experimental_and_suspicious_types_inside_nested_types", false, true, "Validate usage of experimental and suspicious types inside nested types"},
            {"output_format_values_escape_quote_with_quote", false, false, "If true escape ' with '', otherwise quoted with \\'"},
            {"output_format_pretty_single_large_number_tip_threshold", 0, 1'000'000, "Print a readable number tip on the right side of the table if the block consists of a single number which exceeds this value (except 0)"},
            {"input_format_try_infer_exponent_floats", true, false, "Don't infer floats in exponential notation by default"},
            {"query_plan_optimize_prewhere", true, true, "Allow to push down filter to PREWHERE expression for supported storages"},
            {"async_insert_max_data_size", 1000000, 10485760, "The previous value appeared to be too small."},
            {"async_insert_poll_timeout_ms", 10, 10, "Timeout in milliseconds for polling data from asynchronous insert queue"},
            {"async_insert_use_adaptive_busy_timeout", false, true, "Use adaptive asynchronous insert timeout"},
            {"async_insert_busy_timeout_min_ms", 50, 50, "The minimum value of the asynchronous insert timeout in milliseconds; it also serves as the initial value, which may be increased later by the adaptive algorithm"},
            {"async_insert_busy_timeout_max_ms", 200, 200, "The minimum value of the asynchronous insert timeout in milliseconds; async_insert_busy_timeout_ms is aliased to async_insert_busy_timeout_max_ms"},
            {"async_insert_busy_timeout_increase_rate", 0.2, 0.2, "The exponential growth rate at which the adaptive asynchronous insert timeout increases"},
            {"async_insert_busy_timeout_decrease_rate", 0.2, 0.2, "The exponential growth rate at which the adaptive asynchronous insert timeout decreases"},
            {"format_template_row_format", "", "", "Template row format string can be set directly in query"},
            {"format_template_resultset_format", "", "", "Template result set format string can be set in query"},
            {"split_parts_ranges_into_intersecting_and_non_intersecting_final", true, true, "Allow to split parts ranges into intersecting and non intersecting during FINAL optimization"},
            {"split_intersecting_parts_ranges_into_layers_final", true, true, "Allow to split intersecting parts ranges into layers during FINAL optimization"},
            {"azure_max_single_part_copy_size", 256*1024*1024, 256*1024*1024, "The maximum size of object to copy using single part copy to Azure blob storage."},
            {"min_external_table_block_size_rows", DEFAULT_INSERT_BLOCK_SIZE, DEFAULT_INSERT_BLOCK_SIZE, "Squash blocks passed to external table to specified size in rows, if blocks are not big enough"},
            {"min_external_table_block_size_bytes", DEFAULT_INSERT_BLOCK_SIZE * 256, DEFAULT_INSERT_BLOCK_SIZE * 256, "Squash blocks passed to external table to specified size in bytes, if blocks are not big enough."},
            {"parallel_replicas_prefer_local_join", true, true, "If true, and JOIN can be executed with parallel replicas algorithm, and all storages of right JOIN part are *MergeTree, local JOIN will be used instead of GLOBAL JOIN."},
            {"optimize_time_filter_with_preimage", true, true, "Optimize Date and DateTime predicates by converting functions into equivalent comparisons without conversions (e.g. toYear(col) = 2023 -> col >= '2023-01-01' AND col <= '2023-12-31')"},
            {"extract_key_value_pairs_max_pairs_per_row", 0, 0, "Max number of pairs that can be produced by the `extractKeyValuePairs` function. Used as a safeguard against consuming too much memory."},
            {"default_view_definer", "CURRENT_USER", "CURRENT_USER", "Allows to set default `DEFINER` option while creating a view"},
            {"default_materialized_view_sql_security", "DEFINER", "DEFINER", "Allows to set a default value for SQL SECURITY option when creating a materialized view"},
            {"default_normal_view_sql_security", "INVOKER", "INVOKER", "Allows to set default `SQL SECURITY` option while creating a normal view"},
            {"mysql_map_string_to_text_in_show_columns", false, true, "Reduce the configuration effort to connect ClickHouse with BI tools."},
            {"mysql_map_fixed_string_to_text_in_show_columns", false, true, "Reduce the configuration effort to connect ClickHouse with BI tools."},
        });
        addSettingsChanges(settings_changes_history, "24.1",
        {
            {"print_pretty_type_names", false, true, "Better user experience."},
            {"input_format_json_read_bools_as_strings", false, true, "Allow to read bools as strings in JSON formats by default"},
            {"output_format_arrow_use_signed_indexes_for_dictionary", false, true, "Use signed indexes type for Arrow dictionaries by default as it's recommended"},
            {"allow_experimental_variant_type", false, false, "Add new experimental Variant type"},
            {"use_variant_as_common_type", false, false, "Allow to use Variant in if/multiIf if there is no common type"},
            {"output_format_arrow_use_64_bit_indexes_for_dictionary", false, false, "Allow to use 64 bit indexes type in Arrow dictionaries"},
            {"parallel_replicas_mark_segment_size", 128, 128, "Add new setting to control segment size in new parallel replicas coordinator implementation"},
            {"ignore_materialized_views_with_dropped_target_table", false, false, "Add new setting to allow to ignore materialized views with dropped target table"},
            {"output_format_compression_level", 3, 3, "Allow to change compression level in the query output"},
            {"output_format_compression_zstd_window_log", 0, 0, "Allow to change zstd window log in the query output when zstd compression is used"},
            {"enable_zstd_qat_codec", false, false, "Add new ZSTD_QAT codec"},
            {"enable_vertical_final", false, true, "Use vertical final by default"},
            {"output_format_arrow_use_64_bit_indexes_for_dictionary", false, false, "Allow to use 64 bit indexes type in Arrow dictionaries"},
            {"max_rows_in_set_to_optimize_join", 100000, 0, "Disable join optimization as it prevents from read in order optimization"},
            {"output_format_pretty_color", true, "auto", "Setting is changed to allow also for auto value, disabling ANSI escapes if output is not a tty"},
            {"function_visible_width_behavior", 0, 1, "We changed the default behavior of `visibleWidth` to be more precise"},
            {"max_estimated_execution_time", 0, 0, "Separate max_execution_time and max_estimated_execution_time"},
            {"iceberg_engine_ignore_schema_evolution", false, false, "Allow to ignore schema evolution in Iceberg table engine"},
            {"optimize_injective_functions_in_group_by", false, true, "Replace injective functions by it's arguments in GROUP BY section in analyzer"},
            {"update_insert_deduplication_token_in_dependent_materialized_views", false, false, "Allow to update insert deduplication token with table identifier during insert in dependent materialized views"},
            {"azure_max_unexpected_write_error_retries", 4, 4, "The maximum number of retries in case of unexpected errors during Azure blob storage write"},
            {"split_parts_ranges_into_intersecting_and_non_intersecting_final", false, true, "Allow to split parts ranges into intersecting and non intersecting during FINAL optimization"},
            {"split_intersecting_parts_ranges_into_layers_final", true, true, "Allow to split intersecting parts ranges into layers during FINAL optimization"}
        });
        addSettingsChanges(settings_changes_history, "23.12",
        {
            {"allow_suspicious_ttl_expressions", true, false, "It is a new setting, and in previous versions the behavior was equivalent to allowing."},
            {"input_format_parquet_allow_missing_columns", false, true, "Allow missing columns in Parquet files by default"},
            {"input_format_orc_allow_missing_columns", false, true, "Allow missing columns in ORC files by default"},
            {"input_format_arrow_allow_missing_columns", false, true, "Allow missing columns in Arrow files by default"}
        });
        addSettingsChanges(settings_changes_history, "23.11",
        {
            {"parsedatetime_parse_without_leading_zeros", false, true, "Improved compatibility with MySQL DATE_FORMAT/STR_TO_DATE"}
        });
        addSettingsChanges(settings_changes_history, "23.9",
        {
            {"optimize_group_by_constant_keys", false, true, "Optimize group by constant keys by default"},
            {"input_format_json_try_infer_named_tuples_from_objects", false, true, "Try to infer named Tuples from JSON objects by default"},
            {"input_format_json_read_numbers_as_strings", false, true, "Allow to read numbers as strings in JSON formats by default"},
            {"input_format_json_read_arrays_as_strings", false, true, "Allow to read arrays as strings in JSON formats by default"},
            {"input_format_json_infer_incomplete_types_as_strings", false, true, "Allow to infer incomplete types as Strings in JSON formats by default"},
            {"input_format_json_try_infer_numbers_from_strings", true, false, "Don't infer numbers from strings in JSON formats by default to prevent possible parsing errors"},
            {"http_write_exception_in_output_format", false, true, "Output valid JSON/XML on exception in HTTP streaming."}
        });
        addSettingsChanges(settings_changes_history, "23.8",
        {
            {"rewrite_count_distinct_if_with_count_distinct_implementation", false, true, "Rewrite countDistinctIf with count_distinct_implementation configuration"}
        });
        addSettingsChanges(settings_changes_history, "23.7",
        {
            {"function_sleep_max_microseconds_per_block", 0, 3000000, "In previous versions, the maximum sleep time of 3 seconds was applied only for `sleep`, but not for `sleepEachRow` function. In the new version, we introduce this setting. If you set compatibility with the previous versions, we will disable the limit altogether."}
        });
        addSettingsChanges(settings_changes_history, "23.6",
        {
            {"http_send_timeout", 180, 30, "3 minutes seems crazy long. Note that this is timeout for a single network write call, not for the whole upload operation."},
            {"http_receive_timeout", 180, 30, "See http_send_timeout."}
        });
        addSettingsChanges(settings_changes_history, "23.5",
        {
            {"input_format_parquet_preserve_order", true, false, "Allow Parquet reader to reorder rows for better parallelism."},
            {"parallelize_output_from_storages", false, true, "Allow parallelism when executing queries that read from file/url/s3/etc. This may reorder rows."},
            {"use_with_fill_by_sorting_prefix", false, true, "Columns preceding WITH FILL columns in ORDER BY clause form sorting prefix. Rows with different values in sorting prefix are filled independently"},
            {"output_format_parquet_compliant_nested_types", false, true, "Change an internal field name in output Parquet file schema."}
        });
        addSettingsChanges(settings_changes_history, "23.4",
        {
            {"allow_suspicious_indices", true, false, "If true, index can defined with identical expressions"},
            {"allow_nonconst_timezone_arguments", true, false, "Allow non-const timezone arguments in certain time-related functions like toTimeZone(), fromUnixTimestamp*(), snowflakeToDateTime*()."},
            {"connect_timeout_with_failover_ms", 50, 1000, "Increase default connect timeout because of async connect"},
            {"connect_timeout_with_failover_secure_ms", 100, 1000, "Increase default secure connect timeout because of async connect"},
            {"hedged_connection_timeout_ms", 100, 50, "Start new connection in hedged requests after 50 ms instead of 100 to correspond with previous connect timeout"},
            {"formatdatetime_f_prints_single_zero", true, false, "Improved compatibility with MySQL DATE_FORMAT()/STR_TO_DATE()"},
            {"formatdatetime_parsedatetime_m_is_month_name", false, true, "Improved compatibility with MySQL DATE_FORMAT/STR_TO_DATE"}
        });
        addSettingsChanges(settings_changes_history, "23.3",
        {
            {"output_format_parquet_version", "1.0", "2.latest", "Use latest Parquet format version for output format"},
            {"input_format_json_ignore_unknown_keys_in_named_tuple", false, true, "Improve parsing JSON objects as named tuples"},
            {"input_format_native_allow_types_conversion", false, true, "Allow types conversion in Native input forma"},
            {"output_format_arrow_compression_method", "none", "lz4_frame", "Use lz4 compression in Arrow output format by default"},
            {"output_format_parquet_compression_method", "snappy", "lz4", "Use lz4 compression in Parquet output format by default"},
            {"output_format_orc_compression_method", "none", "lz4_frame", "Use lz4 compression in ORC output format by default"},
            {"async_query_sending_for_remote", false, true, "Create connections and send query async across shards"}
        });
        addSettingsChanges(settings_changes_history, "23.2",
        {
            {"output_format_parquet_fixed_string_as_fixed_byte_array", false, true, "Use Parquet FIXED_LENGTH_BYTE_ARRAY type for FixedString by default"},
            {"output_format_arrow_fixed_string_as_fixed_byte_array", false, true, "Use Arrow FIXED_SIZE_BINARY type for FixedString by default"},
            {"query_plan_remove_redundant_distinct", false, true, "Remove redundant Distinct step in query plan"},
            {"optimize_duplicate_order_by_and_distinct", true, false, "Remove duplicate ORDER BY and DISTINCT if it's possible"},
            {"insert_keeper_max_retries", 0, 20, "Enable reconnections to Keeper on INSERT, improve reliability"}
        });
        addSettingsChanges(settings_changes_history, "23.1",
        {
            {"input_format_json_read_objects_as_strings", 0, 1, "Enable reading nested json objects as strings while object type is experimental"},
            {"input_format_json_defaults_for_missing_elements_in_named_tuple", false, true, "Allow missing elements in JSON objects while reading named tuples by default"},
            {"input_format_csv_detect_header", false, true, "Detect header in CSV format by default"},
            {"input_format_tsv_detect_header", false, true, "Detect header in TSV format by default"},
            {"input_format_custom_detect_header", false, true, "Detect header in CustomSeparated format by default"},
            {"query_plan_remove_redundant_sorting", false, true, "Remove redundant sorting in query plan. For example, sorting steps related to ORDER BY clauses in subqueries"}
        });
        addSettingsChanges(settings_changes_history, "22.12",
        {
            {"max_size_to_preallocate_for_aggregation", 10'000'000, 100'000'000, "This optimizes performance"},
            {"query_plan_aggregation_in_order", 0, 1, "Enable some refactoring around query plan"},
            {"format_binary_max_string_size", 0, 1_GiB, "Prevent allocating large amount of memory"}
        });
        addSettingsChanges(settings_changes_history, "22.11",
        {
            {"use_structure_from_insertion_table_in_table_functions", 0, 2, "Improve using structure from insertion table in table functions"}
        });
        addSettingsChanges(settings_changes_history, "22.9",
        {
            {"force_grouping_standard_compatibility", false, true, "Make GROUPING function output the same as in SQL standard and other DBMS"}
        });
        addSettingsChanges(settings_changes_history, "22.7",
        {
            {"cross_to_inner_join_rewrite", 1, 2, "Force rewrite comma join to inner"},
            {"enable_positional_arguments", false, true, "Enable positional arguments feature by default"},
            {"format_csv_allow_single_quotes", true, false, "Most tools don't treat single quote in CSV specially, don't do it by default too"}
        });
        addSettingsChanges(settings_changes_history, "22.6",
        {
            {"output_format_json_named_tuples_as_objects", false, true, "Allow to serialize named tuples as JSON objects in JSON formats by default"},
            {"input_format_skip_unknown_fields", false, true, "Optimize reading subset of columns for some input formats"}
        });
        addSettingsChanges(settings_changes_history, "22.5",
        {
            {"memory_overcommit_ratio_denominator", 0, 1073741824, "Enable memory overcommit feature by default"},
            {"memory_overcommit_ratio_denominator_for_user", 0, 1073741824, "Enable memory overcommit feature by default"}
        });
        addSettingsChanges(settings_changes_history, "22.4",
        {
            {"allow_settings_after_format_in_insert", true, false, "Do not allow SETTINGS after FORMAT for INSERT queries because ClickHouse interpret SETTINGS as some values, which is misleading"}
        });
        addSettingsChanges(settings_changes_history, "22.3",
        {
            {"cast_ipv4_ipv6_default_on_conversion_error", true, false, "Make functions cast(value, 'IPv4') and cast(value, 'IPv6') behave same as toIPv4 and toIPv6 functions"}
        });
        addSettingsChanges(settings_changes_history, "21.12",
        {
            {"stream_like_engine_allow_direct_select", true, false, "Do not allow direct select for Kafka/RabbitMQ/FileLog by default"}
        });
        addSettingsChanges(settings_changes_history, "21.9",
        {
            {"output_format_decimal_trailing_zeros", true, false, "Do not output trailing zeros in text representation of Decimal types by default for better looking output"},
            {"use_hedged_requests", false, true, "Enable Hedged Requests feature by default"}
        });
        addSettingsChanges(settings_changes_history, "21.7",
        {
            {"legacy_column_name_of_tuple_literal", true, false, "Add this setting only for compatibility reasons. It makes sense to set to 'true', while doing rolling update of cluster from version lower than 21.7 to higher"}
        });
        addSettingsChanges(settings_changes_history, "21.5",
        {
            {"async_socket_for_remote", false, true, "Fix all problems and turn on asynchronous reads from socket for remote queries by default again"}
        });
        addSettingsChanges(settings_changes_history, "21.3",
        {
            {"async_socket_for_remote", true, false, "Turn off asynchronous reads from socket for remote queries because of some problems"},
            {"optimize_normalize_count_variants", false, true, "Rewrite aggregate functions that semantically equals to count() as count() by default"},
            {"normalize_function_names", false, true, "Normalize function names to their canonical names, this was needed for projection query routing"}
        });
        addSettingsChanges(settings_changes_history, "21.2",
        {
            {"enable_global_with_statement", false, true, "Propagate WITH statements to UNION queries and all subqueries by default"}
        });
        addSettingsChanges(settings_changes_history, "21.1",
        {
            {"insert_quorum_parallel", false, true, "Use parallel quorum inserts by default. It is significantly more convenient to use than sequential quorum inserts"},
            {"input_format_null_as_default", false, true, "Allow to insert NULL as default for input formats by default"},
            {"optimize_on_insert", false, true, "Enable data optimization on INSERT by default for better user experience"},
            {"use_compact_format_in_distributed_parts_names", false, true, "Use compact format for async INSERT into Distributed tables by default"}
        });
        addSettingsChanges(settings_changes_history, "20.10",
        {
            {"format_regexp_escaping_rule", "Escaped", "Raw", "Use Raw as default escaping rule for Regexp format to male the behaviour more like to what users expect"}
        });
        addSettingsChanges(settings_changes_history, "20.7",
        {
            {"show_table_uuid_in_table_create_query_if_not_nil", true, false, "Stop showing  UID of the table in its CREATE query for Engine=Atomic"}
        });
        addSettingsChanges(settings_changes_history, "20.5",
        {
            {"input_format_with_names_use_header", false, true, "Enable using header with names for formats with WithNames/WithNamesAndTypes suffixes"},
            {"allow_suspicious_codecs", true, false, "Don't allow to specify meaningless compression codecs"}
        });
        addSettingsChanges(settings_changes_history, "20.4",
        {
            {"validate_polygons", false, true, "Throw exception if polygon is invalid in function pointInPolygon by default instead of returning possibly wrong results"}
        });
        addSettingsChanges(settings_changes_history, "19.18",
        {
            {"enable_scalar_subquery_optimization", false, true, "Prevent scalar subqueries from (de)serializing large scalar values and possibly avoid running the same subquery more than once"}
        });
        addSettingsChanges(settings_changes_history, "19.14",
        {
            {"any_join_distinct_right_table_keys", true, false, "Disable ANY RIGHT and ANY FULL JOINs by default to avoid inconsistency"}
        });
        addSettingsChanges(settings_changes_history, "19.12",
        {
            {"input_format_defaults_for_omitted_fields", false, true, "Enable calculation of complex default expressions for omitted fields for some input formats, because it should be the expected behaviour"}
        });
        addSettingsChanges(settings_changes_history, "19.5",
        {
            {"max_partitions_per_insert_block", 0, 100, "Add a limit for the number of partitions in one block"}
        });
        addSettingsChanges(settings_changes_history, "18.12.17",
        {
            {"enable_optimize_predicate_expression", 0, 1, "Optimize predicates to subqueries by default"}
        });
    });
    return settings_changes_history;
}

const VersionToSettingsChangesMap & getMergeTreeSettingsChangesHistory()
{
    static VersionToSettingsChangesMap merge_tree_settings_changes_history;
    static std::once_flag initialized_flag;
    std::call_once(initialized_flag, [&]
    {
        addSettingsChanges(merge_tree_settings_changes_history, "25.3",
        {
            {"shared_merge_tree_enable_keeper_parts_extra_data", false, false, "New setting"},
            {"zero_copy_merge_mutation_min_parts_size_sleep_no_scale_before_lock", 0, 0, "New setting"},
        });
        addSettingsChanges(merge_tree_settings_changes_history, "25.2",
        {
            /// Release closed. Please use 25.3
            {"shared_merge_tree_initial_parts_update_backoff_ms", 50, 50, "New setting"},
            {"shared_merge_tree_max_parts_update_backoff_ms", 5000, 5000, "New setting"},
            {"shared_merge_tree_interserver_http_connection_timeout_ms", 100, 100, "New setting"},
            {"columns_and_secondary_indices_sizes_lazy_calculation", true, true, "New setting to calculate columns and indices sizes lazily"},
            {"table_disk", false, false, "New setting"},
            {"allow_reduce_blocking_parts_task", false, true, "Now SMT will remove stale blocking parts from ZooKeeper by default"},
            {"enable_replacing_merge_with_cleanup_for_min_age_to_force_merge", false, false, "New setting to allow automatic cleanup merges for ReplacingMergeTree"},
            {"shared_merge_tree_max_suspicious_broken_parts", 0, 0, "Max broken parts for SMT, if more - deny automatic detach"},
            {"shared_merge_tree_max_suspicious_broken_parts_bytes", 0, 0, "Max size of all broken parts for SMT, if more - deny automatic detach"},
            /// Release closed. Please use 25.3
        });
        addSettingsChanges(merge_tree_settings_changes_history, "25.1",
        {
            /// Release closed. Please use 25.2
            {"shared_merge_tree_try_fetch_part_in_memory_data_from_replicas", false, false, "New setting to fetch parts data from other replicas"},
            {"enable_max_bytes_limit_for_min_age_to_force_merge", false, false, "Added new setting to limit max bytes for min_age_to_force_merge."},
            {"enable_max_bytes_limit_for_min_age_to_force_merge", false, false, "New setting"},
            {"add_minmax_index_for_numeric_columns", false, false, "New setting"},
            {"add_minmax_index_for_string_columns", false, false, "New setting"},
            {"materialize_skip_indexes_on_merge", true, true, "New setting"},
            {"merge_max_bytes_to_prewarm_cache", 1ULL * 1024 * 1024 * 1024, 1ULL * 1024 * 1024 * 1024, "Cloud sync"},
            {"merge_total_max_bytes_to_prewarm_cache", 15ULL * 1024 * 1024 * 1024, 15ULL * 1024 * 1024 * 1024, "Cloud sync"},
            {"reduce_blocking_parts_sleep_ms", 5000, 5000, "Cloud sync"},
            {"number_of_partitions_to_consider_for_merge", 10, 10, "Cloud sync"},
            {"shared_merge_tree_enable_outdated_parts_check", true, true, "Cloud sync"},
            {"shared_merge_tree_max_parts_update_leaders_in_total", 6, 6, "Cloud sync"},
            {"shared_merge_tree_max_parts_update_leaders_per_az", 2, 2, "Cloud sync"},
            {"shared_merge_tree_leader_update_period_seconds", 30, 30, "Cloud sync"},
            {"shared_merge_tree_leader_update_period_random_add_seconds", 10, 10, "Cloud sync"},
            {"shared_merge_tree_read_virtual_parts_from_leader", true, true, "Cloud sync"},
            {"shared_merge_tree_interserver_http_timeout_ms", 10000, 10000, "Cloud sync"},
            {"shared_merge_tree_max_replicas_for_parts_deletion", 10, 10, "Cloud sync"},
            {"shared_merge_tree_max_replicas_to_merge_parts_for_each_parts_range", 5, 5, "Cloud sync"},
            {"shared_merge_tree_use_outdated_parts_compact_format", false, false, "Cloud sync"},
            {"shared_merge_tree_memo_ids_remove_timeout_seconds", 1800, 1800, "Cloud sync"},
            {"shared_merge_tree_idle_parts_update_seconds", 3600, 3600, "Cloud sync"},
            {"shared_merge_tree_max_outdated_parts_to_process_at_once", 1000, 1000, "Cloud sync"},
            {"shared_merge_tree_postpone_next_merge_for_locally_merged_parts_rows_threshold", 1000000, 1000000, "Cloud sync"},
            {"shared_merge_tree_postpone_next_merge_for_locally_merged_parts_ms", 0, 0, "Cloud sync"},
            {"shared_merge_tree_range_for_merge_window_size", 10, 10, "Cloud sync"},
            {"shared_merge_tree_use_too_many_parts_count_from_virtual_parts", 0, 0, "Cloud sync"},
            {"shared_merge_tree_create_per_replica_metadata_nodes", true, true, "Cloud sync"},
            {"shared_merge_tree_use_metadata_hints_cache", true, true, "Cloud sync"},
            {"notify_newest_block_number", false, false, "Cloud sync"},
            {"allow_reduce_blocking_parts_task", false, false, "Cloud sync"},
            /// Release closed. Please use 25.2
        });
        addSettingsChanges(merge_tree_settings_changes_history, "24.12",
        {
            /// Release closed. Please use 25.1
            {"enforce_index_structure_match_on_partition_manipulation", true, false, "New setting"},
            {"use_primary_key_cache", false, false, "New setting"},
            {"prewarm_primary_key_cache", false, false, "New setting"},
            {"min_bytes_to_prewarm_caches", 0, 0, "New setting"},
            {"allow_experimental_reverse_key", false, false, "New setting"},
            /// Release closed. Please use 25.1
        });
        addSettingsChanges(merge_tree_settings_changes_history, "24.11",
        {
        });
        addSettingsChanges(merge_tree_settings_changes_history, "24.10",
        {
        });
        addSettingsChanges(merge_tree_settings_changes_history, "24.9",
        {
        });
        addSettingsChanges(merge_tree_settings_changes_history, "24.8",
        {
            {"deduplicate_merge_projection_mode", "ignore", "throw", "Do not allow to create inconsistent projection"}
        });
    });

    return merge_tree_settings_changes_history;
}

}<|MERGE_RESOLUTION|>--- conflicted
+++ resolved
@@ -72,12 +72,9 @@
             {"allow_experimental_database_glue_catalog", false, false, "Allow experimental database engine DataLakeCatalog with catalog_type = 'glue'"},
             {"use_page_cache_with_distributed_cache", false, false, "New setting"},
             {"use_query_condition_cache", false, false, "New setting."},
-<<<<<<< HEAD
             {"iceberg_timestamp_ms", 0, 0, "New setting."},
             {"iceberg_snapshot_id", 0, 0, "New setting."},
-=======
             {"parallel_replicas_for_cluster_engines", false, true, "New setting."},
->>>>>>> d018b473
         });
         addSettingsChanges(settings_changes_history, "25.2",
         {
