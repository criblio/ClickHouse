--- conflicted
+++ resolved
@@ -85,11 +85,8 @@
             {"use_hive_partitioning", false, false, "Allows to use hive partitioning for File, URL, S3, AzureBlobStorage and HDFS engines."},
             {"allow_experimental_kafka_offsets_storage_in_keeper", false, false, "Allow the usage of experimental Kafka storage engine that stores the committed offsets in ClickHouse Keeper"},
             {"allow_archive_path_syntax", true, true, "Added new setting to allow disabling archive path syntax."},
-<<<<<<< HEAD
-=======
             {"allow_materialized_view_with_bad_select", true, true, "Support (but not enable yet) stricter validation in CREATE MATERIALIZED VIEW"},
             {"query_cache_tag", "", "", "New setting for labeling query cache settings."},
->>>>>>> b9e8b15e
             {"allow_experimental_time_series_table", false, false, "Added new setting to allow the TimeSeries table engine"},
             {"enable_analyzer", 1, 1, "Added an alias to a setting `allow_experimental_analyzer`."},
             {"optimize_functions_to_subcolumns", false, true, "Enabled settings by default"},
