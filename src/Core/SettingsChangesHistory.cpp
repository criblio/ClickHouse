#include <Core/Defines.h>
#include <Core/SettingsChangesHistory.h>
#include <IO/ReadBufferFromString.h>
#include <IO/ReadHelpers.h>
#include <boost/algorithm/string.hpp>


namespace DB
{

namespace ErrorCodes
{
    extern const int BAD_ARGUMENTS;
    extern const int LOGICAL_ERROR;
}

ClickHouseVersion::ClickHouseVersion(const String & version)
{
    Strings split;
    boost::split(split, version, [](char c){ return c == '.'; });
    components.reserve(split.size());
    if (split.empty())
        throw Exception{ErrorCodes::BAD_ARGUMENTS, "Cannot parse ClickHouse version here: {}", version};

    for (const auto & split_element : split)
    {
        size_t component;
        ReadBufferFromString buf(split_element);
        if (!tryReadIntText(component, buf) || !buf.eof())
            throw Exception{ErrorCodes::BAD_ARGUMENTS, "Cannot parse ClickHouse version here: {}", version};
        components.push_back(component);
    }
}

ClickHouseVersion::ClickHouseVersion(const char * version)
    : ClickHouseVersion(String(version))
{
}

String ClickHouseVersion::toString() const
{
    String version = std::to_string(components[0]);
    for (size_t i = 1; i < components.size(); ++i)
        version += "." + std::to_string(components[i]);

    return version;
}

// clang-format off
/// History of settings changes that controls some backward incompatible changes
/// across all ClickHouse versions. It maps ClickHouse version to settings changes that were done
/// in this version. This history contains both changes to existing settings and newly added settings.
/// Settings changes is a vector of structs
///     {setting_name, previous_value, new_value, reason}.
/// For newly added setting choose the most appropriate previous_value (for example, if new setting
/// controls new feature and it's 'true' by default, use 'false' as previous_value).
/// It's used to implement `compatibility` setting (see https://github.com/ClickHouse/ClickHouse/issues/35972)
/// Note: please check if the key already exists to prevent duplicate entries.
static std::initializer_list<std::pair<ClickHouseVersion, SettingsChangesHistory::SettingsChanges>> settings_changes_history_initializer =
{
    {"24.12",
        {
<<<<<<< HEAD
            {"query_plan_join_swap_table", "false", "auto", "New setting. Right table was always chosen before."},
=======
            {"use_async_executor_for_materialized_views", false, false, "New setting."},
>>>>>>> c27fe213
        }
    },
    {"24.11",
        {
            {"validate_mutation_query", false, true, "New setting to validate mutation queries by default."},
            {"enable_job_stack_trace", false, true, "Enable by default collecting stack traces from job's scheduling."},
            {"allow_suspicious_types_in_group_by", true, false, "Don't allow Variant/Dynamic types in GROUP BY by default"},
            {"allow_suspicious_types_in_order_by", true, false, "Don't allow Variant/Dynamic types in ORDER BY by default"},
            {"distributed_cache_discard_connection_if_unread_data", true, true, "New setting"},
            {"filesystem_cache_enable_background_download_for_metadata_files_in_packed_storage", true, true, "New setting"},
            {"filesystem_cache_enable_background_download_during_fetch", true, true, "New setting"},
            {"azure_check_objects_after_upload", false, false, "Check each uploaded object in azure blob storage to be sure that upload was successful"},
            {"backup_restore_keeper_max_retries", 20, 1000, "Should be big enough so the whole operation BACKUP or RESTORE operation won't fail because of a temporary [Zoo]Keeper failure in the middle of it."},
            {"backup_restore_failure_after_host_disconnected_for_seconds", 0, 3600, "New setting."},
            {"backup_restore_keeper_max_retries_while_initializing", 0, 20, "New setting."},
            {"backup_restore_keeper_max_retries_while_handling_error", 0, 20, "New setting."},
            {"backup_restore_finish_timeout_after_error_sec", 0, 180, "New setting."},
            {"query_plan_merge_filters", false, true, "Allow to merge filters in the query plan. This is required to properly support filter-push-down with a new analyzer."},
            {"parallel_replicas_local_plan", false, true, "Use local plan for local replica in a query with parallel replicas"},
            {"allow_experimental_shared_set_join", 1, 0, "Disable a setting for ClickHouse Cloud"},
            {"merge_tree_use_v1_object_and_dynamic_serialization", true, false, "Add new serialization V2 version for JSON and Dynamic types"},
            {"min_joined_block_size_bytes", 524288, 524288, "New setting."},
            {"allow_experimental_bfloat16_type", false, false, "Add new experimental BFloat16 type"},
            {"filesystem_cache_skip_download_if_exceeds_per_query_cache_write_limit", 1, 1, "Rename of setting skip_download_if_exceeds_query_cache_limit"},
            {"filesystem_cache_prefer_bigger_buffer_size", true, true, "New setting"},
            {"read_in_order_use_virtual_row", false, false, "Use virtual row while reading in order of primary key or its monotonic function fashion. It is useful when searching over multiple parts as only relevant ones are touched."},
            {"s3_skip_empty_files", false, true, "We hope it will provide better UX"},
            {"filesystem_cache_boundary_alignment", 0, 0, "New setting"},
            {"push_external_roles_in_interserver_queries", false, false, "New setting."},
            {"enable_variant_type", false, false, "Add alias to allow_experimental_variant_type"},
            {"enable_dynamic_type", false, false, "Add alias to allow_experimental_dynamic_type"},
            {"enable_json_type", false, false, "Add alias to allow_experimental_json_type"},
        }
    },
    {"24.10",
        {
            {"query_metric_log_interval", 0, -1, "New setting."},
            {"enforce_strict_identifier_format", false, false, "New setting."},
            {"enable_parsing_to_custom_serialization", false, true, "New setting"},
            {"mongodb_throw_on_unsupported_query", false, true, "New setting."},
            {"enable_parallel_replicas", false, false, "Parallel replicas with read tasks became the Beta tier feature."},
            {"parallel_replicas_mode", "read_tasks", "read_tasks", "This setting was introduced as a part of making parallel replicas feature Beta"},
            {"filesystem_cache_name", "", "", "Filesystem cache name to use for stateless table engines or data lakes"},
            {"restore_replace_external_dictionary_source_to_null", false, false, "New setting."},
            {"show_create_query_identifier_quoting_rule", "when_necessary", "when_necessary", "New setting."},
            {"show_create_query_identifier_quoting_style", "Backticks", "Backticks", "New setting."},
            {"merge_tree_min_read_task_size", 8, 8, "New setting"},
            {"merge_tree_min_rows_for_concurrent_read_for_remote_filesystem", (20 * 8192), 0, "Setting is deprecated"},
            {"merge_tree_min_bytes_for_concurrent_read_for_remote_filesystem", (24 * 10 * 1024 * 1024), 0, "Setting is deprecated"},
            {"implicit_select", false, false, "A new setting."},
            {"output_format_native_write_json_as_string", false, false, "Add new setting to allow write JSON column as single String column in Native format"},
            {"output_format_binary_write_json_as_string", false, false, "Add new setting to write values of JSON type as JSON string in RowBinary output format"},
            {"input_format_binary_read_json_as_string", false, false, "Add new setting to read values of JSON type as JSON string in RowBinary input format"},
            {"min_free_disk_bytes_to_perform_insert", 0, 0, "New setting."},
            {"min_free_disk_ratio_to_perform_insert", 0.0, 0.0, "New setting."},
            {"enable_named_columns_in_function_tuple", false, false, "Disabled pending usability improvements"},
            {"cloud_mode_database_engine", 1, 1, "A setting for ClickHouse Cloud"},
            {"allow_experimental_shared_set_join", 0, 0, "A setting for ClickHouse Cloud"},
            {"read_through_distributed_cache", 0, 0, "A setting for ClickHouse Cloud"},
            {"write_through_distributed_cache", 0, 0, "A setting for ClickHouse Cloud"},
            {"distributed_cache_throw_on_error", 0, 0, "A setting for ClickHouse Cloud"},
            {"distributed_cache_log_mode", "on_error", "on_error", "A setting for ClickHouse Cloud"},
            {"distributed_cache_fetch_metrics_only_from_current_az", 1, 1, "A setting for ClickHouse Cloud"},
            {"distributed_cache_connect_max_tries", 100, 100, "A setting for ClickHouse Cloud"},
            {"distributed_cache_receive_response_wait_milliseconds", 60000, 60000, "A setting for ClickHouse Cloud"},
            {"distributed_cache_receive_timeout_milliseconds", 10000, 10000, "A setting for ClickHouse Cloud"},
            {"distributed_cache_wait_connection_from_pool_milliseconds", 100, 100, "A setting for ClickHouse Cloud"},
            {"distributed_cache_bypass_connection_pool", 0, 0, "A setting for ClickHouse Cloud"},
            {"distributed_cache_pool_behaviour_on_limit", "allocate_bypassing_pool", "allocate_bypassing_pool", "A setting for ClickHouse Cloud"},
            {"distributed_cache_read_alignment", 0, 0, "A setting for ClickHouse Cloud"},
            {"distributed_cache_max_unacked_inflight_packets", 10, 10, "A setting for ClickHouse Cloud"},
            {"distributed_cache_data_packet_ack_window", 5, 5, "A setting for ClickHouse Cloud"},
            {"input_format_parquet_enable_row_group_prefetch", false, true, "Enable row group prefetching during parquet parsing. Currently, only single-threaded parsing can prefetch."},
            {"input_format_orc_dictionary_as_low_cardinality", false, true, "Treat ORC dictionary encoded columns as LowCardinality columns while reading ORC files"},
            {"allow_experimental_refreshable_materialized_view", false, true, "Not experimental anymore"},
            {"max_parts_to_move", 0, 1000, "New setting"},
            {"hnsw_candidate_list_size_for_search", 64, 256, "New setting. Previously, the value was optionally specified in CREATE INDEX and 64 by default."},
            {"allow_reorder_prewhere_conditions", true, true, "New setting"},
            {"input_format_parquet_bloom_filter_push_down", false, true, "When reading Parquet files, skip whole row groups based on the WHERE/PREWHERE expressions and bloom filter in the Parquet metadata."},
            {"date_time_64_output_format_cut_trailing_zeros_align_to_groups_of_thousands", false, false, "Dynamically trim the trailing zeros of datetime64 values to adjust the output scale to (0, 3, 6), corresponding to 'seconds', 'milliseconds', and 'microseconds'."},
        }
    },
    {"24.9",
        {
            {"output_format_orc_dictionary_key_size_threshold", 0.0, 0.0, "For a string column in ORC output format, if the number of distinct values is greater than this fraction of the total number of non-null rows, turn off dictionary encoding. Otherwise dictionary encoding is enabled"},
            {"input_format_json_empty_as_default", false, false, "Added new setting to allow to treat empty fields in JSON input as default values."},
            {"input_format_try_infer_variants", false, false, "Try to infer Variant type in text formats when there is more than one possible type for column/array elements"},
            {"join_output_by_rowlist_perkey_rows_threshold", 0, 5, "The lower limit of per-key average rows in the right table to determine whether to output by row list in hash join."},
            {"create_if_not_exists", false, false, "New setting."},
            {"allow_materialized_view_with_bad_select", true, true, "Support (but not enable yet) stricter validation in CREATE MATERIALIZED VIEW"},
            {"parallel_replicas_mark_segment_size", 128, 0, "Value for this setting now determined automatically"},
            {"database_replicated_allow_replicated_engine_arguments", 1, 0, "Don't allow explicit arguments by default"},
            {"database_replicated_allow_explicit_uuid", 1, 0, "Added a new setting to disallow explicitly specifying table UUID"},
            {"parallel_replicas_local_plan", false, false, "Use local plan for local replica in a query with parallel replicas"},
            {"join_to_sort_minimum_perkey_rows", 0, 40, "The lower limit of per-key average rows in the right table to determine whether to rerange the right table by key in left or inner join. This setting ensures that the optimization is not applied for sparse table keys"},
            {"join_to_sort_maximum_table_rows", 0, 10000, "The maximum number of rows in the right table to determine whether to rerange the right table by key in left or inner join"},
            {"allow_experimental_join_right_table_sorting", false, false, "If it is set to true, and the conditions of `join_to_sort_minimum_perkey_rows` and `join_to_sort_maximum_table_rows` are met, rerange the right table by key to improve the performance in left or inner hash join"},
            {"mongodb_throw_on_unsupported_query", false, true, "New setting."},
            {"min_free_disk_bytes_to_perform_insert", 0, 0, "Maintain some free disk space bytes from inserts while still allowing for temporary writing."},
            {"min_free_disk_ratio_to_perform_insert", 0.0, 0.0, "Maintain some free disk space bytes expressed as ratio to total disk space from inserts while still allowing for temporary writing."},
        }
    },
    {"24.8",
        {
            {"rows_before_aggregation", false, false, "Provide exact value for rows_before_aggregation statistic, represents the number of rows read before aggregation"},
            {"restore_replace_external_table_functions_to_null", false, false, "New setting."},
            {"restore_replace_external_engines_to_null", false, false, "New setting."},
            {"input_format_json_max_depth", 1000000, 1000, "It was unlimited in previous versions, but that was unsafe."},
            {"merge_tree_min_bytes_per_task_for_remote_reading", 4194304, 2097152, "Value is unified with `filesystem_prefetch_min_bytes_for_single_read_task`"},
            {"use_hive_partitioning", false, false, "Allows to use hive partitioning for File, URL, S3, AzureBlobStorage and HDFS engines."},
            {"allow_experimental_kafka_offsets_storage_in_keeper", false, false, "Allow the usage of experimental Kafka storage engine that stores the committed offsets in ClickHouse Keeper"},
            {"allow_archive_path_syntax", true, true, "Added new setting to allow disabling archive path syntax."},
            {"query_cache_tag", "", "", "New setting for labeling query cache settings."},
            {"allow_experimental_time_series_table", false, false, "Added new setting to allow the TimeSeries table engine"},
            {"enable_analyzer", 1, 1, "Added an alias to a setting `allow_experimental_analyzer`."},
            {"optimize_functions_to_subcolumns", false, true, "Enabled settings by default"},
            {"allow_experimental_json_type", false, false, "Add new experimental JSON type"},
            {"use_json_alias_for_old_object_type", true, false, "Use JSON type alias to create new JSON type"},
            {"type_json_skip_duplicated_paths", false, false, "Allow to skip duplicated paths during JSON parsing"},
            {"allow_experimental_vector_similarity_index", false, false, "Added new setting to allow experimental vector similarity indexes"},
            {"input_format_try_infer_datetimes_only_datetime64", true, false, "Allow to infer DateTime instead of DateTime64 in data formats"},
        }
    },
    {"24.7",
        {
            {"output_format_parquet_write_page_index", false, true, "Add a possibility to write page index into parquet files."},
            {"output_format_binary_encode_types_in_binary_format", false, false, "Added new setting to allow to write type names in binary format in RowBinaryWithNamesAndTypes output format"},
            {"input_format_binary_decode_types_in_binary_format", false, false, "Added new setting to allow to read type names in binary format in RowBinaryWithNamesAndTypes input format"},
            {"output_format_native_encode_types_in_binary_format", false, false, "Added new setting to allow to write type names in binary format in Native output format"},
            {"input_format_native_decode_types_in_binary_format", false, false, "Added new setting to allow to read type names in binary format in Native output format"},
            {"read_in_order_use_buffering", false, true, "Use buffering before merging while reading in order of primary key"},
            {"enable_named_columns_in_function_tuple", false, false, "Generate named tuples in function tuple() when all names are unique and can be treated as unquoted identifiers."},
            {"optimize_trivial_insert_select", true, false, "The optimization does not make sense in many cases."},
            {"dictionary_validate_primary_key_type", false, false, "Validate primary key type for dictionaries. By default id type for simple layouts will be implicitly converted to UInt64."},
            {"collect_hash_table_stats_during_joins", false, true, "New setting."},
            {"max_size_to_preallocate_for_joins", 0, 100'000'000, "New setting."},
            {"input_format_orc_reader_time_zone_name", "GMT", "GMT", "The time zone name for ORC row reader, the default ORC row reader's time zone is GMT."},
            {"database_replicated_allow_heavy_create", true, false, "Long-running DDL queries (CREATE AS SELECT and POPULATE) for Replicated database engine was forbidden"},
            {"query_plan_merge_filters", false, false, "Allow to merge filters in the query plan"},
            {"azure_sdk_max_retries", 10, 10, "Maximum number of retries in azure sdk"},
            {"azure_sdk_retry_initial_backoff_ms", 10, 10, "Minimal backoff between retries in azure sdk"},
            {"azure_sdk_retry_max_backoff_ms", 1000, 1000, "Maximal backoff between retries in azure sdk"},
            {"ignore_on_cluster_for_replicated_named_collections_queries", false, false, "Ignore ON CLUSTER clause for replicated named collections management queries."},
            {"backup_restore_s3_retry_attempts", 1000,1000, "Setting for Aws::Client::RetryStrategy, Aws::Client does retries itself, 0 means no retries. It takes place only for backup/restore."},
            {"postgresql_connection_attempt_timeout", 2, 2, "Allow to control 'connect_timeout' parameter of PostgreSQL connection."},
            {"postgresql_connection_pool_retries", 2, 2, "Allow to control the number of retries in PostgreSQL connection pool."}
        }
    },
    {"24.6",
        {
            {"materialize_skip_indexes_on_insert", true, true, "Added new setting to allow to disable materialization of skip indexes on insert"},
            {"materialize_statistics_on_insert", true, true, "Added new setting to allow to disable materialization of statistics on insert"},
            {"input_format_parquet_use_native_reader", false, false, "When reading Parquet files, to use native reader instead of arrow reader."},
            {"hdfs_throw_on_zero_files_match", false, false, "Allow to throw an error when ListObjects request cannot match any files in HDFS engine instead of empty query result"},
            {"azure_throw_on_zero_files_match", false, false, "Allow to throw an error when ListObjects request cannot match any files in AzureBlobStorage engine instead of empty query result"},
            {"s3_validate_request_settings", true, true, "Allow to disable S3 request settings validation"},
            {"allow_experimental_full_text_index", false, false, "Enable experimental full-text index"},
            {"azure_skip_empty_files", false, false, "Allow to skip empty files in azure table engine"},
            {"hdfs_ignore_file_doesnt_exist", false, false, "Allow to return 0 rows when the requested files don't exist instead of throwing an exception in HDFS table engine"},
            {"azure_ignore_file_doesnt_exist", false, false, "Allow to return 0 rows when the requested files don't exist instead of throwing an exception in AzureBlobStorage table engine"},
            {"s3_ignore_file_doesnt_exist", false, false, "Allow to return 0 rows when the requested files don't exist instead of throwing an exception in S3 table engine"},
            {"s3_max_part_number", 10000, 10000, "Maximum part number number for s3 upload part"},
            {"s3_max_single_operation_copy_size", 32 * 1024 * 1024, 32 * 1024 * 1024, "Maximum size for a single copy operation in s3"},
            {"input_format_parquet_max_block_size", 8192, DEFAULT_BLOCK_SIZE, "Increase block size for parquet reader."},
            {"input_format_parquet_prefer_block_bytes", 0, DEFAULT_BLOCK_SIZE * 256, "Average block bytes output by parquet reader."},
            {"enable_blob_storage_log", true, true, "Write information about blob storage operations to system.blob_storage_log table"},
            {"allow_deprecated_snowflake_conversion_functions", true, false, "Disabled deprecated functions snowflakeToDateTime[64] and dateTime[64]ToSnowflake."},
            {"allow_statistic_optimize", false, false, "Old setting which popped up here being renamed."},
            {"allow_experimental_statistic", false, false, "Old setting which popped up here being renamed."},
            {"allow_statistics_optimize", false, false, "The setting was renamed. The previous name is `allow_statistic_optimize`."},
            {"allow_experimental_statistics", false, false, "The setting was renamed. The previous name is `allow_experimental_statistic`."},
            {"enable_vertical_final", false, true, "Enable vertical final by default again after fixing bug"},
            {"parallel_replicas_custom_key_range_lower", 0, 0, "Add settings to control the range filter when using parallel replicas with dynamic shards"},
            {"parallel_replicas_custom_key_range_upper", 0, 0, "Add settings to control the range filter when using parallel replicas with dynamic shards. A value of 0 disables the upper limit"},
            {"output_format_pretty_display_footer_column_names", 0, 1, "Add a setting to display column names in the footer if there are many rows. Threshold value is controlled by output_format_pretty_display_footer_column_names_min_rows."},
            {"output_format_pretty_display_footer_column_names_min_rows", 0, 50, "Add a setting to control the threshold value for setting output_format_pretty_display_footer_column_names_min_rows. Default 50."},
            {"output_format_csv_serialize_tuple_into_separate_columns", true, true, "A new way of how interpret tuples in CSV format was added."},
            {"input_format_csv_deserialize_separate_columns_into_tuple", true, true, "A new way of how interpret tuples in CSV format was added."},
            {"input_format_csv_try_infer_strings_from_quoted_tuples", true, true, "A new way of how interpret tuples in CSV format was added."},
        }
    },
    {"24.5",
        {
            {"allow_deprecated_error_prone_window_functions", true, false, "Allow usage of deprecated error prone window functions (neighbor, runningAccumulate, runningDifferenceStartingWithFirstValue, runningDifference)"},
            {"allow_experimental_join_condition", false, false, "Support join with inequal conditions which involve columns from both left and right table. e.g. t1.y < t2.y."},
            {"input_format_tsv_crlf_end_of_line", false, false, "Enables reading of CRLF line endings with TSV formats"},
            {"output_format_parquet_use_custom_encoder", false, true, "Enable custom Parquet encoder."},
            {"cross_join_min_rows_to_compress", 0, 10000000, "Minimal count of rows to compress block in CROSS JOIN. Zero value means - disable this threshold. This block is compressed when any of the two thresholds (by rows or by bytes) are reached."},
            {"cross_join_min_bytes_to_compress", 0, 1_GiB, "Minimal size of block to compress in CROSS JOIN. Zero value means - disable this threshold. This block is compressed when any of the two thresholds (by rows or by bytes) are reached."},
            {"http_max_chunk_size", 0, 0, "Internal limitation"},
            {"prefer_external_sort_block_bytes", 0, DEFAULT_BLOCK_SIZE * 256, "Prefer maximum block bytes for external sort, reduce the memory usage during merging."},
            {"input_format_force_null_for_omitted_fields", false, false, "Disable type-defaults for omitted fields when needed"},
            {"cast_string_to_dynamic_use_inference", false, false, "Add setting to allow converting String to Dynamic through parsing"},
            {"allow_experimental_dynamic_type", false, false, "Add new experimental Dynamic type"},
            {"azure_max_blocks_in_multipart_upload", 50000, 50000, "Maximum number of blocks in multipart upload for Azure."},
            {"allow_archive_path_syntax", false, true, "Added new setting to allow disabling archive path syntax."},
        }
    },
    {"24.4",
        {
            {"input_format_json_throw_on_bad_escape_sequence", true, true, "Allow to save JSON strings with bad escape sequences"},
            {"max_parsing_threads", 0, 0, "Add a separate setting to control number of threads in parallel parsing from files"},
            {"ignore_drop_queries_probability", 0, 0, "Allow to ignore drop queries in server with specified probability for testing purposes"},
            {"lightweight_deletes_sync", 2, 2, "The same as 'mutation_sync', but controls only execution of lightweight deletes"},
            {"query_cache_system_table_handling", "save", "throw", "The query cache no longer caches results of queries against system tables"},
            {"input_format_json_ignore_unnecessary_fields", false, true, "Ignore unnecessary fields and not parse them. Enabling this may not throw exceptions on json strings of invalid format or with duplicated fields"},
            {"input_format_hive_text_allow_variable_number_of_columns", false, true, "Ignore extra columns in Hive Text input (if file has more columns than expected) and treat missing fields in Hive Text input as default values."},
            {"allow_experimental_database_replicated", false, true, "Database engine Replicated is now in Beta stage"},
            {"temporary_data_in_cache_reserve_space_wait_lock_timeout_milliseconds", (10 * 60 * 1000), (10 * 60 * 1000), "Wait time to lock cache for sapce reservation in temporary data in filesystem cache"},
            {"optimize_rewrite_sum_if_to_count_if", false, true, "Only available for the analyzer, where it works correctly"},
            {"azure_allow_parallel_part_upload", "true", "true", "Use multiple threads for azure multipart upload."},
            {"max_recursive_cte_evaluation_depth", DBMS_RECURSIVE_CTE_MAX_EVALUATION_DEPTH, DBMS_RECURSIVE_CTE_MAX_EVALUATION_DEPTH, "Maximum limit on recursive CTE evaluation depth"},
            {"query_plan_convert_outer_join_to_inner_join", false, true, "Allow to convert OUTER JOIN to INNER JOIN if filter after JOIN always filters default values"},
        }
    },
    {"24.3",
        {
            {"s3_connect_timeout_ms", 1000, 1000, "Introduce new dedicated setting for s3 connection timeout"},
            {"allow_experimental_shared_merge_tree", false, true, "The setting is obsolete"},
            {"use_page_cache_for_disks_without_file_cache", false, false, "Added userspace page cache"},
            {"read_from_page_cache_if_exists_otherwise_bypass_cache", false, false, "Added userspace page cache"},
            {"page_cache_inject_eviction", false, false, "Added userspace page cache"},
            {"default_table_engine", "None", "MergeTree", "Set default table engine to MergeTree for better usability"},
            {"input_format_json_use_string_type_for_ambiguous_paths_in_named_tuples_inference_from_objects", false, false, "Allow to use String type for ambiguous paths during named tuple inference from JSON objects"},
            {"traverse_shadow_remote_data_paths", false, false, "Traverse shadow directory when query system.remote_data_paths."},
            {"throw_if_deduplication_in_dependent_materialized_views_enabled_with_async_insert", false, true, "Deduplication in dependent materialized view cannot work together with async inserts."},
            {"parallel_replicas_allow_in_with_subquery", false, true, "If true, subquery for IN will be executed on every follower replica"},
            {"log_processors_profiles", false, true, "Enable by default"},
            {"function_locate_has_mysql_compatible_argument_order", false, true, "Increase compatibility with MySQL's locate function."},
            {"allow_suspicious_primary_key", true, false, "Forbid suspicious PRIMARY KEY/ORDER BY for MergeTree (i.e. SimpleAggregateFunction)"},
            {"filesystem_cache_reserve_space_wait_lock_timeout_milliseconds", 1000, 1000, "Wait time to lock cache for sapce reservation in filesystem cache"},
            {"max_parser_backtracks", 0, 1000000, "Limiting the complexity of parsing"},
            {"analyzer_compatibility_join_using_top_level_identifier", false, false, "Force to resolve identifier in JOIN USING from projection"},
            {"distributed_insert_skip_read_only_replicas", false, false, "If true, INSERT into Distributed will skip read-only replicas"},
            {"keeper_max_retries", 10, 10, "Max retries for general keeper operations"},
            {"keeper_retry_initial_backoff_ms", 100, 100, "Initial backoff timeout for general keeper operations"},
            {"keeper_retry_max_backoff_ms", 5000, 5000, "Max backoff timeout for general keeper operations"},
            {"s3queue_allow_experimental_sharded_mode", false, false, "Enable experimental sharded mode of S3Queue table engine. It is experimental because it will be rewritten"},
            {"allow_experimental_analyzer", false, true, "Enable analyzer and planner by default."},
            {"merge_tree_read_split_ranges_into_intersecting_and_non_intersecting_injection_probability", 0.0, 0.0, "For testing of `PartsSplitter` - split read ranges into intersecting and non intersecting every time you read from MergeTree with the specified probability."},
            {"allow_get_client_http_header", false, false, "Introduced a new function."},
            {"output_format_pretty_row_numbers", false, true, "It is better for usability."},
            {"output_format_pretty_max_value_width_apply_for_single_value", true, false, "Single values in Pretty formats won't be cut."},
            {"output_format_parquet_string_as_string", false, true, "ClickHouse allows arbitrary binary data in the String data type, which is typically UTF-8. Parquet/ORC/Arrow Strings only support UTF-8. That's why you can choose which Arrow's data type to use for the ClickHouse String data type - String or Binary. While Binary would be more correct and compatible, using String by default will correspond to user expectations in most cases."},
            {"output_format_orc_string_as_string", false, true, "ClickHouse allows arbitrary binary data in the String data type, which is typically UTF-8. Parquet/ORC/Arrow Strings only support UTF-8. That's why you can choose which Arrow's data type to use for the ClickHouse String data type - String or Binary. While Binary would be more correct and compatible, using String by default will correspond to user expectations in most cases."},
            {"output_format_arrow_string_as_string", false, true, "ClickHouse allows arbitrary binary data in the String data type, which is typically UTF-8. Parquet/ORC/Arrow Strings only support UTF-8. That's why you can choose which Arrow's data type to use for the ClickHouse String data type - String or Binary. While Binary would be more correct and compatible, using String by default will correspond to user expectations in most cases."},
            {"output_format_parquet_compression_method", "lz4", "zstd", "Parquet/ORC/Arrow support many compression methods, including lz4 and zstd. ClickHouse supports each and every compression method. Some inferior tools, such as 'duckdb', lack support for the faster `lz4` compression method, that's why we set zstd by default."},
            {"output_format_orc_compression_method", "lz4", "zstd", "Parquet/ORC/Arrow support many compression methods, including lz4 and zstd. ClickHouse supports each and every compression method. Some inferior tools, such as 'duckdb', lack support for the faster `lz4` compression method, that's why we set zstd by default."},
            {"output_format_pretty_highlight_digit_groups", false, true, "If enabled and if output is a terminal, highlight every digit corresponding to the number of thousands, millions, etc. with underline."},
            {"geo_distance_returns_float64_on_float64_arguments", false, true, "Increase the default precision."},
            {"azure_max_inflight_parts_for_one_file", 20, 20, "The maximum number of a concurrent loaded parts in multipart upload request. 0 means unlimited."},
            {"azure_strict_upload_part_size", 0, 0, "The exact size of part to upload during multipart upload to Azure blob storage."},
            {"azure_min_upload_part_size", 16*1024*1024, 16*1024*1024, "The minimum size of part to upload during multipart upload to Azure blob storage."},
            {"azure_max_upload_part_size", 5ull*1024*1024*1024, 5ull*1024*1024*1024, "The maximum size of part to upload during multipart upload to Azure blob storage."},
            {"azure_upload_part_size_multiply_factor", 2, 2, "Multiply azure_min_upload_part_size by this factor each time azure_multiply_parts_count_threshold parts were uploaded from a single write to Azure blob storage."},
            {"azure_upload_part_size_multiply_parts_count_threshold", 500, 500, "Each time this number of parts was uploaded to Azure blob storage, azure_min_upload_part_size is multiplied by azure_upload_part_size_multiply_factor."},
            {"output_format_csv_serialize_tuple_into_separate_columns", true, true, "A new way of how interpret tuples in CSV format was added."},
            {"input_format_csv_deserialize_separate_columns_into_tuple", true, true, "A new way of how interpret tuples in CSV format was added."},
            {"input_format_csv_try_infer_strings_from_quoted_tuples", true, true, "A new way of how interpret tuples in CSV format was added."},
        }
    },
    {"24.2",
        {
            {"allow_suspicious_variant_types", true, false, "Don't allow creating Variant type with suspicious variants by default"},
            {"validate_experimental_and_suspicious_types_inside_nested_types", false, true, "Validate usage of experimental and suspicious types inside nested types"},
            {"output_format_values_escape_quote_with_quote", false, false, "If true escape ' with '', otherwise quoted with \\'"},
            {"output_format_pretty_single_large_number_tip_threshold", 0, 1'000'000, "Print a readable number tip on the right side of the table if the block consists of a single number which exceeds this value (except 0)"},
            {"input_format_try_infer_exponent_floats", true, false, "Don't infer floats in exponential notation by default"},
            {"query_plan_optimize_prewhere", true, true, "Allow to push down filter to PREWHERE expression for supported storages"},
            {"async_insert_max_data_size", 1000000, 10485760, "The previous value appeared to be too small."},
            {"async_insert_poll_timeout_ms", 10, 10, "Timeout in milliseconds for polling data from asynchronous insert queue"},
            {"async_insert_use_adaptive_busy_timeout", false, true, "Use adaptive asynchronous insert timeout"},
            {"async_insert_busy_timeout_min_ms", 50, 50, "The minimum value of the asynchronous insert timeout in milliseconds; it also serves as the initial value, which may be increased later by the adaptive algorithm"},
            {"async_insert_busy_timeout_max_ms", 200, 200, "The minimum value of the asynchronous insert timeout in milliseconds; async_insert_busy_timeout_ms is aliased to async_insert_busy_timeout_max_ms"},
            {"async_insert_busy_timeout_increase_rate", 0.2, 0.2, "The exponential growth rate at which the adaptive asynchronous insert timeout increases"},
            {"async_insert_busy_timeout_decrease_rate", 0.2, 0.2, "The exponential growth rate at which the adaptive asynchronous insert timeout decreases"},
            {"format_template_row_format", "", "", "Template row format string can be set directly in query"},
            {"format_template_resultset_format", "", "", "Template result set format string can be set in query"},
            {"split_parts_ranges_into_intersecting_and_non_intersecting_final", true, true, "Allow to split parts ranges into intersecting and non intersecting during FINAL optimization"},
            {"split_intersecting_parts_ranges_into_layers_final", true, true, "Allow to split intersecting parts ranges into layers during FINAL optimization"},
            {"azure_max_single_part_copy_size", 256*1024*1024, 256*1024*1024, "The maximum size of object to copy using single part copy to Azure blob storage."},
            {"min_external_table_block_size_rows", DEFAULT_INSERT_BLOCK_SIZE, DEFAULT_INSERT_BLOCK_SIZE, "Squash blocks passed to external table to specified size in rows, if blocks are not big enough"},
            {"min_external_table_block_size_bytes", DEFAULT_INSERT_BLOCK_SIZE * 256, DEFAULT_INSERT_BLOCK_SIZE * 256, "Squash blocks passed to external table to specified size in bytes, if blocks are not big enough."},
            {"parallel_replicas_prefer_local_join", true, true, "If true, and JOIN can be executed with parallel replicas algorithm, and all storages of right JOIN part are *MergeTree, local JOIN will be used instead of GLOBAL JOIN."},
            {"optimize_time_filter_with_preimage", true, true, "Optimize Date and DateTime predicates by converting functions into equivalent comparisons without conversions (e.g. toYear(col) = 2023 -> col >= '2023-01-01' AND col <= '2023-12-31')"},
            {"extract_key_value_pairs_max_pairs_per_row", 0, 0, "Max number of pairs that can be produced by the `extractKeyValuePairs` function. Used as a safeguard against consuming too much memory."},
            {"default_view_definer", "CURRENT_USER", "CURRENT_USER", "Allows to set default `DEFINER` option while creating a view"},
            {"default_materialized_view_sql_security", "DEFINER", "DEFINER", "Allows to set a default value for SQL SECURITY option when creating a materialized view"},
            {"default_normal_view_sql_security", "INVOKER", "INVOKER", "Allows to set default `SQL SECURITY` option while creating a normal view"},
            {"mysql_map_string_to_text_in_show_columns", false, true, "Reduce the configuration effort to connect ClickHouse with BI tools."},
            {"mysql_map_fixed_string_to_text_in_show_columns", false, true, "Reduce the configuration effort to connect ClickHouse with BI tools."},
        }
    },
    {"24.1",
        {
            {"print_pretty_type_names", false, true, "Better user experience."},
            {"input_format_json_read_bools_as_strings", false, true, "Allow to read bools as strings in JSON formats by default"},
            {"output_format_arrow_use_signed_indexes_for_dictionary", false, true, "Use signed indexes type for Arrow dictionaries by default as it's recommended"},
            {"allow_experimental_variant_type", false, false, "Add new experimental Variant type"},
            {"use_variant_as_common_type", false, false, "Allow to use Variant in if/multiIf if there is no common type"},
            {"output_format_arrow_use_64_bit_indexes_for_dictionary", false, false, "Allow to use 64 bit indexes type in Arrow dictionaries"},
            {"parallel_replicas_mark_segment_size", 128, 128, "Add new setting to control segment size in new parallel replicas coordinator implementation"},
            {"ignore_materialized_views_with_dropped_target_table", false, false, "Add new setting to allow to ignore materialized views with dropped target table"},
            {"output_format_compression_level", 3, 3, "Allow to change compression level in the query output"},
            {"output_format_compression_zstd_window_log", 0, 0, "Allow to change zstd window log in the query output when zstd compression is used"},
            {"enable_zstd_qat_codec", false, false, "Add new ZSTD_QAT codec"},
            {"enable_vertical_final", false, true, "Use vertical final by default"},
            {"output_format_arrow_use_64_bit_indexes_for_dictionary", false, false, "Allow to use 64 bit indexes type in Arrow dictionaries"},
            {"max_rows_in_set_to_optimize_join", 100000, 0, "Disable join optimization as it prevents from read in order optimization"},
            {"output_format_pretty_color", true, "auto", "Setting is changed to allow also for auto value, disabling ANSI escapes if output is not a tty"},
            {"function_visible_width_behavior", 0, 1, "We changed the default behavior of `visibleWidth` to be more precise"},
            {"max_estimated_execution_time", 0, 0, "Separate max_execution_time and max_estimated_execution_time"},
            {"iceberg_engine_ignore_schema_evolution", false, false, "Allow to ignore schema evolution in Iceberg table engine"},
            {"optimize_injective_functions_in_group_by", false, true, "Replace injective functions by it's arguments in GROUP BY section in analyzer"},
            {"update_insert_deduplication_token_in_dependent_materialized_views", false, false, "Allow to update insert deduplication token with table identifier during insert in dependent materialized views"},
            {"azure_max_unexpected_write_error_retries", 4, 4, "The maximum number of retries in case of unexpected errors during Azure blob storage write"},
            {"split_parts_ranges_into_intersecting_and_non_intersecting_final", false, true, "Allow to split parts ranges into intersecting and non intersecting during FINAL optimization"},
            {"split_intersecting_parts_ranges_into_layers_final", true, true, "Allow to split intersecting parts ranges into layers during FINAL optimization"}
        }
    },
    {"23.12",
        {
            {"allow_suspicious_ttl_expressions", true, false, "It is a new setting, and in previous versions the behavior was equivalent to allowing."},
            {"input_format_parquet_allow_missing_columns", false, true, "Allow missing columns in Parquet files by default"},
            {"input_format_orc_allow_missing_columns", false, true, "Allow missing columns in ORC files by default"},
            {"input_format_arrow_allow_missing_columns", false, true, "Allow missing columns in Arrow files by default"}
        }
    },
    {"23.11",
        {
            {"parsedatetime_parse_without_leading_zeros", false, true, "Improved compatibility with MySQL DATE_FORMAT/STR_TO_DATE"}
        }
    },
    {"23.9",
        {
            {"optimize_group_by_constant_keys", false, true, "Optimize group by constant keys by default"},
            {"input_format_json_try_infer_named_tuples_from_objects", false, true, "Try to infer named Tuples from JSON objects by default"},
            {"input_format_json_read_numbers_as_strings", false, true, "Allow to read numbers as strings in JSON formats by default"},
            {"input_format_json_read_arrays_as_strings", false, true, "Allow to read arrays as strings in JSON formats by default"},
            {"input_format_json_infer_incomplete_types_as_strings", false, true, "Allow to infer incomplete types as Strings in JSON formats by default"},
            {"input_format_json_try_infer_numbers_from_strings", true, false, "Don't infer numbers from strings in JSON formats by default to prevent possible parsing errors"},
            {"http_write_exception_in_output_format", false, true, "Output valid JSON/XML on exception in HTTP streaming."}
        }
    },
    {"23.8",
        {
            {"rewrite_count_distinct_if_with_count_distinct_implementation", false, true, "Rewrite countDistinctIf with count_distinct_implementation configuration"}
        }
    },
    {"23.7",
        {
            {"function_sleep_max_microseconds_per_block", 0, 3000000, "In previous versions, the maximum sleep time of 3 seconds was applied only for `sleep`, but not for `sleepEachRow` function. In the new version, we introduce this setting. If you set compatibility with the previous versions, we will disable the limit altogether."}
        }
    },
    {"23.6",
        {
            {"http_send_timeout", 180, 30, "3 minutes seems crazy long. Note that this is timeout for a single network write call, not for the whole upload operation."},
            {"http_receive_timeout", 180, 30, "See http_send_timeout."}
        }
    },
    {"23.5",
        {
            {"input_format_parquet_preserve_order", true, false, "Allow Parquet reader to reorder rows for better parallelism."},
            {"parallelize_output_from_storages", false, true, "Allow parallelism when executing queries that read from file/url/s3/etc. This may reorder rows."},
            {"use_with_fill_by_sorting_prefix", false, true, "Columns preceding WITH FILL columns in ORDER BY clause form sorting prefix. Rows with different values in sorting prefix are filled independently"},
            {"output_format_parquet_compliant_nested_types", false, true, "Change an internal field name in output Parquet file schema."}
        }
    },
    {"23.4",
        {
            {"allow_suspicious_indices", true, false, "If true, index can defined with identical expressions"},
            {"allow_nonconst_timezone_arguments", true, false, "Allow non-const timezone arguments in certain time-related functions like toTimeZone(), fromUnixTimestamp*(), snowflakeToDateTime*()."},
            {"connect_timeout_with_failover_ms", 50, 1000, "Increase default connect timeout because of async connect"},
            {"connect_timeout_with_failover_secure_ms", 100, 1000, "Increase default secure connect timeout because of async connect"},
            {"hedged_connection_timeout_ms", 100, 50, "Start new connection in hedged requests after 50 ms instead of 100 to correspond with previous connect timeout"},
            {"formatdatetime_f_prints_single_zero", true, false, "Improved compatibility with MySQL DATE_FORMAT()/STR_TO_DATE()"},
            {"formatdatetime_parsedatetime_m_is_month_name", false, true, "Improved compatibility with MySQL DATE_FORMAT/STR_TO_DATE"}
        }
    },
    {"23.3",
        {
            {"output_format_parquet_version", "1.0", "2.latest", "Use latest Parquet format version for output format"},
            {"input_format_json_ignore_unknown_keys_in_named_tuple", false, true, "Improve parsing JSON objects as named tuples"},
            {"input_format_native_allow_types_conversion", false, true, "Allow types conversion in Native input forma"},
            {"output_format_arrow_compression_method", "none", "lz4_frame", "Use lz4 compression in Arrow output format by default"},
            {"output_format_parquet_compression_method", "snappy", "lz4", "Use lz4 compression in Parquet output format by default"},
            {"output_format_orc_compression_method", "none", "lz4_frame", "Use lz4 compression in ORC output format by default"},
            {"async_query_sending_for_remote", false, true, "Create connections and send query async across shards"}
        }
    },
    {"23.2",
        {
            {"output_format_parquet_fixed_string_as_fixed_byte_array", false, true, "Use Parquet FIXED_LENGTH_BYTE_ARRAY type for FixedString by default"},
            {"output_format_arrow_fixed_string_as_fixed_byte_array", false, true, "Use Arrow FIXED_SIZE_BINARY type for FixedString by default"},
            {"query_plan_remove_redundant_distinct", false, true, "Remove redundant Distinct step in query plan"},
            {"optimize_duplicate_order_by_and_distinct", true, false, "Remove duplicate ORDER BY and DISTINCT if it's possible"},
            {"insert_keeper_max_retries", 0, 20, "Enable reconnections to Keeper on INSERT, improve reliability"}
        }
    },
    {"23.1",
        {
            {"input_format_json_read_objects_as_strings", 0, 1, "Enable reading nested json objects as strings while object type is experimental"},
            {"input_format_json_defaults_for_missing_elements_in_named_tuple", false, true, "Allow missing elements in JSON objects while reading named tuples by default"},
            {"input_format_csv_detect_header", false, true, "Detect header in CSV format by default"},
            {"input_format_tsv_detect_header", false, true, "Detect header in TSV format by default"},
            {"input_format_custom_detect_header", false, true, "Detect header in CustomSeparated format by default"},
            {"query_plan_remove_redundant_sorting", false, true, "Remove redundant sorting in query plan. For example, sorting steps related to ORDER BY clauses in subqueries"}
        }
    },
    {"22.12",
        {
            {"max_size_to_preallocate_for_aggregation", 10'000'000, 100'000'000, "This optimizes performance"},
            {"query_plan_aggregation_in_order", 0, 1, "Enable some refactoring around query plan"},
            {"format_binary_max_string_size", 0, 1_GiB, "Prevent allocating large amount of memory"}
        }
    },
    {"22.11",
        {
            {"use_structure_from_insertion_table_in_table_functions", 0, 2, "Improve using structure from insertion table in table functions"}
        }
    },
    {"22.9",
        {
            {"force_grouping_standard_compatibility", false, true, "Make GROUPING function output the same as in SQL standard and other DBMS"}
        }
    },
    {"22.7",
        {
            {"cross_to_inner_join_rewrite", 1, 2, "Force rewrite comma join to inner"},
            {"enable_positional_arguments", false, true, "Enable positional arguments feature by default"},
            {"format_csv_allow_single_quotes", true, false, "Most tools don't treat single quote in CSV specially, don't do it by default too"}
        }
    },
    {"22.6",
        {
            {"output_format_json_named_tuples_as_objects", false, true, "Allow to serialize named tuples as JSON objects in JSON formats by default"},
            {"input_format_skip_unknown_fields", false, true, "Optimize reading subset of columns for some input formats"}
        }
    },
    {"22.5",
        {
            {"memory_overcommit_ratio_denominator", 0, 1073741824, "Enable memory overcommit feature by default"},
            {"memory_overcommit_ratio_denominator_for_user", 0, 1073741824, "Enable memory overcommit feature by default"}
        }
    },
    {"22.4",
        {
            {"allow_settings_after_format_in_insert", true, false, "Do not allow SETTINGS after FORMAT for INSERT queries because ClickHouse interpret SETTINGS as some values, which is misleading"}
        }
    },
    {"22.3",
        {
            {"cast_ipv4_ipv6_default_on_conversion_error", true, false, "Make functions cast(value, 'IPv4') and cast(value, 'IPv6') behave same as toIPv4 and toIPv6 functions"}
        }
    },
    {"21.12",
        {
            {"stream_like_engine_allow_direct_select", true, false, "Do not allow direct select for Kafka/RabbitMQ/FileLog by default"}
        }
    },
    {"21.9",
        {
            {"output_format_decimal_trailing_zeros", true, false, "Do not output trailing zeros in text representation of Decimal types by default for better looking output"},
            {"use_hedged_requests", false, true, "Enable Hedged Requests feature by default"}
        }
    },
    {"21.7",
        {
            {"legacy_column_name_of_tuple_literal", true, false, "Add this setting only for compatibility reasons. It makes sense to set to 'true', while doing rolling update of cluster from version lower than 21.7 to higher"}
        }
    },
    {"21.5",
        {
            {"async_socket_for_remote", false, true, "Fix all problems and turn on asynchronous reads from socket for remote queries by default again"}
        }
    },
    {"21.3",
        {
            {"async_socket_for_remote", true, false, "Turn off asynchronous reads from socket for remote queries because of some problems"},
            {"optimize_normalize_count_variants", false, true, "Rewrite aggregate functions that semantically equals to count() as count() by default"},
            {"normalize_function_names", false, true, "Normalize function names to their canonical names, this was needed for projection query routing"}
        }
    },
    {"21.2",
        {
            {"enable_global_with_statement", false, true, "Propagate WITH statements to UNION queries and all subqueries by default"}
        }
    },
    {"21.1",
        {
            {"insert_quorum_parallel", false, true, "Use parallel quorum inserts by default. It is significantly more convenient to use than sequential quorum inserts"},
            {"input_format_null_as_default", false, true, "Allow to insert NULL as default for input formats by default"},
            {"optimize_on_insert", false, true, "Enable data optimization on INSERT by default for better user experience"},
            {"use_compact_format_in_distributed_parts_names", false, true, "Use compact format for async INSERT into Distributed tables by default"}
        }
    },
    {"20.10",
        {
            {"format_regexp_escaping_rule", "Escaped", "Raw", "Use Raw as default escaping rule for Regexp format to male the behaviour more like to what users expect"}
        }
    },
    {"20.7",
        {
            {"show_table_uuid_in_table_create_query_if_not_nil", true, false, "Stop showing  UID of the table in its CREATE query for Engine=Atomic"}
        }
    },
    {"20.5",
        {
            {"input_format_with_names_use_header", false, true, "Enable using header with names for formats with WithNames/WithNamesAndTypes suffixes"},
            {"allow_suspicious_codecs", true, false, "Don't allow to specify meaningless compression codecs"}
        }
    },
    {"20.4",
        {
            {"validate_polygons", false, true, "Throw exception if polygon is invalid in function pointInPolygon by default instead of returning possibly wrong results"}
        }
    },
    {"19.18",
        {
            {"enable_scalar_subquery_optimization", false, true, "Prevent scalar subqueries from (de)serializing large scalar values and possibly avoid running the same subquery more than once"}
        }
    },
    {"19.14",
        {
            {"any_join_distinct_right_table_keys", true, false, "Disable ANY RIGHT and ANY FULL JOINs by default to avoid inconsistency"}
        }
    },
    {"19.12",
        {
            {"input_format_defaults_for_omitted_fields", false, true, "Enable calculation of complex default expressions for omitted fields for some input formats, because it should be the expected behaviour"}
        }
    },
    {"19.5",
        {
            {"max_partitions_per_insert_block", 0, 100, "Add a limit for the number of partitions in one block"}
        }
    },
    {"18.12.17",
        {
            {"enable_optimize_predicate_expression", 0, 1, "Optimize predicates to subqueries by default"}
        }
    },
};

static std::initializer_list<std::pair<ClickHouseVersion, SettingsChangesHistory::SettingsChanges>> merge_tree_settings_changes_history_initializer =
{
    {"24.12",
        {
            {"enforce_index_structure_match_on_partition_manipulation", true, false, "Add new setting to allow attach when source table's projections and secondary indices is a subset of those in the target table."}
        }
    },
    {"24.11",
        {
        }
    },
    {"24.10",
        {
        }
    },
    {"24.9",
        {
        }
    },
    {"24.8",
        {
            {"deduplicate_merge_projection_mode", "ignore", "throw", "Do not allow to create inconsistent projection"}
        }
    },
};

static void initSettingsChangesHistory(
    std::map<ClickHouseVersion, SettingsChangesHistory::SettingsChanges> & settings_changes_history,
    std::once_flag & initialized_flag,
    std::initializer_list<std::pair<ClickHouseVersion, SettingsChangesHistory::SettingsChanges>> & initializer
)
{
    std::call_once(initialized_flag, [&]()
    {
        for (const auto & setting_change : initializer)
        {
            /// Disallow duplicate keys in the settings changes history. Example:
            ///     {"21.2", {{"some_setting_1", false, true, "[...]"}}},
            ///     [...]
            ///     {"21.2", {{"some_setting_2", false, true, "[...]"}}},
            /// As std::set has unique keys, one of the entries would be overwritten.
            if (settings_changes_history.contains(setting_change.first))
                throw Exception{ErrorCodes::LOGICAL_ERROR, "Detected duplicate version '{}'", setting_change.first.toString()};

            settings_changes_history[setting_change.first] = setting_change.second;
        }
    });
}

const std::map<ClickHouseVersion, SettingsChangesHistory::SettingsChanges> & getSettingsChangesHistory()
{
    static std::map<ClickHouseVersion, SettingsChangesHistory::SettingsChanges> settings_changes_history;
    static std::once_flag initialized_flag;
    initSettingsChangesHistory(settings_changes_history, initialized_flag, settings_changes_history_initializer);

    return settings_changes_history;
}

const std::map<ClickHouseVersion, SettingsChangesHistory::SettingsChanges> & getMergeTreeSettingsChangesHistory()
{
    static std::map<ClickHouseVersion, SettingsChangesHistory::SettingsChanges> merge_tree_settings_changes_history;
    static std::once_flag initialized_flag;
    initSettingsChangesHistory(merge_tree_settings_changes_history, initialized_flag, merge_tree_settings_changes_history_initializer);

    return merge_tree_settings_changes_history;
}

}<|MERGE_RESOLUTION|>--- conflicted
+++ resolved
@@ -60,11 +60,8 @@
 {
     {"24.12",
         {
-<<<<<<< HEAD
             {"query_plan_join_swap_table", "false", "auto", "New setting. Right table was always chosen before."},
-=======
             {"use_async_executor_for_materialized_views", false, false, "New setting."},
->>>>>>> c27fe213
         }
     },
     {"24.11",
