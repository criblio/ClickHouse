--- conflicted
+++ resolved
@@ -78,10 +78,7 @@
             {"backup_restore_keeper_max_retries_while_initializing", 0, 20, "New setting."},
             {"backup_restore_keeper_max_retries_while_handling_error", 0, 20, "New setting."},
             {"backup_restore_finish_timeout_after_error_sec", 0, 180, "New setting."},
-<<<<<<< HEAD
             {"query_plan_join_swap_table", "false", "auto", "New setting. Right table was always chosen before."},
-=======
->>>>>>> 2d2d611b
             {"query_plan_merge_filters", false, true, "Allow to merge filters in the query plan. This is required to properly support filter-push-down with a new analyzer."},
             {"parallel_replicas_local_plan", false, true, "Use local plan for local replica in a query with parallel replicas"},
             {"min_joined_block_size_bytes", 524288, 524288, "New setting."},
