#include <boost/program_options.hpp>
#include <DataTypes/DataTypeFactory.h>
#include <Storages/IStorage.h>
#include <Storages/ColumnsDescription.h>
#include <Storages/ConstraintsDescription.h>
#include <Interpreters/Context.h>
#include <Interpreters/DatabaseCatalog.h>
#include <IO/ReadBufferFromFile.h>
#include <IO/LimitReadBuffer.h>

#include <QueryPipeline/Pipe.h>
#include <Processors/Executors/PipelineExecutor.h>
#include <Processors/Sinks/SinkToStorage.h>
#include <Processors/Executors/CompletedPipelineExecutor.h>
#include <Processors/Formats/IInputFormat.h>
#include <QueryPipeline/QueryPipelineBuilder.h>

#include <Core/ExternalTable.h>
#include <Core/Settings.h>
#include <Parsers/ASTNameTypePair.h>
#include <Parsers/IdentifierQuotingStyle.h>
#include <Parsers/ParserCreateQuery.h>
#include <Parsers/parseQuery.h>
#include <base/scope_guard.h>
#include <Poco/Net/MessageHeader.h>


namespace DB
{
namespace Setting
{
    extern const SettingsUInt64 http_max_multipart_form_data_size;
}

namespace ErrorCodes
{
    extern const int BAD_ARGUMENTS;
}

/// Parsing a list of types with `,` as separator. For example, `Int, Enum('foo'=1,'bar'=2), Double`
/// Used in `parseStructureFromTypesField`
class ParserTypeList : public IParserBase
{
protected:
    const char * getName() const override { return "type pair list"; }
    bool parseImpl(Pos & pos, ASTPtr & node, Expected & expected) override
    {
        return ParserList(std::make_unique<ParserDataType>(), std::make_unique<ParserToken>(TokenType::Comma), false)
        .parse(pos, node, expected);
    }
};

ExternalTableDataPtr BaseExternalTable::getData(ContextPtr context)
{
    initReadBuffer();
    initSampleBlock();
    auto input = context->getInputFormat(format, *read_buffer, sample_block, context->getSettingsRef().get("max_block_size").safeGet<UInt64>());

    auto data = std::make_unique<ExternalTableData>();
    data->pipe = std::make_unique<QueryPipelineBuilder>();
    data->pipe->init(Pipe(std::move(input)));
    data->table_name = name;

    return data;
}

void BaseExternalTable::clear()
{
    name.clear();
    file.clear();
    format.clear();
    structure.clear();
    sample_block.clear();
    read_buffer.reset();
}

void BaseExternalTable::parseStructureFromStructureField(const std::string & argument)
{
    ParserNameTypePairList parser;
    const auto * pos = argument.data();
    String error;
    ASTPtr columns_list_raw = tryParseQuery(parser, pos, pos + argument.size(), error, false, "", false, DBMS_DEFAULT_MAX_QUERY_SIZE, DBMS_DEFAULT_MAX_PARSER_DEPTH, DBMS_DEFAULT_MAX_PARSER_BACKTRACKS, true);

    if (!columns_list_raw)
        throw Exception(ErrorCodes::BAD_ARGUMENTS, "Error while parsing table structure: {}", error);

    for (auto & child : columns_list_raw->children)
    {
        auto * column = child->as<ASTNameTypePair>();
        /// We use `formatWithPossiblyHidingSensitiveData` instead of `getColumnNameWithoutAlias` because `column->type` is an ASTFunction.
        /// `getColumnNameWithoutAlias` will return name of the function with `(arguments)` even if arguments is empty.
        if (column)
<<<<<<< HEAD
            structure.emplace_back(column->name, column->type->formatWithPossiblyHidingSensitiveData(0, true, true, false));
=======
            structure.emplace_back(
                column->name,
                column->type->formatWithPossiblyHidingSensitiveData(
                    /*max_length=*/0,
                    /*one_line=*/true,
                    /*show_secrets=*/true,
                    /*print_pretty_type_names=*/false,
                    /*identifier_quoting_rule=*/IdentifierQuotingRule::WhenNecessary,
                    /*identifier_quoting_style=*/IdentifierQuotingStyle::Backticks));
>>>>>>> bf0c6093
        else
            throw Exception(ErrorCodes::BAD_ARGUMENTS, "Error while parsing table structure: expected column definition, got {}", child->formatForErrorMessage());
    }
}

void BaseExternalTable::parseStructureFromTypesField(const std::string & argument)
{
    ParserTypeList parser;
    const auto * pos = argument.data();
    String error;
    ASTPtr type_list_raw = tryParseQuery(parser, pos, pos+argument.size(), error, false, "", false, DBMS_DEFAULT_MAX_QUERY_SIZE, DBMS_DEFAULT_MAX_PARSER_DEPTH, DBMS_DEFAULT_MAX_PARSER_BACKTRACKS, true);

    if (!type_list_raw)
        throw Exception(ErrorCodes::BAD_ARGUMENTS, "Error while parsing table structure: {}", error);

    for (size_t i = 0; i < type_list_raw->children.size(); ++i)
<<<<<<< HEAD
        structure.emplace_back("_" + toString(i + 1), type_list_raw->children[i]->formatWithPossiblyHidingSensitiveData(0, true, true, false));
=======
        structure.emplace_back(
            "_" + toString(i + 1),
            type_list_raw->children[i]->formatWithPossiblyHidingSensitiveData(
                /*max_length=*/0,
                /*one_line=*/true,
                /*show_secrets=*/true,
                /*print_pretty_type_names=*/false,
                /*identifier_quoting_rule=*/IdentifierQuotingRule::WhenNecessary,
                /*identifier_quoting_style=*/IdentifierQuotingStyle::Backticks));
>>>>>>> bf0c6093
}

void BaseExternalTable::initSampleBlock()
{
    if (sample_block)
        return;

    const DataTypeFactory & data_type_factory = DataTypeFactory::instance();

    for (const auto & elem : structure)
    {
        ColumnWithTypeAndName column;
        column.name = elem.first;
        column.type = data_type_factory.get(elem.second);
        column.column = column.type->createColumn();
        sample_block.insert(std::move(column));
    }
}


void ExternalTable::initReadBuffer()
{
    if (file == "-")
        read_buffer = std::make_unique<ReadBufferFromFileDescriptor>(STDIN_FILENO);
    else
        read_buffer = std::make_unique<ReadBufferFromFile>(file);
}

ExternalTable::ExternalTable(const boost::program_options::variables_map & external_options)
{
    if (external_options.count("file"))
        file = external_options["file"].as<std::string>();
    else
        throw Exception(ErrorCodes::BAD_ARGUMENTS, "--file field have not been provided for external table");

    if (external_options.count("name"))
        name = external_options["name"].as<std::string>();
    else
        throw Exception(ErrorCodes::BAD_ARGUMENTS, "--name field have not been provided for external table");

    if (external_options.count("format"))
        format = external_options["format"].as<std::string>();
    else
        throw Exception(ErrorCodes::BAD_ARGUMENTS, "--format field have not been provided for external table");

    if (external_options.count("structure"))
        parseStructureFromStructureField(external_options["structure"].as<std::string>());
    else if (external_options.count("types"))
        parseStructureFromTypesField(external_options["types"].as<std::string>());
    else
        throw Exception(ErrorCodes::BAD_ARGUMENTS, "Neither --structure nor --types have not been provided for external table");
}


void ExternalTablesHandler::handlePart(const Poco::Net::MessageHeader & header, ReadBuffer & stream)
{
    /// After finishing this function we will be ready to receive the next file, for this we clear all the information received.
    /// We should use SCOPE_EXIT because read_buffer should be reset correctly if there will be an exception.
    SCOPE_EXIT(clear());

    const Settings & settings = getContext()->getSettingsRef();

    if (settings[Setting::http_max_multipart_form_data_size])
        read_buffer = std::make_unique<LimitReadBuffer>(
            stream,
            settings[Setting::http_max_multipart_form_data_size],
            /* trow_exception */ true,
            /* exact_limit */ std::optional<size_t>(),
            "the maximum size of multipart/form-data. "
            "This limit can be tuned by 'http_max_multipart_form_data_size' setting");
    else
        read_buffer = wrapReadBufferReference(stream);

    /// Retrieve a collection of parameters from MessageHeader
    Poco::Net::NameValueCollection content;
    std::string label;
    Poco::Net::MessageHeader::splitParameters(header.get("Content-Disposition"), label, content);

    /// Get parameters
    name = content.get("name", "_data");
    format = params.get(name + "_format", "TabSeparated");

    if (params.has(name + "_structure"))
        parseStructureFromStructureField(params.get(name + "_structure"));
    else if (params.has(name + "_types"))
        parseStructureFromTypesField(params.get(name + "_types"));
    else
        throw Exception(ErrorCodes::BAD_ARGUMENTS,
                        "Neither structure nor types have not been provided for external table {}. "
                        "Use fields {}_structure or {}_types to do so.", name, name, name);

    ExternalTableDataPtr data = getData(getContext());

    /// Create table
    NamesAndTypesList columns = sample_block.getNamesAndTypesList();
    auto temporary_table = TemporaryTableHolder(getContext(), ColumnsDescription{columns}, {});
    auto storage = temporary_table.getTable();
    getContext()->addExternalTable(data->table_name, std::move(temporary_table));
    auto sink = storage->write(ASTPtr(), storage->getInMemoryMetadataPtr(), getContext(), /*async_insert=*/false);

    /// Write data
    auto pipeline = QueryPipelineBuilder::getPipeline(std::move(*data->pipe));
    pipeline.complete(std::move(sink));
    pipeline.setNumThreads(1);

    CompletedPipelineExecutor executor(pipeline);
    executor.execute();
}

}<|MERGE_RESOLUTION|>--- conflicted
+++ resolved
@@ -90,9 +90,6 @@
         /// We use `formatWithPossiblyHidingSensitiveData` instead of `getColumnNameWithoutAlias` because `column->type` is an ASTFunction.
         /// `getColumnNameWithoutAlias` will return name of the function with `(arguments)` even if arguments is empty.
         if (column)
-<<<<<<< HEAD
-            structure.emplace_back(column->name, column->type->formatWithPossiblyHidingSensitiveData(0, true, true, false));
-=======
             structure.emplace_back(
                 column->name,
                 column->type->formatWithPossiblyHidingSensitiveData(
@@ -102,7 +99,6 @@
                     /*print_pretty_type_names=*/false,
                     /*identifier_quoting_rule=*/IdentifierQuotingRule::WhenNecessary,
                     /*identifier_quoting_style=*/IdentifierQuotingStyle::Backticks));
->>>>>>> bf0c6093
         else
             throw Exception(ErrorCodes::BAD_ARGUMENTS, "Error while parsing table structure: expected column definition, got {}", child->formatForErrorMessage());
     }
@@ -119,9 +115,6 @@
         throw Exception(ErrorCodes::BAD_ARGUMENTS, "Error while parsing table structure: {}", error);
 
     for (size_t i = 0; i < type_list_raw->children.size(); ++i)
-<<<<<<< HEAD
-        structure.emplace_back("_" + toString(i + 1), type_list_raw->children[i]->formatWithPossiblyHidingSensitiveData(0, true, true, false));
-=======
         structure.emplace_back(
             "_" + toString(i + 1),
             type_list_raw->children[i]->formatWithPossiblyHidingSensitiveData(
@@ -131,7 +124,6 @@
                 /*print_pretty_type_names=*/false,
                 /*identifier_quoting_rule=*/IdentifierQuotingRule::WhenNecessary,
                 /*identifier_quoting_style=*/IdentifierQuotingStyle::Backticks));
->>>>>>> bf0c6093
 }
 
 void BaseExternalTable::initSampleBlock()
